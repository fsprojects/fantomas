--- conflicted
+++ resolved
@@ -14,14 +14,9 @@
 # Configure apt and install packages
 RUN apt-get update \
     && apt-get -y install --no-install-recommends apt-utils dialog 2>&1 \
-<<<<<<< HEAD
-    # Verify bash, git, process tools, lsb-release (common in install instructions for CLIs) installed
-    && apt-get -y install bash git openssh-client less iproute2 procps lsb-release \
-    && apt-get -y install gnupg clang libz-dev \
-=======
     #
     # Verify git, process tools, lsb-release (common in install instructions for CLIs) installed
-    && apt-get -y install git iproute2 procps lsb-release \
+    && apt-get -y install git iproute2 procps lsb-release clang libz-dev \
     #
     # Create a non-root user to use if preferred - see https://aka.ms/vscode-remote/containers/non-root-user.
     && groupadd --gid $USER_GID $USERNAME \
@@ -31,7 +26,6 @@
     && echo $USERNAME ALL=\(root\) NOPASSWD:ALL > /etc/sudoers.d/$USERNAME\
     && chmod 0440 /etc/sudoers.d/$USERNAME \
     #
->>>>>>> 3e9c6734
     # Clean up
     && apt-get autoremove -y \
     && apt-get clean -y \
