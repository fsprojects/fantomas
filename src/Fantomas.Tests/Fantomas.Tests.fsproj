<Project Sdk="Microsoft.NET.Sdk">
  <PropertyGroup>
    <Version>4.3.0-alpha-004</Version>
    <NoWarn>FS0988</NoWarn>
    <TargetFramework>net5.0</TargetFramework>
    <WarningsAsErrors>FS0025</WarningsAsErrors>
  </PropertyGroup>
  <ItemGroup>
    <None Include="paket.references" />
    <Compile Include="FsUnit.fs" />
    <Compile Include="TestHelpers.fs" />
    <Compile Include="UtilsTests.fs" />
    <Compile Include="QueueTests.fs" />
    <Compile Include="TokenParserTests.fs" />
    <Compile Include="TokenParserBoolExprTests.fs" />
    <Compile Include="TriviaTests.fs" />
    <Compile Include="StringTests.fs" />
    <Compile Include="CommentTests.fs" />
    <Compile Include="OperatorTests.fs" />
    <Compile Include="ComparisonTests.fs" />
    <Compile Include="ControlStructureTests.fs" />
    <Compile Include="PipingTests.fs" />
    <Compile Include="AppTests.fs" />
    <Compile Include="ModuleTests.fs" />
    <Compile Include="UnionTests.fs" />
    <Compile Include="RecordTests.fs" />
    <Compile Include="TypeDeclarationTests.fs" />
    <Compile Include="InterfaceTests.fs" />
    <Compile Include="ClassTests.fs" />
    <Compile Include="StructTests.fs" />
    <Compile Include="SignatureTests.fs" />
    <Compile Include="PatternMatchingTests.fs" />
    <Compile Include="ActivePatternTests.fs" />
    <Compile Include="QuotationTests.fs" />
    <Compile Include="FunctionDefinitionTests.fs" />
    <Compile Include="AttributeTests.fs" />
    <Compile Include="ListTests.fs" />
    <Compile Include="CompilerDirectivesTests.fs" />
    <Compile Include="ComputationExpressionTests.fs" />
    <Compile Include="TypeProviderTests.fs" />
    <Compile Include="VerboseSyntaxConversionTests.fs" />
    <Compile Include="FormattingSelectionOnlyTests.fs" />
    <Compile Include="ValidationTests.fs" />
    <Compile Include="FormattingPropertyTests.fs" />
    <Compile Include="SpecialConstructsTests.fs" />
    <Compile Include="FormatAstTests.fs" />
    <Compile Include="LetBindingTests.fs" />
    <Compile Include="NoTrailingSpacesTests.fs" />
    <Compile Include="LazyTests.fs" />
    <Compile Include="LongIdentWithDotsTests.fs" />
    <Compile Include="DynamicOperatorTests.fs" />
    <Compile Include="SynExprSetTests.fs" />
    <Compile Include="SynConstTests.fs" />
    <Compile Include="FSharpScriptTests.fs" />
    <Compile Include="TupleTests.fs" />
    <Compile Include="ElmishTests.fs" />
    <Compile Include="LambdaTests.fs" />
    <Compile Include="IfThenElseTests.fs" />
    <Compile Include="FormatConfigEditorConfigurationFileTests.fs" />
    <Compile Include="CheckTests.fs" />
    <Compile Include="ContextTests.fs" />
    <Compile Include="SpaceBeforeSemicolonTests.fs" />
    <Compile Include="SpaceBeforeParameterTests.fs" />
    <Compile Include="SpaceBeforeLowercaseInvocationTests.fs" />
    <Compile Include="SpaceBeforeUppercaseInvocationTests.fs" />
    <Compile Include="SpaceBeforeClassConstructorTests.fs" />
    <Compile Include="SpaceBeforeMemberTests.fs" />
    <Compile Include="MultilineBlockBracketsOnSameColumnRecordTests.fs" />
    <Compile Include="MultilineBlockBracketsOnSameColumnArrayOrListTests.fs" />
    <Compile Include="NewlineBetweenTypeDefinitionAndMembersTests.fs" />
    <Compile Include="KeepIfThenInSameLineTests.fs" />
    <Compile Include="MaxValueBindingWidthTests.fs" />
    <Compile Include="MaxFunctionBindingWidthTests.fs" />
    <Compile Include="InterpolatedStringTests.fs" />
    <Compile Include="DotGetTests.fs" />
    <Compile Include="HashDirectiveTests.fs" />
    <Compile Include="NumberOfItemsListOrArrayTests.fs" />
    <Compile Include="NumberOfItemsRecordTests.fs" />
    <Compile Include="SynExprNewTests.fs" />
    <Compile Include="DisableElmishTests.fs" />
    <Compile Include="CastTests.fs" />
<<<<<<< HEAD
    <Compile Include="AlternativeMultilineLambdaTests.fs" />
=======
    <Compile Include="OpenTypeTests.fs" />
>>>>>>> 06a82ee7
  </ItemGroup>
  <ItemGroup>
    <ProjectReference Include="..\Fantomas.Extras\Fantomas.Extras.fsproj" />
    <ProjectReference Include="..\Fantomas\Fantomas.fsproj" />
  </ItemGroup>
  <Import Project="..\..\.paket\Paket.Restore.targets" />
</Project><|MERGE_RESOLUTION|>--- conflicted
+++ resolved
@@ -79,11 +79,8 @@
     <Compile Include="SynExprNewTests.fs" />
     <Compile Include="DisableElmishTests.fs" />
     <Compile Include="CastTests.fs" />
-<<<<<<< HEAD
     <Compile Include="AlternativeMultilineLambdaTests.fs" />
-=======
     <Compile Include="OpenTypeTests.fs" />
->>>>>>> 06a82ee7
   </ItemGroup>
   <ItemGroup>
     <ProjectReference Include="..\Fantomas.Extras\Fantomas.Extras.fsproj" />
