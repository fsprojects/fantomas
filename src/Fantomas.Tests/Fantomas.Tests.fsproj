<Project Sdk="Microsoft.NET.Sdk">
  <Import Project="..\netfx.props" />
  <PropertyGroup>
    <Version>3.3.0-beta-002</Version>
    <NoWarn>FS0988</NoWarn>
    <TargetFrameworks>netcoreapp3.1</TargetFrameworks>
  </PropertyGroup>
  <ItemGroup>
    <None Include="paket.references" />
    <Compile Include="FsUnit.fs" />
    <Compile Include="TestHelpers.fs" />
    <Compile Include="UtilsTests.fs" />
    <Compile Include="TokenParserTests.fs" />
    <Compile Include="TokenParserBoolExprTests.fs" />
    <Compile Include="TriviaTests.fs" />
    <Compile Include="StringTests.fs" />
    <Compile Include="CommentTests.fs" />
    <Compile Include="OperatorTests.fs" />
    <Compile Include="ComparisonTests.fs" />
    <Compile Include="ControlStructureTests.fs" />
    <Compile Include="PipingTests.fs" />
    <Compile Include="AppTests.fs" />
    <Compile Include="ModuleTests.fs" />
    <Compile Include="UnionTests.fs" />
    <Compile Include="RecordTests.fs" />
    <Compile Include="TypeDeclarationTests.fs" />
    <Compile Include="InterfaceTests.fs" />
    <Compile Include="ClassTests.fs" />
    <Compile Include="StructTests.fs" />
    <Compile Include="SignatureTests.fs" />
    <Compile Include="PatternMatchingTests.fs" />
    <Compile Include="ActivePatternTests.fs" />
    <Compile Include="QuotationTests.fs" />
    <Compile Include="FunctionDefinitionTests.fs" />
    <Compile Include="AttributeTests.fs" />
    <Compile Include="DataStructureTests.fs" />
    <Compile Include="CompilerDirectivesTests.fs" />
    <Compile Include="ComputationExpressionTests.fs" />
    <Compile Include="TypeProviderTests.fs" />
    <Compile Include="VerboseSyntaxConversionTests.fs" />
    <Compile Include="FormattingSelectionOnlyTests.fs" />
    <Compile Include="ValidationTests.fs" />
    <Compile Include="FormattingPropertyTests.fs" />
    <Compile Include="SpecialConstructsTests.fs" />
    <Compile Include="FormatAstTests.fs" />
    <Compile Include="LetBindingTests.fs" />
    <Compile Include="NoTrailingSpacesTests.fs" />
    <Compile Include="LazyTests.fs" />
    <Compile Include="LongIdentWithDotsTests.fs" />
    <Compile Include="DynamicOperatorTests.fs" />
    <Compile Include="SynExprSetTests.fs" />
    <Compile Include="SynConstTests.fs" />
    <Compile Include="FSharpScriptTests.fs" />
    <Compile Include="TupleTests.fs" />
    <Compile Include="KeepNewlineAfterTests.fs" />
    <Compile Include="ElmishTests.fs" />
    <Compile Include="LambdaTests.fs" />
    <Compile Include="IfThenElseTests.fs" />
    <Compile Include="FormatConfigJsonConfigurationFileTests.fs" />
    <Compile Include="FormatConfigEditorConfigurationFileTests.fs" />
<<<<<<< HEAD
    <Compile Include="GResearchRecordTests.fs" />
=======
    <Compile Include="CheckTests.fs" />
>>>>>>> 086eb2ca
    <Compile Include="ContextTests.fs" />
  </ItemGroup>
  <ItemGroup>
    <ProjectReference Include="..\Fantomas\Fantomas.fsproj" />
  </ItemGroup>
  <Import Project="..\..\.paket\Paket.Restore.targets" />
</Project><|MERGE_RESOLUTION|>--- conflicted
+++ resolved
@@ -58,11 +58,8 @@
     <Compile Include="IfThenElseTests.fs" />
     <Compile Include="FormatConfigJsonConfigurationFileTests.fs" />
     <Compile Include="FormatConfigEditorConfigurationFileTests.fs" />
-<<<<<<< HEAD
     <Compile Include="GResearchRecordTests.fs" />
-=======
     <Compile Include="CheckTests.fs" />
->>>>>>> 086eb2ca
     <Compile Include="ContextTests.fs" />
   </ItemGroup>
   <ItemGroup>
