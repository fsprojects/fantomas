--- conflicted
+++ resolved
@@ -278,7 +278,6 @@
 
     config.MaxRecordWidth == 123
 
-<<<<<<< HEAD
 
 [<Test>]
 let ``infix operator expression number_of_items parsing tests`` () =
@@ -307,25 +306,31 @@
     let editorConfig = """
 [*.fs]
 fsharp_max_infix_operator_expression = 123
-=======
+"""
+
+    use configFixture =
+        new ConfigurationFile(defaultConfig, content = editorConfig)
+
+    use fsharpFile = new FSharpFile()
+
+    let config =
+        EditorConfig.readConfiguration fsharpFile.FSharpFile
+
+    config.MaxInfixOperatorExpression == 123
+
 [<Test>]
 let fsharp_disable_elmish_syntax () =
     let editorConfig = """
 [*.fs]
 fsharp_disable_elmish_syntax = true
->>>>>>> 1c1411f8
-"""
-
-    use configFixture =
-        new ConfigurationFile(defaultConfig, content = editorConfig)
-
-    use fsharpFile = new FSharpFile()
-
-    let config =
-        EditorConfig.readConfiguration fsharpFile.FSharpFile
-
-<<<<<<< HEAD
-    config.MaxInfixOperatorExpression == 123
-=======
-    Assert.IsTrue config.DisableElmishSyntax
->>>>>>> 1c1411f8
+"""
+
+    use configFixture =
+        new ConfigurationFile(defaultConfig, content = editorConfig)
+
+    use fsharpFile = new FSharpFile()
+
+    let config =
+        EditorConfig.readConfiguration fsharpFile.FSharpFile
+
+    Assert.IsTrue config.DisableElmishSyntax