module Fantomas.Tests.LetBindingTests

open NUnit.Framework
open FsUnit
open Fantomas.Tests.TestHelper

[<Test>]
let ``let in should be preserved``() =
    formatSourceString false "let x = 1 in ()" config
    |> should equal """let x = 1 in ()
"""

[<Test>]
let ``multiple let in lines, should remove in`` () =
    let codeSnippet = """
let f () = 
  let x = 1 in   // the "in" keyword is available in F#
    let y = 2 in 
      x + y
"""

    formatSourceString false codeSnippet config
    |> should equal """let f() =
    let x = 1 // the "in" keyword is available in F#
    let y = 2
    x + y
"""

[<Test>]
let ``multiple let in lines, should remove in, block comment`` () =
    let codeSnippet = """
let f () = 
  let x = 1 in   (* the "in" keyword is available in F# *)
    let y = 2 in 
      x + y
"""

    formatSourceString false codeSnippet config
    |> should equal """let f() =
    let x = 1 (* the "in" keyword is available in F# *)
    let y = 2
    x + y
"""

[<Test>]
let ``multiline let in, should remove in`` () =
    let codeSnippet = """
let f () =
  let x = 1 in if true 
               then x
               else x
"""

    formatSourceString false codeSnippet config
    |> should equal """let f() =
    let x = 1
    if true then x else x
"""

[<Test>]
let ``multiline let in, should remove in 2`` () =
    let codeSnippet = """
let f () =
  let x = 1 in (while true do ()
                x)
"""

    formatSourceString false codeSnippet config
    |> should equal """let f() =
    let x = 1
    (while true do
        ()
     x)
"""

[<Test>]
let ``DotGet on newline should be indented far enough`` () =
    formatSourceString false """
let tomorrow =
    DateTimeOffset(n.Year, n.Month, n.Day, 0, 0, 0, n.Offset)
        .AddDays(1.)
"""  config
    |> prepend newline
    |> should equal """
let tomorrow = DateTimeOffset(n.Year, n.Month, n.Day, 0, 0, 0, n.Offset).AddDays(1.)
"""

[<Test>]
let ``DotGet on newline after empty string should be indented far enough`` () =
    formatSourceString false """
let x =
    [| 1..2 |]
    |> Array.mapi (fun _ _ ->
        let num =
            ""
                .PadLeft(9)
        num)
"""  config
    |> prepend newline
    |> should equal """
let x =
    [| 1 .. 2 |]
    |> Array.mapi (fun _ _ ->
        let num = "".PadLeft(9)
        num)
"""

[<Test>]
let ``newlines between let bindings should preserved`` () =
    formatSourceString false """
let a = 42



let b = "meh"
"""  config
    |> should equal """let a = 42



let b = "meh"
"""

[<Test>]
let ``Raw method names with `/` `` () =
    formatSourceString false "let ``/ operator combines paths`` = x" config
    |> should equal """let ``/ operator combines paths`` = x
"""

[<Test>]
let ``newline before let inside let should not be duplicated`` () =
    formatSourceString false """namespace ReactStrap

open Fable.Core
open Fable.Core.JsInterop
open Fable.React
open Fable.React.Props

[<RequireQualifiedAccess>]
module Card =
    type CardProps =
        | Tag of U2<string, obj>
        | Inverse of bool
        | Outline of bool
        | Color of Common.Color
        | Body of bool
        | Custom of IHTMLProp list

    let card (props: CardProps seq) (elems: ReactElement seq): ReactElement =
        let customProps =
            props
            |> Seq.collect (function
                | Custom props -> props
                | _ -> List.empty)
            |> keyValueList CaseRules.LowerFirst

        let typeProps =
            props
            |> Seq.choose (function
                | Custom _ -> None
                | prop -> Some prop)
            |> keyValueList CaseRules.LowerFirst

        let props = JS.Object.assign (createEmpty, customProps, typeProps)
        ofImport "Card" "reactstrap" props elems"""  config
        |> should equal """namespace ReactStrap

open Fable.Core
open Fable.Core.JsInterop
open Fable.React
open Fable.React.Props

[<RequireQualifiedAccess>]
module Card =
    type CardProps =
        | Tag of U2<string, obj>
        | Inverse of bool
        | Outline of bool
        | Color of Common.Color
        | Body of bool
        | Custom of IHTMLProp list

    let card (props: CardProps seq) (elems: ReactElement seq): ReactElement =
        let customProps =
            props
            |> Seq.collect (function
                | Custom props -> props
                | _ -> List.empty)
            |> keyValueList CaseRules.LowerFirst

        let typeProps =
            props
            |> Seq.choose (function
                | Custom _ -> None
                | prop -> Some prop)
            |> keyValueList CaseRules.LowerFirst

        let props = JS.Object.assign (createEmpty, customProps, typeProps)
        ofImport "Card" "reactstrap" props elems
"""

[<Test>]
let ``newlines inside let binding should be not duplicated`` () =
    formatSourceString false """let foo =
    let next _ =
        if not animating then activeIndex.update ((activeIndex.current + 1) % itemLength)

    let prev _ =
        if not animating then activeIndex.update ((activeIndex.current + itemLength - 1) % itemLength)

    ()
"""  config
    |> should equal """let foo =
    let next _ =
        if not animating then activeIndex.update ((activeIndex.current + 1) % itemLength)

    let prev _ =
        if not animating then activeIndex.update ((activeIndex.current + itemLength - 1) % itemLength)

    ()
"""

[<Test>]
let ``inner let binding should not add additional newline, #475`` () =
    formatSourceString false "module Test =
    let testFunc() =
        let someObject =
            someStaticObject.Create(
                ((fun o ->
                    o.SomeProperty <- \"\"
                    o.Role <- \"Has to be at least two properties\")))

        /// Comment can't be removed to reproduce bug
        let someOtherValue = \"\"

        someObject.someFunc \"can't remove any of this stuff\"
        someMutableProperty <- \"not even this\""  config
    |> prepend newline
    |> should equal "
module Test =
    let testFunc() =
        let someObject =
            someStaticObject.Create
                (((fun o ->
                    o.SomeProperty <- \"\"
                    o.Role <- \"Has to be at least two properties\")))

        /// Comment can't be removed to reproduce bug
        let someOtherValue = \"\"

        someObject.someFunc \"can't remove any of this stuff\"
        someMutableProperty <- \"not even this\"
"

[<Test>]
let ``don't add significant spacing after let binding, #478`` () =
    formatSourceString false """let someFun someReallyLoooooooooooooooongValue =
    let someValue = someReallyLoooooooooooooooongValue

    someOtherFun 1 3

    someOtherOtherFun 2 4
"""  config
    |> prepend newline
    |> should equal """
let someFun someReallyLoooooooooooooooongValue =
    let someValue = someReallyLoooooooooooooooongValue

    someOtherFun 1 3

    someOtherOtherFun 2 4
"""

[<Test>]
let ``should keep space before :`` () =
    formatSourceString false "let refl<'a> : Teq<'a, 'a> = Teq(id,   id)" config
    |> fun formatted -> formatSourceString false formatted config
    |> should equal "let refl<'a> : Teq<'a, 'a> = Teq(id, id)
"

[<Test>]
let ``newline trivia before simple sequence doesn't force remaining to get offset by last expression column index`` () =
    // https://github.com/fsprojects/fantomas/issues/513
    formatSourceString false """let a() =
    let q = 1

    q
    b
"""  config
    |> should equal """let a() =
    let q = 1

    q
    b
"""

[<Test>]
let ``comment trivia before simple sequence doesn't force remaining to get offset by last expression column index, 513`` () =
    formatSourceString false """let a() =
    let q = 1
    // comment
    q
    b
"""  config
    |> should equal """let a() =
    let q = 1
    // comment
    q
    b
"""

[<Test>]
let ``no extra newline should be added between IfThenElse within Sequential, 588`` () =
    shouldNotChangeAfterFormat """
let x =
    if true then printfn "a"
    elif true then printfn "b"

    if true then 1 else 0
"""

[<Test>]
<<<<<<< HEAD
let ``line comment before return type info should indent before colon, 565`` () =
    formatSourceString false """module Bar =
  let f a
    // foo
    : int
    =
    0
=======
let ``has symbol in signature requires paren, 564`` () =
    formatSourceString false """module Bar =
  let foo (_ : #(int seq)) = 1
  let meh (_: #seq<int>) = 2
>>>>>>> c50b17e8
"""  ({ config with
            SpaceAfterComma = false
            SpaceAfterSemicolon = false
            SpaceAroundDelimiter = false
            SpaceBeforeArgument = false })
    |> prepend newline
    |> should equal """
module Bar =
<<<<<<< HEAD
    let f a
        // foo
        : int =
            0
=======
    let foo(_: #(int seq)) = 1
    let meh(_: #seq<int>) = 2
>>>>>>> c50b17e8
"""<|MERGE_RESOLUTION|>--- conflicted
+++ resolved
@@ -320,7 +320,6 @@
 """
 
 [<Test>]
-<<<<<<< HEAD
 let ``line comment before return type info should indent before colon, 565`` () =
     formatSourceString false """module Bar =
   let f a
@@ -328,12 +327,6 @@
     : int
     =
     0
-=======
-let ``has symbol in signature requires paren, 564`` () =
-    formatSourceString false """module Bar =
-  let foo (_ : #(int seq)) = 1
-  let meh (_: #seq<int>) = 2
->>>>>>> c50b17e8
 """  ({ config with
             SpaceAfterComma = false
             SpaceAfterSemicolon = false
@@ -342,13 +335,25 @@
     |> prepend newline
     |> should equal """
 module Bar =
-<<<<<<< HEAD
     let f a
         // foo
         : int =
             0
-=======
+"""
+
+[<Test>]
+let ``has symbol in signature requires paren, 564`` () =
+    formatSourceString false """module Bar =
+  let foo (_ : #(int seq)) = 1
+  let meh (_: #seq<int>) = 2
+"""  ({ config with
+            SpaceAfterComma = false
+            SpaceAfterSemicolon = false
+            SpaceAroundDelimiter = false
+            SpaceBeforeArgument = false })
+    |> prepend newline
+    |> should equal """
+module Bar =
     let foo(_: #(int seq)) = 1
     let meh(_: #seq<int>) = 2
->>>>>>> c50b17e8
 """