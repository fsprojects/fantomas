--- conflicted
+++ resolved
@@ -130,12 +130,12 @@
 """
 
 [<Test>]
-<<<<<<< HEAD
 let ``array literals of BigInteger, 682`` () =
     formatSourceString false "let input = [| 1I;0I;-1I |]"  config
     |> should equal "let input = [| 1I; 0I; -1I |]
 "
-=======
+
+[<Test>]
 let ``string content ends at string token, 646`` () =
     formatSourceString false """"Yarn" ==> "Format"
 
@@ -150,5 +150,4 @@
 "Yarn" ==> "CheckCodeFormat"
 
 Target.runOrDefault "CheckCodeFormat"
-"""
->>>>>>> 0f4e3b5a
+"""