--- conflicted
+++ resolved
@@ -337,51 +337,6 @@
 type X = cm^(1/2) / W
 """
 
-[<Test>]
-<<<<<<< HEAD
-let ``should split constructor and function call correctly, double formatting`` () =
-    let config80 = { config with PageWidth = 80 }
-    
-    let original = """
-let update msg model =
-    let res =
-        match msg with
-        | AMessage -> { model with AFieldWithAVeryVeryVeryLooooooongName = 10 }.RecalculateTotal()
-        | AnotherMessage -> model
-    res
-"""
-
-    let afterFirstFormat = formatSourceString false original config80 
-    
-    formatSourceString false afterFirstFormat config80
-    |> prepend newline
-    |> should equal """
-let update msg model =
-    let res =
-        match msg with
-        | AMessage ->
-            { model with AFieldWithAVeryVeryVeryLooooooongName = 10 }
-                .RecalculateTotal()
-        | AnotherMessage -> model
-    res
-"""
-
-[<Test>]
-let ``updated record with function call should be on newline, even though short`` () =
-    formatSourceString false """
-let x =  { Value = 36 }.Times(9)
-    
-match b with
-| _ -> { Value = 42 }.Times(8) 
-"""  config
-    |> prepend newline
-    |> should equal """
-let x = { Value = 36 }.Times(9)
-
-match b with
-| _ ->
-    { Value = 42 }.Times(8)
-=======
 let ``should add each case on newline`` () =
     formatSourceString false """
 let (|OneLine|MultiLine|) b =
@@ -428,5 +383,49 @@
     | ExplicitCtor([], PreXmlDoc [||], _, _, OneLinerExpr _, _) ->
         OneLinerBinding b
     | _ -> MultilineBinding b
->>>>>>> 44a4bfc4
+"""
+
+[<Test>]
+let ``should split constructor and function call correctly, double formatting`` () =
+    let config80 = { config with PageWidth = 80 }
+
+    let original = """
+let update msg model =
+    let res =
+        match msg with
+        | AMessage -> { model with AFieldWithAVeryVeryVeryLooooooongName = 10 }.RecalculateTotal()
+        | AnotherMessage -> model
+    res
+"""
+
+    let afterFirstFormat = formatSourceString false original config80 
+    
+    formatSourceString false afterFirstFormat config80
+    |> prepend newline
+    |> should equal """
+let update msg model =
+    let res =
+        match msg with
+        | AMessage ->
+            { model with AFieldWithAVeryVeryVeryLooooooongName = 10 }
+                .RecalculateTotal()
+        | AnotherMessage -> model
+    res
+"""
+
+[<Test>]
+let ``updated record with function call should be on newline, even though short`` () =
+    formatSourceString false """
+let x =  { Value = 36 }.Times(9)
+    
+match b with
+| _ -> { Value = 42 }.Times(8) 
+"""  config
+    |> prepend newline
+    |> should equal """
+let x = { Value = 36 }.Times(9)
+
+match b with
+| _ ->
+    { Value = 42 }.Times(8)
 """