﻿module Fantomas.Tests.CompilerDirectiveTests

open NUnit.Framework
open FsUnit
open Fantomas.Tests.TestHelper

[<Test>]
let ``should use verbatim strings on some hash directives``() =
    formatSourceString false """
    #r @"C:\foo\bar.dll"
    """ config
    |> prepend newline
    |> should equal """
#r @"C:\foo\bar.dll"
"""

[<Test>]
let ``hash directives``() =
    formatSourceString false """
    #r "Fantomas.Tests.dll"
    #load "CodeFormatterTests.fs"
    """ config
    |> prepend newline
    |> should equal """
#r "Fantomas.Tests.dll"
#load "CodeFormatterTests.fs"
"""

[<Test>]
let ``should support load directive multiple arguments``() =
    formatSourceString false """
    #load "A.fs" "B.fs"
    #load "C.fs"
          "D.fs"
          "E.fs"
    """ config
    |> prepend newline
    |> should equal """
#load "A.fs" "B.fs"
#load "C.fs" "D.fs" "E.fs"
"""

[<Test>]
let ``should keep compiler directives``() =
    formatSourceString false """
#if INTERACTIVE
#load "../FSharpx.TypeProviders/SetupTesting.fsx"
SetupTesting.generateSetupScript __SOURCE_DIRECTORY__
#load "__setup__.fsx"
#endif
"""  config
    |> should equal """#if INTERACTIVE
#load "../FSharpx.TypeProviders/SetupTesting.fsx"
SetupTesting.generateSetupScript __SOURCE_DIRECTORY__
#load "__setup__.fsx"
#endif
"""

[<Test>]
let ``should keep compiler directives 2``() =
    formatSourceString false """
#if INTERACTIVE
#else
#load "../FSharpx.TypeProviders/SetupTesting.fsx"
SetupTesting.generateSetupScript __SOURCE_DIRECTORY__
#load "__setup__.fsx"
#endif
"""  config
    |> should equal """#if INTERACTIVE
#else
#load "../FSharpx.TypeProviders/SetupTesting.fsx"
SetupTesting.generateSetupScript __SOURCE_DIRECTORY__
#load "__setup__.fsx"
#endif
"""

[<Test>]
let ``line, file and path identifiers``() =
    formatSourceString false """
    let printSourceLocation() =
        printfn "Line: %s" __LINE__
        printfn "Source Directory: %s" __SOURCE_DIRECTORY__
        printfn "Source File: %s" __SOURCE_FILE__
    printSourceLocation()
    """ config
    |> prepend newline
    |> should equal """
let printSourceLocation () =
    printfn "Line: %s" __LINE__
    printfn "Source Directory: %s" __SOURCE_DIRECTORY__
    printfn "Source File: %s" __SOURCE_FILE__

printSourceLocation ()
"""

[<Test>]
let ``should keep #if, #else and #endif on compiler directives``() =
    formatSourceString false """
let x = 1
#if SILVERLIGHT
let useHiddenInitCode = false
#else
let useHiddenInitCode = true
#endif
let y = 2
"""  config
    |> prepend newline
    |> should equal """
let x = 1
#if SILVERLIGHT
let useHiddenInitCode = false
#else
let useHiddenInitCode = true
#endif
let y = 2
"""

[<Test>]
let ``should handle nested compiler directives``() =
    formatSourceString false """
let [<Literal>] private assemblyConfig =
    #if DEBUG
    #if TRACE
    "DEBUG;TRACE"
    #else
    "DEBUG"
    #endif
    #else
    #if TRACE
    "TRACE"
    #else
    ""
    #endif
    #endif
"""  config
    |> prepend newline
    |> should equal """
[<Literal>]
let private assemblyConfig =
#if DEBUG
#if TRACE
    "DEBUG;TRACE"
#else
    "DEBUG"
#endif
#else
#if TRACE
    "TRACE"
#else
    ""
#endif
#endif
"""

[<Test; Description("inactive code is not formatted correctly")>]
let ``should break lines before compiler directives``() =
    formatSourceString false """
let [<Literal>] private assemblyConfig() =
  #if TRACE
  let x = ""
  #else
  let x = "x"
  #endif
  x
"""  config
    |> prepend newline
    |> should equal """
[<Literal>]
let private assemblyConfig () =
#if TRACE
    let x = ""
#else
    let x = "x"
#endif
    x
"""

[<Test>]
let ``should break lines before compiler directives, no defines``() =
    formatSourceStringWithDefines [] """
let [<Literal>] private assemblyConfig() =
  #if TRACE
  let x = ""
  #else
  let x = "x"
  #endif
  x
"""  config
    |> prepend newline
    |> should equal """
[<Literal>]
let private assemblyConfig () =
#if TRACE

#else
    let x = "x"
#endif
    x
"""

[<Test>]
let ``should break line after single directive``() =
    formatSourceString false """
#nowarn "47"
namespace Internal.Utilities.Text.Lexing"""  config
    |> prepend newline
    |> should equal """
#nowarn "47"
namespace Internal.Utilities.Text.Lexing

"""

[<Test>]
let ``should handle endif directives with no newline``() =
    formatSourceString false """
namespace Internal.Utilities.Diagnostic

#if EXTENSIBLE_DUMPER
#if DEBUG

type ExtensibleDumper = A | B

#endif  
#endif"""  config
    |> prepend newline
    |> should equal """
namespace Internal.Utilities.Diagnostic

#if EXTENSIBLE_DUMPER
#if DEBUG

type ExtensibleDumper =
    | A
    | B

#endif
#endif
"""

[<Test>]
let ``missing inactive code if directive not defined``() =
    formatSourceString false """
#if NOT_DEFINED
let x = 1
#endif
"""  config
    |> should equal """#if NOT_DEFINED
let x = 1
#endif
"""

[<Test>]
let ``don't duplicate active code if directive not defined``() =
    formatSourceString false """
#if NOT_DEFINED
#else
let x = 1
#endif
"""  config
    |> should equal """#if NOT_DEFINED
#else
let x = 1
#endif
"""

[<Test>]
let ``missing line break in an active directive``() =
    formatSourceString false """
#if DEBUG
let x = 1
#endif
"""  config
    |> should equal """#if DEBUG
let x = 1
#endif
"""

[<Test>]
let ``should handle #if on the first line``() =
    formatSourceString false """
#if INTERACTIVE
let x = 1
#endif
"""  config
    |> should equal """#if INTERACTIVE
let x = 1
#endif
"""

[<Test>]
let ``should handle combined #if``() =
    formatSourceString false """
#if INTERACTIVE || (FOO && BAR) || BUZZ
let x = 1
#endif
"""  config
    |> should equal """#if INTERACTIVE || (FOO && BAR) || BUZZ
let x = 1
#endif
"""

[<Test>]
let ``issue 382`` () =
    formatSourceString false """
type Currency =
    // Temporary fix until a new Thoth.Json.Net package is released
    // See https://github.com/MangelMaxime/Thoth/pull/70

#if FABLE_COMPILER
    private
#endif
    | Code of string
"""  config
    |> should equal """type Currency =
    // Temporary fix until a new Thoth.Json.Net package is released
    // See https://github.com/MangelMaxime/Thoth/pull/70

#if FABLE_COMPILER
    private
#endif
    | Code of string
"""

[<Test>]
let ``indentation incorrect for code with chained fluent interface method calls`` () =
    formatSourceString false """
let start (args: IArgs) =
    // Serilog configuration
    Log.Logger <-
        LoggerConfiguration()
            .MinimumLevel.Debug()
            .MinimumLevel.Override("Microsoft", LogEventLevel.Information)
            .Enrich.FromLogContext()
            .WriteTo.Console()
            .WriteTo.File(Path.Combine(args.ContentRoot, "temp/log.txt"))
            .CreateLogger()
 
    try
        try
            let giraffeApp = configureGiraffeApp args
            WebHost.CreateDefaultBuilder()
                .UseWebRoot(args.ClientPath)
                #if DEBUG
                .UseContentRoot(args.ContentRoot)
                .UseUrls(args.Host + ":" + string args.Port)
                #endif
                .UseSerilog()
                .Configure(Action<IApplicationBuilder>(configureApp giraffeApp))
                .ConfigureServices(configureServices args)
                .Build()
                .Run()
            0
        with ex ->
            Log.Fatal(ex, "Host terminated unexpectedly")
            1
    finally
        Log.CloseAndFlush()
"""  config
    |> should equal """let start (args: IArgs) =
    // Serilog configuration
    Log.Logger <-
        LoggerConfiguration().MinimumLevel.Debug().MinimumLevel.Override("Microsoft", LogEventLevel.Information)
            .Enrich.FromLogContext().WriteTo.Console().WriteTo.File(Path.Combine(args.ContentRoot, "temp/log.txt"))
            .CreateLogger()

    try
        try
            let giraffeApp = configureGiraffeApp args
            WebHost.CreateDefaultBuilder().UseWebRoot(args.ClientPath)
#if DEBUG
                   .UseContentRoot(args.ContentRoot).UseUrls(args.Host + ":" + string args.Port)
#endif
                   .UseSerilog().Configure(Action<IApplicationBuilder>(configureApp giraffeApp))
                   .ConfigureServices(configureServices args).Build().Run()
            0
        with ex ->
            Log.Fatal(ex, "Host terminated unexpectedly")
            1
    finally
        Log.CloseAndFlush()
"""

[<Test>]
let ``some spacing is still lost in and around #if blocks, 303`` () =
    formatSourceString false """
  let internal UpdateStrongNaming (assembly : AssemblyDefinition) (key : StrongNameKeyPair option) =
    let assemblyName = assembly.Name
#if NETCOREAPP2_0
    do
#else
    match key with
    | None ->
#endif
              assembly.MainModule.Attributes <- assembly.MainModule.Attributes &&& (~~~ModuleAttributes.StrongNameSigned)
              assemblyName.HasPublicKey <- false
              assemblyName.PublicKey <- null
              assemblyName.PublicKeyToken <- null
#if NETCOREAPP2_0
#else
    | Some key' -> assemblyName.HasPublicKey <- true
                   assemblyName.PublicKey <- key'.PublicKey // sets token implicitly
#endif
"""  ({ config with MaxInfixOperatorExpression = 75 })
    |> should equal """let internal UpdateStrongNaming (assembly: AssemblyDefinition) (key: StrongNameKeyPair option) =
    let assemblyName = assembly.Name
#if NETCOREAPP2_0
#else
    match key with
    | None ->
#endif
    do assembly.MainModule.Attributes <- assembly.MainModule.Attributes &&& (~~~ModuleAttributes.StrongNameSigned)
       assemblyName.HasPublicKey <- false
       assemblyName.PublicKey <- null
       assemblyName.PublicKeyToken <- null
#if NETCOREAPP2_0
#else
    | Some key' ->
        assemblyName.HasPublicKey <- true
        assemblyName.PublicKey <- key'.PublicKey // sets token implicitly
#endif
"""

[<Test>]
let ``nested directives, FABLE_COMPILER`` () =
    formatSourceStringWithDefines ["FABLE_COMPILER"] """namespace Fable.React

open Fable.Core
open Fable.Core.JsInterop

type FunctionComponent<'Props> = 'Props -> ReactElement
type LazyFunctionComponent<'Props> = 'Props -> ReactElement

type FunctionComponent =
#if !FABLE_REPL_LIB
    /// Creates a lazy React component from a function in another file
    /// ATTENTION: Requires fable-compiler 2.3, pass the external reference
    /// directly to the argument position (avoid pipes)
    static member inline Lazy(f: 'Props -> ReactElement,
                                fallback: ReactElement)
                            : LazyFunctionComponent<'Props> =
#if FABLE_COMPILER
        let elemType = ReactBindings.React.``lazy``(fun () ->
            // React.lazy requires a default export
            (importValueDynamic f).``then``(fun x -> createObj ["default" ==> x]))
        fun props ->
            ReactElementType.create
                ReactBindings.React.Suspense
                (createObj ["fallback" ==> fallback])
                [ReactElementType.create elemType props []]
#else
        fun _ ->
            div [] [] // React.lazy is not compatible with SSR, so just use an empty div
#endif
#endif

    static member Foo = ()
"""  config
    |> should equal """namespace Fable.React

open Fable.Core
open Fable.Core.JsInterop

type FunctionComponent<'Props> = 'Props -> ReactElement
type LazyFunctionComponent<'Props> = 'Props -> ReactElement

type FunctionComponent =
#if !FABLE_REPL_LIB
    /// Creates a lazy React component from a function in another file
    /// ATTENTION: Requires fable-compiler 2.3, pass the external reference
    /// directly to the argument position (avoid pipes)
    static member inline Lazy(f: 'Props -> ReactElement, fallback: ReactElement): LazyFunctionComponent<'Props> =
#if FABLE_COMPILER
        let elemType =
            ReactBindings.React.``lazy`` (fun () ->
                // React.lazy requires a default export
                (importValueDynamic f).``then``(fun x -> createObj [ "default" ==> x ]))

        fun props ->
            ReactElementType.create
                ReactBindings.React.Suspense
                (createObj [ "fallback" ==> fallback ])
                [ ReactElementType.create elemType props [] ]
#else


#endif
#endif

    static member Foo = ()
"""

[<Test>]
let ``nested directives, FABLE_REPL_LIB`` () =
    formatSourceStringWithDefines ["FABLE_REPL_LIB"] """namespace Fable.React

open Fable.Core
open Fable.Core.JsInterop

type FunctionComponent<'Props> = 'Props -> ReactElement
type LazyFunctionComponent<'Props> = 'Props -> ReactElement

type FunctionComponent =
#if !FABLE_REPL_LIB
    /// Creates a lazy React component from a function in another file
    /// ATTENTION: Requires fable-compiler 2.3, pass the external reference
    /// directly to the argument position (avoid pipes)
    static member inline Lazy(f: 'Props -> ReactElement,
                                fallback: ReactElement)
                            : LazyFunctionComponent<'Props> =
#if FABLE_COMPILER
        let elemType = ReactBindings.React.``lazy``(fun () ->
            // React.lazy requires a default export
            (importValueDynamic f).``then``(fun x -> createObj ["default" ==> x]))
        fun props ->
            ReactElementType.create
                ReactBindings.React.Suspense
                (createObj ["fallback" ==> fallback])
                [ReactElementType.create elemType props []]
#else
        fun _ ->
            div [] [] // React.lazy is not compatible with SSR, so just use an empty div
#endif
#endif

    static member Foo = ()
"""  config
    |> should equal """namespace Fable.React

open Fable.Core
open Fable.Core.JsInterop

type FunctionComponent<'Props> = 'Props -> ReactElement
type LazyFunctionComponent<'Props> = 'Props -> ReactElement

type FunctionComponent =
#if !FABLE_REPL_LIB






#if FABLE_COMPILER








#else


#endif
#endif

    static member Foo = ()
"""

[<Test>]
let ``nested directives, no defines`` () =
    formatSourceStringWithDefines [] """namespace Fable.React

open Fable.Core
open Fable.Core.JsInterop

type FunctionComponent<'Props> = 'Props -> ReactElement
type LazyFunctionComponent<'Props> = 'Props -> ReactElement

type FunctionComponent =
#if !FABLE_REPL_LIB
    /// Creates a lazy React component from a function in another file
    /// ATTENTION: Requires fable-compiler 2.3, pass the external reference
    /// directly to the argument position (avoid pipes)
    static member inline Lazy(f: 'Props -> ReactElement,
                                fallback: ReactElement)
                            : LazyFunctionComponent<'Props> =
#if FABLE_COMPILER
        let elemType = ReactBindings.React.``lazy``(fun () ->
            // React.lazy requires a default export
            (importValueDynamic f).``then``(fun x -> createObj ["default" ==> x]))
        fun props ->
            ReactElementType.create
                ReactBindings.React.Suspense
                (createObj ["fallback" ==> fallback])
                [ReactElementType.create elemType props []]
#else
        fun _ ->
            div [] [] // React.lazy is not compatible with SSR, so just use an empty div
#endif
#endif

    static member Foo = ()
"""  config
    |> should equal """namespace Fable.React

open Fable.Core
open Fable.Core.JsInterop

type FunctionComponent<'Props> = 'Props -> ReactElement
type LazyFunctionComponent<'Props> = 'Props -> ReactElement

type FunctionComponent =
#if !FABLE_REPL_LIB
    /// Creates a lazy React component from a function in another file
    /// ATTENTION: Requires fable-compiler 2.3, pass the external reference
    /// directly to the argument position (avoid pipes)
    static member inline Lazy(f: 'Props -> ReactElement, fallback: ReactElement): LazyFunctionComponent<'Props> =
#if FABLE_COMPILER








#else
        fun _ -> div [] [] // React.lazy is not compatible with SSR, so just use an empty div
#endif
#endif

    static member Foo = ()
"""

[<Test>]
let ``negated directive`` () =
    formatSourceString false """namespace Fable.React

open Fable.Core
open Fable.Core.JsInterop

type FunctionComponent<'Props> = 'Props -> ReactElement
type LazyFunctionComponent<'Props> = 'Props -> ReactElement

type FunctionComponent =
#if !FABLE_REPL_LIB
    /// Creates a lazy React component from a function in another file
    /// ATTENTION: Requires fable-compiler 2.3, pass the external reference
    /// directly to the argument position (avoid pipes)
    static member inline Lazy(f: 'Props -> ReactElement,
                                fallback: ReactElement)
                            : LazyFunctionComponent<'Props> =
#if FABLE_COMPILER
        let elemType = ReactBindings.React.``lazy``(fun () ->
            // React.lazy requires a default export
            (importValueDynamic f).``then``(fun x -> createObj ["default" ==> x]))
        fun props ->
            ReactElementType.create
                ReactBindings.React.Suspense
                (createObj ["fallback" ==> fallback])
                [ReactElementType.create elemType props []]
#else
        fun _ ->
            div [] [] // React.lazy is not compatible with SSR, so just use an empty div
#endif
#endif

    static member Foo = ()
"""  config
    |> should equal """namespace Fable.React

open Fable.Core
open Fable.Core.JsInterop

type FunctionComponent<'Props> = 'Props -> ReactElement
type LazyFunctionComponent<'Props> = 'Props -> ReactElement

type FunctionComponent =
#if !FABLE_REPL_LIB
    /// Creates a lazy React component from a function in another file
    /// ATTENTION: Requires fable-compiler 2.3, pass the external reference
    /// directly to the argument position (avoid pipes)
    static member inline Lazy(f: 'Props -> ReactElement, fallback: ReactElement): LazyFunctionComponent<'Props> =
#if FABLE_COMPILER
        let elemType =
            ReactBindings.React.``lazy`` (fun () ->
                // React.lazy requires a default export
                (importValueDynamic f).``then``(fun x -> createObj [ "default" ==> x ]))

        fun props ->
            ReactElementType.create
                ReactBindings.React.Suspense
                (createObj [ "fallback" ==> fallback ])
                [ ReactElementType.create elemType props [] ]
#else
        fun _ -> div [] [] // React.lazy is not compatible with SSR, so just use an empty div
#endif
#endif

    static member Foo = ()
"""

[<Test>]
let ``module with nested directives`` () =
    formatSourceString false """module ReactDomBindings =
    #if FABLE_REPL_LIB
    [<Global("ReactDOM")>]
    #else
    [<Import("*", "react-dom")>]
    #endif
    let ReactDom: IReactDom = jsNative

    #if !FABLE_REPL_LIB
    [<Import("default", "react-dom/server")>]
    let ReactDomServer: IReactDomServer = jsNative
    #endif"""  config
    |> should equal """module ReactDomBindings =
#if FABLE_REPL_LIB
    [<Global("ReactDOM")>]
#else
    [<Import("*", "react-dom")>]
#endif
    let ReactDom: IReactDom = jsNative

#if !FABLE_REPL_LIB
    [<Import("default", "react-dom/server")>]
    let ReactDomServer: IReactDomServer = jsNative
#endif
"""

[<Test>]
let ``module with nested directives, no defines`` () =
    formatSourceStringWithDefines [] """module ReactDomBindings =
    #if FABLE_REPL_LIB
    [<Global("ReactDOM")>]
    #else
    [<Import("*", "react-dom")>]
    #endif
    let ReactDom: IReactDom = jsNative

    #if !FABLE_REPL_LIB
    [<Import("default", "react-dom/server")>]
    let ReactDomServer: IReactDomServer = jsNative
    #endif"""  config
    |> should equal """module ReactDomBindings =
#if FABLE_REPL_LIB

#else
    [<Import("*", "react-dom")>]
#endif
    let ReactDom: IReactDom = jsNative

#if !FABLE_REPL_LIB
    [<Import("default", "react-dom/server")>]
    let ReactDomServer: IReactDomServer = jsNative
#endif
"""

[<Test>]
let ``module with nested directives, FABLE_REPL_LIB`` () =
    formatSourceStringWithDefines ["FABLE_REPL_LIB"] """module ReactDomBindings =
    #if FABLE_REPL_LIB
    [<Global("ReactDOM")>]
    #else
    [<Import("*", "react-dom")>]
    #endif
    let ReactDom: IReactDom = jsNative

    #if !FABLE_REPL_LIB
    [<Import("default", "react-dom/server")>]
    let ReactDomServer: IReactDomServer = jsNative
    #endif"""  config
    |> should equal """module ReactDomBindings =
#if FABLE_REPL_LIB
    [<Global("ReactDOM")>]
#else

#endif
    let ReactDom: IReactDom = jsNative

#if !FABLE_REPL_LIB


#endif
"""

[<Test>]
let ``should handle complex #if``() =
    formatSourceString false """
#if !(INTERACTIVE || !FOO || !BAR || !BUZZ)
let x = 1
#endif
"""  config
    |> should equal """#if !(INTERACTIVE || !FOO || !BAR || !BUZZ)
let x = 1
#endif
"""

[<Test>]
let ``inactive code with no newline at EOF #480``() =
    formatSourceString false """
#if NOT_DEFINED
let x = 1
#endif
"""  config
    |> should equal """#if NOT_DEFINED
let x = 1
#endif
"""

[<Test>]
let ``no code for inactive define`` () =
    formatSourceString false """#if SOMETHING
let foo = 42
#endif"""  config
    |> prepend newline
    |> should equal """
#if SOMETHING
let foo = 42
#endif
"""

[<Test>]
let ``#if should not be printed twice, #482`` () =
    formatSourceString false """
namespace AltCover

open System
open System.Diagnostics.CodeAnalysis
open System.Runtime.CompilerServices
open System.Runtime.InteropServices

[<assembly:InternalsVisibleTo("AltCover.FSApi, PublicKey=0024000004800000940000000602000000240000525341310004000001000100916443A2EE1D294E8CFA7666FB3F512D998D7CEAC4909E35EDB2AC1E104DE68890A93716D1D1931F7228AAC0523CACF50FD82CDB4CCF4FF4BF0DED95E3A383F4F371E3B82C45502CE74D7D572583495208C1905E0F1E8A3CCE66C4C75E4CA32E9A8F8DEE64E059C0DC0266E8D2CB6D7EBD464B47E062F80B63D390E389217FB7")>]
#if NETCOREAPP2_0
[<assembly:InternalsVisibleTo("dotnet-altcover, PublicKey=0024000004800000940000000602000000240000525341310004000001000100916443A2EE1D294E8CFA7666FB3F512D998D7CEAC4909E35EDB2AC1E104DE68890A93716D1D1931F7228AAC0523CACF50FD82CDB4CCF4FF4BF0DED95E3A383F4F371E3B82C45502CE74D7D572583495208C1905E0F1E8A3CCE66C4C75E4CA32E9A8F8DEE64E059C0DC0266E8D2CB6D7EBD464B47E062F80B63D390E389217FB7")>]
[<assembly:InternalsVisibleTo("global-altcover, PublicKey=0024000004800000940000000602000000240000525341310004000001000100916443A2EE1D294E8CFA7666FB3F512D998D7CEAC4909E35EDB2AC1E104DE68890A93716D1D1931F7228AAC0523CACF50FD82CDB4CCF4FF4BF0DED95E3A383F4F371E3B82C45502CE74D7D572583495208C1905E0F1E8A3CCE66C4C75E4CA32E9A8F8DEE64E059C0DC0266E8D2CB6D7EBD464B47E062F80B63D390E389217FB7")>]
#endif
[<assembly:CLSCompliant(true)>]
[<assembly:ComVisible(false)>]
[<assembly:System.Resources.NeutralResourcesLanguageAttribute("en-GB")>]
let foo = ()
"""  config
    |> prepend newline
    |> should equal """
namespace AltCover

open System
open System.Diagnostics.CodeAnalysis
open System.Runtime.CompilerServices
open System.Runtime.InteropServices

[<assembly:InternalsVisibleTo("AltCover.FSApi, PublicKey=0024000004800000940000000602000000240000525341310004000001000100916443A2EE1D294E8CFA7666FB3F512D998D7CEAC4909E35EDB2AC1E104DE68890A93716D1D1931F7228AAC0523CACF50FD82CDB4CCF4FF4BF0DED95E3A383F4F371E3B82C45502CE74D7D572583495208C1905E0F1E8A3CCE66C4C75E4CA32E9A8F8DEE64E059C0DC0266E8D2CB6D7EBD464B47E062F80B63D390E389217FB7")>]
#if NETCOREAPP2_0
[<assembly:InternalsVisibleTo("dotnet-altcover, PublicKey=0024000004800000940000000602000000240000525341310004000001000100916443A2EE1D294E8CFA7666FB3F512D998D7CEAC4909E35EDB2AC1E104DE68890A93716D1D1931F7228AAC0523CACF50FD82CDB4CCF4FF4BF0DED95E3A383F4F371E3B82C45502CE74D7D572583495208C1905E0F1E8A3CCE66C4C75E4CA32E9A8F8DEE64E059C0DC0266E8D2CB6D7EBD464B47E062F80B63D390E389217FB7")>]
[<assembly:InternalsVisibleTo("global-altcover, PublicKey=0024000004800000940000000602000000240000525341310004000001000100916443A2EE1D294E8CFA7666FB3F512D998D7CEAC4909E35EDB2AC1E104DE68890A93716D1D1931F7228AAC0523CACF50FD82CDB4CCF4FF4BF0DED95E3A383F4F371E3B82C45502CE74D7D572583495208C1905E0F1E8A3CCE66C4C75E4CA32E9A8F8DEE64E059C0DC0266E8D2CB6D7EBD464B47E062F80B63D390E389217FB7")>]
#endif
[<assembly:CLSCompliant(true)>]
[<assembly:ComVisible(false)>]
[<assembly:System.Resources.NeutralResourcesLanguageAttribute("en-GB")>]
let foo = ()
"""

[<Test>]
let ``482, no defines`` () =
    formatSourceStringWithDefines [] """namespace AltCover

open System
open System.Diagnostics.CodeAnalysis
open System.Runtime.CompilerServices
open System.Runtime.InteropServices

[<assembly:InternalsVisibleTo("AltCover.FSApi, PublicKey=0024000004800000940000000602000000240000525341310004000001000100916443A2EE1D294E8CFA7666FB3F512D998D7CEAC4909E35EDB2AC1E104DE68890A93716D1D1931F7228AAC0523CACF50FD82CDB4CCF4FF4BF0DED95E3A383F4F371E3B82C45502CE74D7D572583495208C1905E0F1E8A3CCE66C4C75E4CA32E9A8F8DEE64E059C0DC0266E8D2CB6D7EBD464B47E062F80B63D390E389217FB7")>]
#if NETCOREAPP2_0
[<assembly:InternalsVisibleTo("dotnet-altcover, PublicKey=0024000004800000940000000602000000240000525341310004000001000100916443A2EE1D294E8CFA7666FB3F512D998D7CEAC4909E35EDB2AC1E104DE68890A93716D1D1931F7228AAC0523CACF50FD82CDB4CCF4FF4BF0DED95E3A383F4F371E3B82C45502CE74D7D572583495208C1905E0F1E8A3CCE66C4C75E4CA32E9A8F8DEE64E059C0DC0266E8D2CB6D7EBD464B47E062F80B63D390E389217FB7")>]
[<assembly:InternalsVisibleTo("global-altcover, PublicKey=0024000004800000940000000602000000240000525341310004000001000100916443A2EE1D294E8CFA7666FB3F512D998D7CEAC4909E35EDB2AC1E104DE68890A93716D1D1931F7228AAC0523CACF50FD82CDB4CCF4FF4BF0DED95E3A383F4F371E3B82C45502CE74D7D572583495208C1905E0F1E8A3CCE66C4C75E4CA32E9A8F8DEE64E059C0DC0266E8D2CB6D7EBD464B47E062F80B63D390E389217FB7")>]
#endif
[<assembly:CLSCompliant(true)>]
[<assembly:ComVisible(false)>]
[<assembly:System.Resources.NeutralResourcesLanguageAttribute("en-GB")>]
let foo = ()
"""  config
    |> prepend newline
    |> should equal """
namespace AltCover

open System
open System.Diagnostics.CodeAnalysis
open System.Runtime.CompilerServices
open System.Runtime.InteropServices

[<assembly:InternalsVisibleTo("AltCover.FSApi, PublicKey=0024000004800000940000000602000000240000525341310004000001000100916443A2EE1D294E8CFA7666FB3F512D998D7CEAC4909E35EDB2AC1E104DE68890A93716D1D1931F7228AAC0523CACF50FD82CDB4CCF4FF4BF0DED95E3A383F4F371E3B82C45502CE74D7D572583495208C1905E0F1E8A3CCE66C4C75E4CA32E9A8F8DEE64E059C0DC0266E8D2CB6D7EBD464B47E062F80B63D390E389217FB7")>]
#if NETCOREAPP2_0


#endif
[<assembly:CLSCompliant(true)>]
[<assembly:ComVisible(false)>]
[<assembly:System.Resources.NeutralResourcesLanguageAttribute("en-GB")>]
let foo = ()
"""

[<Test>]
let ``hash directive between attributes`` () =
    formatSourceStringWithDefines [] """[<assembly:Foo()>]
#if BAR
[<assembly:Bar()>]
#endif
[<assembly:Meh()>]
do  ()
"""  config
    |> prepend newline
    |> should equal """
[<assembly:Foo>]
#if BAR

#endif
[<assembly:Meh>]

do ()
"""

[<Test>]
let ``hash directive between attributes, bar`` () =
    formatSourceStringWithDefines ["BAR"] """[<assembly:Foo()>]
#if BAR
[<assembly:Bar()>]
#endif
[<assembly:Meh()>]
do  ()
"""  config
    |> prepend newline
    |> should equal """
[<assembly:Foo>]
#if BAR
[<assembly:Bar>]
#endif
[<assembly:Meh>]

do ()
"""

[<Test>]
let ``endif in lambda`` () =
    formatSourceStringWithDefines ["DEF"] """foo (fun x ->
        ()
#if DEF
        ()
#endif
)
"""  config
    |> prepend newline
    |> should equal """
foo (fun x ->
        ()
#if DEF
        ()
#endif
    )
"""

[<Test>]
let ``finally after endif`` () =
    formatSourceStringWithDefines ["DEF"] """try
    ()
#if DEF
    ()
#endif
finally
    ()
"""  config
    |> prepend newline
    |> should equal """
try
    ()
#if DEF
    ()
#endif
finally
    ()
"""

[<Test>]
let ``with after endif`` () =
    formatSourceStringWithDefines ["DEF"] """try
    ()
#if DEF
    ()
#endif
with
    | _ -> ()
"""  config
    |> prepend newline
    |> should equal """
try
    ()
#if DEF
    ()
#endif
with _ -> ()
"""

[<Test>]
let ``preserve compile directive between piped functions (DEBUG), 512`` () =
    formatSourceStringWithDefines ["DEBUG"] """let foo = [ 1 ]
            |> List.sort
#if DEBUG
            |> List.rev
#endif
            |> List.sort
"""  config
    |> prepend newline
    |> should equal """
let foo =
    [ 1 ]
    |> List.sort
#if DEBUG
    |> List.rev
#endif
    |> List.sort
"""

[<Test>]
let ``preserve compile directive between piped functions, 512`` () =
    formatSourceString false """let foo = [ 1 ]
            |> List.sort
#if DEBUG
            |> List.rev
#endif
            |> List.sort
"""  config
    |> prepend newline
    |> should equal """
let foo =
    [ 1 ]
    |> List.sort
#if DEBUG
    |> List.rev
#endif
    |> List.sort
"""

[<Test>]
let ``preserve compile directive between piped functions, DEBUG`` () =
    formatSourceStringWithDefines [] """let foo = [ 1 ]
            |> List.sort
#if DEBUG
            |> List.rev
#endif
            |> List.sort
"""  config
    |> prepend newline
    |> should equal """
let foo =
    [ 1 ]
    |> List.sort
#if DEBUG

#endif
    |> List.sort
"""

[<Test>]
let ``async block inside directive, 576`` () =
    formatSourceString false """#if TEST
let f () =
    async {
        let x = 2
        return x
    }
#endif
"""  config
    |> prepend newline
    |> should equal """
#if TEST
let f () =
    async {
        let x = 2
        return x
    }
#endif
"""

[<Test>]
let ``async block inside directive, TEST`` () =
    formatSourceStringWithDefines ["TEST"] """#if TEST
let f () =
    async {
        let x = 2
        return x
    }
#endif
"""  config
    |> prepend newline
    |> should equal """
#if TEST
let f () =
    async {
        let x = 2
        return x
    }
#endif
"""

[<Test>]
let ``directive capturing attribute, 635`` () =
    formatSourceString false """namespace AltCover.Recorder

open System

#if NET2
[<ProgIdAttribute("ExcludeFromCodeCoverage hack for OpenCover issue 615")>]
#else
[<System.Diagnostics.CodeAnalysis.ExcludeFromCodeCoverage>]
#endif
type internal Close =
  | DomainUnload
  | ProcessExit
  | Pause
  | Resume
"""  ({ config with IndentSize = 2 })
    |> prepend newline
    |> should equal """
namespace AltCover.Recorder

open System

#if NET2
[<ProgIdAttribute("ExcludeFromCodeCoverage hack for OpenCover issue 615")>]
#else
[<System.Diagnostics.CodeAnalysis.ExcludeFromCodeCoverage>]
#endif
type internal Close =
  | DomainUnload
  | ProcessExit
  | Pause
  | Resume
"""

[<Test>]
let ``directive capturing attribute, no defines`` () =
    formatSourceStringWithDefines [] """namespace AltCover.Recorder

open System

#if NET2
[<ProgIdAttribute("ExcludeFromCodeCoverage hack for OpenCover issue 615")>]
#else
[<System.Diagnostics.CodeAnalysis.ExcludeFromCodeCoverage>]
#endif
type internal Close =
  | DomainUnload
  | ProcessExit
  | Pause
  | Resume
"""  ({ config with IndentSize = 2 })
    |> prepend newline
    |> should equal """
namespace AltCover.Recorder

open System

#if NET2

#else
[<System.Diagnostics.CodeAnalysis.ExcludeFromCodeCoverage>]
#endif
type internal Close =
  | DomainUnload
  | ProcessExit
  | Pause
  | Resume
"""

[<Test>]
let ``directive capturing attribute, NET2`` () =
    formatSourceStringWithDefines ["NET2"] """namespace AltCover.Recorder

open System

#if NET2
[<ProgIdAttribute("ExcludeFromCodeCoverage hack for OpenCover issue 615")>]
#else
[<System.Diagnostics.CodeAnalysis.ExcludeFromCodeCoverage>]
#endif
type internal Close =
  | DomainUnload
  | ProcessExit
  | Pause
  | Resume
"""  ({ config with IndentSize = 2 })
    |> prepend newline
    |> should equal """
namespace AltCover.Recorder

open System

#if NET2
[<ProgIdAttribute("ExcludeFromCodeCoverage hack for OpenCover issue 615")>]
#else

#endif
type internal Close =
  | DomainUnload
  | ProcessExit
  | Pause
  | Resume
"""


[<Test>]
let ``namespace global mixed with hash directives, no directives`` () =
    formatSourceStringWithDefines [] """namespace global

#if DEBUG

module Dbg =

    open System
    open System.Text

    let seq fn = Seq.iter fn

    let iff condition fn = if condition() then fn()

    let tee fn a =
        fn a
        a

    let teePrint x = tee (printfn "%A") x
    let print x = printfn "%A" x
#else
module Dbg =
    let tee (f: 'a -> unit) (x: 'a) = x
    let teePrint x = x
    let print _ = ()
#endif
"""  config
    |> prepend newline
    |> should equal """
namespace global

#if DEBUG
















#else
module Dbg =
    let tee (f: 'a -> unit) (x: 'a) = x
    let teePrint x = x
    let print _ = ()
#endif
"""

[<Test>]
let ``namespace global mixed with hash directives, DEBUG`` () =
    formatSourceStringWithDefines ["DEBUG"] """namespace global

#if DEBUG

module Dbg =

    open System
    open System.Text

    let seq fn = Seq.iter fn

    let iff condition fn = if condition() then fn()

    let tee fn a =
        fn a
        a

    let teePrint x = tee (printfn "%A") x
    let print x = printfn "%A" x
#else
module Dbg =
    let tee (f: 'a -> unit) (x: 'a) = x
    let teePrint x = x
    let print _ = ()
#endif
"""  config
    |> prepend newline
    |> should equal """
namespace global

#if DEBUG

module Dbg =

    open System
    open System.Text

    let seq fn = Seq.iter fn

    let iff condition fn = if condition () then fn ()

    let tee fn a =
        fn a
        a

    let teePrint x = tee (printfn "%A") x
    let print x = printfn "%A" x
#else




#endif
"""

[<Test>]
let ``namespace global mixed with hash directives, 681`` () =
    formatSourceString false """namespace global

#if DEBUG

module Dbg =

    open System
    open System.Text

    let seq fn = Seq.iter fn

    let iff condition fn = if condition() then fn()

    let tee fn a =
        fn a
        a

    let teePrint x = tee (printfn "%A") x
    let print x = printfn "%A" x
#else
module Dbg =
    let tee (f: 'a -> unit) (x: 'a) = x
    let teePrint x = x
    let print _ = ()
#endif
"""  config
    |> prepend newline
    |> should equal """
namespace global

#if DEBUG

module Dbg =

    open System
    open System.Text

    let seq fn = Seq.iter fn

    let iff condition fn = if condition () then fn ()

    let tee fn a =
        fn a
        a

    let teePrint x = tee (printfn "%A") x
    let print x = printfn "%A" x
#else
module Dbg =
    let tee (f: 'a -> unit) (x: 'a) = x
    let teePrint x = x
    let print _ = ()
#endif
"""

[<Test>]
let ``defines in string should be taken into account, 761`` () =
    (formatSourceString false "
[<Test>]
let ``should keep compiler directives``() =
    formatSourceString false \"\"\"
#if INTERACTIVE
#load \"../FSharpx.TypeProviders/SetupTesting.fsx\"
SetupTesting.generateSetupScript __SOURCE_DIRECTORY__
#load \"__setup__.fsx\"
#endif
\"\"\"  config
    |> should equal \"\"\"#if INTERACTIVE
#load \"../FSharpx.TypeProviders/SetupTesting.fsx\"
SetupTesting.generateSetupScript __SOURCE_DIRECTORY__
#load \"__setup__.fsx\"
#endif
\"\"\"
" config)
    |> prepend newline
    |> should equal "
[<Test>]
let ``should keep compiler directives`` () =
    formatSourceString false \"\"\"
#if INTERACTIVE
#load \"../FSharpx.TypeProviders/SetupTesting.fsx\"
SetupTesting.generateSetupScript __SOURCE_DIRECTORY__
#load \"__setup__.fsx\"
#endif
\"\"\"  config
    |> should equal \"\"\"#if INTERACTIVE
#load \"../FSharpx.TypeProviders/SetupTesting.fsx\"
SetupTesting.generateSetupScript __SOURCE_DIRECTORY__
#load \"__setup__.fsx\"
#endif
\"\"\"
"

[<Test>]
let ``hash directive in single quote string should not have impact`` () =
    formatSourceString false """let a = "
#if FOO
"
let b = "
#endif
"
"""  config
    |> prepend newline
    |> should equal """
let a = "
#if FOO
"

let b = "
#endif
"
"""

[<Test>]
let ``hash directive in triple quote string with other quotes should not have impact`` () =
    (formatSourceString false "
let a = \"\"\"
\"
#if FOO
\"
\"\"\"
let b = \"\"\"
#endif
\"\"\"
"     config)
    |> prepend newline
    |> should equal "
let a = \"\"\"
\"
#if FOO
\"
\"\"\"

let b = \"\"\"
#endif
\"\"\"
"

[<Test>]
let ``hash directive in single quote string should not have impact - escaped quote`` () =
    formatSourceString false """let a = "
#if FOO
\""
let b = "
#endif
"
"""  config
    |> prepend newline
    |> should equal """
let a = "
#if FOO
\""

let b = "
#endif
"
"""

[<Test>]
<<<<<<< HEAD
let ``compiler defines around parameter type definition, no defines`` () =
    formatSourceStringWithDefines [] """
               let UpdateUI (theModel:
#if NETCOREAPP2_1
                                       ITreeModel
#else
                                       TreeModel
#endif
                             ) (info: FileInfo) () =
                 // File is good so enable the refresh button
                 h.refreshButton.Sensitive <- true
                 // Do real UI work here
                 h.classStructureTree.Model <- theModel
                 h.codeView.Buffer.Clear()
                 h.mainWindow.Title <- "AltCover.Visualizer"
                 updateMRU h info.FullName true
"""  config
    |> prepend newline
    |> should equal """
let UpdateUI (theModel:
#if NETCOREAPP2_1

#else
                        TreeModel
#endif
             )
             (info: FileInfo)
             ()
             =
    // File is good so enable the refresh button
    h.refreshButton.Sensitive <- true
    // Do real UI work here
    h.classStructureTree.Model <- theModel
    h.codeView.Buffer.Clear()
    h.mainWindow.Title <- "AltCover.Visualizer"
    updateMRU h info.FullName true
"""

[<Test>]
let ``compiler defines around parameter type definition, 633`` () =
    formatSourceString false """
               let UpdateUI (theModel:
#if NETCOREAPP2_1
                                       ITreeModel
#else
                                       TreeModel
#endif
                             ) (info: FileInfo) () =
                 // File is good so enable the refresh button
                 h.refreshButton.Sensitive <- true
                 // Do real UI work here
                 h.classStructureTree.Model <- theModel
                 h.codeView.Buffer.Clear()
                 h.mainWindow.Title <- "AltCover.Visualizer"
                 updateMRU h info.FullName true
"""  config
    |> prepend newline
    |> should equal """
let UpdateUI (theModel:
#if NETCOREAPP2_1
                        ITreeModel
#else
                        TreeModel
#endif
             )
             (info: FileInfo)
             ()
             =
    // File is good so enable the refresh button
    h.refreshButton.Sensitive <- true
    // Do real UI work here
    h.classStructureTree.Model <- theModel
    h.codeView.Buffer.Clear()
    h.mainWindow.Title <- "AltCover.Visualizer"
    updateMRU h info.FullName true
=======
let ``defines in record assignment, no defines`` () =
    formatSourceStringWithDefines [] """
let config = {
    title = "Fantomas"
    description = "Fantomas is a code formatter for F#"
    theme_variant = Some "red"
    root_url =
      #if WATCH
        "http://localhost:8080/"
      #else
        "https://fsprojects.github.io/fantomas/"
      #endif
}
"""  config
    |> prepend newline
    |> should equal """
let config =
    { title = "Fantomas"
      description = "Fantomas is a code formatter for F#"
      theme_variant = Some "red"
      root_url =
#if WATCH

#else
          "https://fsprojects.github.io/fantomas/"
#endif
    }
"""

[<Test>]
let ``defines in record assignment, WATCH define`` () =
    formatSourceStringWithDefines ["WATCH"] """
let config = {
    title = "Fantomas"
    description = "Fantomas is a code formatter for F#"
    theme_variant = Some "red"
    root_url =
      #if WATCH
        "http://localhost:8080/"
      #else
        "https://fsprojects.github.io/fantomas/"
      #endif
}
"""  config
    |> prepend newline
    |> should equal """
let config =
    { title = "Fantomas"
      description = "Fantomas is a code formatter for F#"
      theme_variant = Some "red"
      root_url =
#if WATCH
          "http://localhost:8080/"
#else

#endif
    }
"""

[<Test>]
let ``defines in record assignment, 968`` () =
    formatSourceString false """
let config = {
    title = "Fantomas"
    description = "Fantomas is a code formatter for F#"
    theme_variant = Some "red"
    root_url =
      #if WATCH
        "http://localhost:8080/"
      #else
        "https://fsprojects.github.io/fantomas/"
      #endif
}
"""  config
    |> prepend newline
    |> should equal """
let config =
    { title = "Fantomas"
      description = "Fantomas is a code formatter for F#"
      theme_variant = Some "red"
      root_url =
#if WATCH
          "http://localhost:8080/"
#else
          "https://fsprojects.github.io/fantomas/"
#endif
    }
>>>>>>> dbb3c9ed
"""<|MERGE_RESOLUTION|>--- conflicted
+++ resolved
@@ -1474,83 +1474,6 @@
 """
 
 [<Test>]
-<<<<<<< HEAD
-let ``compiler defines around parameter type definition, no defines`` () =
-    formatSourceStringWithDefines [] """
-               let UpdateUI (theModel:
-#if NETCOREAPP2_1
-                                       ITreeModel
-#else
-                                       TreeModel
-#endif
-                             ) (info: FileInfo) () =
-                 // File is good so enable the refresh button
-                 h.refreshButton.Sensitive <- true
-                 // Do real UI work here
-                 h.classStructureTree.Model <- theModel
-                 h.codeView.Buffer.Clear()
-                 h.mainWindow.Title <- "AltCover.Visualizer"
-                 updateMRU h info.FullName true
-"""  config
-    |> prepend newline
-    |> should equal """
-let UpdateUI (theModel:
-#if NETCOREAPP2_1
-
-#else
-                        TreeModel
-#endif
-             )
-             (info: FileInfo)
-             ()
-             =
-    // File is good so enable the refresh button
-    h.refreshButton.Sensitive <- true
-    // Do real UI work here
-    h.classStructureTree.Model <- theModel
-    h.codeView.Buffer.Clear()
-    h.mainWindow.Title <- "AltCover.Visualizer"
-    updateMRU h info.FullName true
-"""
-
-[<Test>]
-let ``compiler defines around parameter type definition, 633`` () =
-    formatSourceString false """
-               let UpdateUI (theModel:
-#if NETCOREAPP2_1
-                                       ITreeModel
-#else
-                                       TreeModel
-#endif
-                             ) (info: FileInfo) () =
-                 // File is good so enable the refresh button
-                 h.refreshButton.Sensitive <- true
-                 // Do real UI work here
-                 h.classStructureTree.Model <- theModel
-                 h.codeView.Buffer.Clear()
-                 h.mainWindow.Title <- "AltCover.Visualizer"
-                 updateMRU h info.FullName true
-"""  config
-    |> prepend newline
-    |> should equal """
-let UpdateUI (theModel:
-#if NETCOREAPP2_1
-                        ITreeModel
-#else
-                        TreeModel
-#endif
-             )
-             (info: FileInfo)
-             ()
-             =
-    // File is good so enable the refresh button
-    h.refreshButton.Sensitive <- true
-    // Do real UI work here
-    h.classStructureTree.Model <- theModel
-    h.codeView.Buffer.Clear()
-    h.mainWindow.Title <- "AltCover.Visualizer"
-    updateMRU h info.FullName true
-=======
 let ``defines in record assignment, no defines`` () =
     formatSourceStringWithDefines [] """
 let config = {
@@ -1638,5 +1561,82 @@
           "https://fsprojects.github.io/fantomas/"
 #endif
     }
->>>>>>> dbb3c9ed
+"""
+
+[<Test>]
+let ``compiler defines around parameter type definition, no defines`` () =
+    formatSourceStringWithDefines [] """
+               let UpdateUI (theModel:
+#if NETCOREAPP2_1
+                                       ITreeModel
+#else
+                                       TreeModel
+#endif
+                             ) (info: FileInfo) () =
+                 // File is good so enable the refresh button
+                 h.refreshButton.Sensitive <- true
+                 // Do real UI work here
+                 h.classStructureTree.Model <- theModel
+                 h.codeView.Buffer.Clear()
+                 h.mainWindow.Title <- "AltCover.Visualizer"
+                 updateMRU h info.FullName true
+"""  config
+    |> prepend newline
+    |> should equal """
+let UpdateUI (theModel:
+#if NETCOREAPP2_1
+
+#else
+                        TreeModel
+#endif
+             )
+             (info: FileInfo)
+             ()
+             =
+    // File is good so enable the refresh button
+    h.refreshButton.Sensitive <- true
+    // Do real UI work here
+    h.classStructureTree.Model <- theModel
+    h.codeView.Buffer.Clear()
+    h.mainWindow.Title <- "AltCover.Visualizer"
+    updateMRU h info.FullName true
+"""
+
+[<Test>]
+let ``compiler defines around parameter type definition, 633`` () =
+    formatSourceString false """
+               let UpdateUI (theModel:
+#if NETCOREAPP2_1
+                                       ITreeModel
+#else
+                                       TreeModel
+#endif
+                             ) (info: FileInfo) () =
+                 // File is good so enable the refresh button
+                 h.refreshButton.Sensitive <- true
+                 // Do real UI work here
+                 h.classStructureTree.Model <- theModel
+                 h.codeView.Buffer.Clear()
+                 h.mainWindow.Title <- "AltCover.Visualizer"
+                 updateMRU h info.FullName true
+"""  config
+    |> prepend newline
+    |> should equal """
+let UpdateUI (theModel:
+#if NETCOREAPP2_1
+                        ITreeModel
+#else
+                        TreeModel
+#endif
+             )
+             (info: FileInfo)
+             ()
+             =
+    // File is good so enable the refresh button
+    h.refreshButton.Sensitive <- true
+    // Do real UI work here
+    h.classStructureTree.Model <- theModel
+    h.codeView.Buffer.Clear()
+    h.mainWindow.Title <- "AltCover.Visualizer"
+    updateMRU h info.FullName true
 """