﻿module Fantomas.Tests.UnionsTests

open NUnit.Framework
open FsUnit
open Fantomas.Tests.TestHelper

[<Test>]
let ``enums declaration``() =
    formatSourceString false """
    type FontVariant =
    | [<Description("small-caps")>] SmallCaps = 0""" config
    |> prepend newline
    |> should equal """
type FontVariant =
    | [<Description("small-caps")>] SmallCaps = 0
"""

[<Test>]
let ``discriminated unions declaration``() =
    formatSourceString false "type X = private | A of AParameters | B" config
    |> prepend newline
    |> should equal """
type X =
    private
    | A of AParameters
    | B
"""

[<Test>]
let ``enums conversion``() =
    shouldNotChangeAfterFormat """
type uColor =
    | Red = 0u
    | Green = 1u
    | Blue = 2u

let col3 = Microsoft.FSharp.Core.LanguagePrimitives.EnumOfValue<uint32, uColor>(2u)
"""

[<Test>]
let ``discriminated unions with members``() =
    formatSourceString false """
type Type
    = TyLam of Type * Type
    | TyVar of string
    | TyCon of string * Type list
    with override this.ToString() =
            match this with
            | TyLam (t1, t2) -> sprintf "(%s -> %s)" (t1.ToString()) (t2.ToString())
            | TyVar a -> a
            | TyCon (s, ts) -> s""" config
    |> prepend newline
    |> should equal """
type Type =
    | TyLam of Type * Type
    | TyVar of string
    | TyCon of string * Type list
    override this.ToString() =
        match this with
        | TyLam(t1, t2) -> sprintf "(%s -> %s)" (t1.ToString()) (t2.ToString())
        | TyVar a -> a
        | TyCon(s, ts) -> s
"""

[<Test>]
let ``should keep attributes on union cases``() =
    formatSourceString false """
type Argument = 
  | [<MandatoryAttribute>] Action of string
  | [<MandatoryAttribute>] ProjectFile of string
  | PackageId of string
  | Version of string""" config
    |> prepend newline
    |> should equal """
type Argument =
    | [<MandatoryAttribute>] Action of string
    | [<MandatoryAttribute>] ProjectFile of string
    | PackageId of string
    | Version of string
"""

[<Test>]
let ``should be able to define named unions``() =
    formatSourceString false """
type Thing =
| Human of Name:string * Age:int
| Cat of Name:string * HoursSleptADay:int

type Strategy =
    | Adaptive
    | Fundamental
    | ShortAR of p:int // F# 3.1 syntax
    | BuyHold""" config
    |> prepend newline
    |> should equal """
type Thing =
    | Human of Name: string * Age: int
    | Cat of Name: string * HoursSleptADay: int

type Strategy =
    | Adaptive
    | Fundamental
    | ShortAR of p: int // F# 3.1 syntax
    | BuyHold
"""

[<Test>]
let ``should be able to pattern match on unions``() =
    formatSourceString false """
type TestUnion = Test of A : int * B : int
[<EntryPoint>]
let main argv =
   let d = Test(B = 1, A = 2)
   match d with
   | Test(A = a; B = b) -> a + b
   | _ -> 0""" config
    |> prepend newline
    |> should equal """
type TestUnion = Test of A: int * B: int

[<EntryPoint>]
let main argv =
    let d = Test(B = 1, A = 2)
    match d with
    | Test (A = a; B = b) -> a + b
    | _ -> 0
"""

[<Test>]
let ``enums conversion with strict mode``() =
    formatSourceString false """
type uColor =
   | Red = 0u
   | Green = 1u
   | Blue = 2u
let col3 = Microsoft.FSharp.Core.LanguagePrimitives.EnumOfValue<uint32, uColor>(2u)""" { config with StrictMode = true }
    |> prepend newline
    |> should equal """
type uColor =
    | Red = 0u
    | Green = 1u
    | Blue = 2u

let col3 = Microsoft.FSharp.Core.LanguagePrimitives.EnumOfValue<uint32, uColor>(2u)
"""

[<Test>]
let ``Single case DUs on same line`` () =
    formatSourceString false """
type CustomerId = 
    | CustomerId of int
    """ config
    |> prepend newline
    |> should equal """
type CustomerId = CustomerId of int
"""

[<Test>]
let ``Single case DU with private access modifier`` () =
   formatSourceString false """
type CustomerId =
   private 
   | CustomerId of int
   """ config
   |> prepend newline
   |> should equal """
type CustomerId = private | CustomerId of int
"""

[<Test>]
let ``single case DU with member should be on a newline`` () =
    formatSourceString false """
type CustomerId =
    | CustomerId of int
    member this.Test() =
        printfn "%A" this
    """ config
    |> prepend newline
    |> should equal """
type CustomerId =
    | CustomerId of int
    member this.Test() = printfn "%A" this
"""

[<Test>]
let ``Generic type style should be respected`` () =
    formatSourceString false """
type 'a Foo = Foo of 'a
    """ config
    |> prepend newline
    |> should equal """
type 'a Foo = Foo of 'a
"""

[<Test>]
let ``Generic multiple param type style should be respected`` () =
    formatSourceString false """
type ('a, 'b) Foo = Foo of 'a
    """ config
    |> prepend newline
    |> should equal """
type ('a, 'b) Foo = Foo of 'a
"""

[<Test>]
let ``preserve pipe after access modified, 561`` () =
    formatSourceString false """type Foo = private | Bar""" config
    |> should equal """type Foo = private | Bar
"""

[<Test>]
let ``preserve pipe after access modified in sig file, 561`` () =
    formatSourceString true """namespace meh

type internal Foo = private | Bar
"""  config
    |> should equal """namespace meh

type internal Foo = private | Bar
"""

[<Test>]
<<<<<<< HEAD
let ``preserve pipe when single choice contains attribute, 596`` () =
    formatSourceString false """type [<StringEnum>] [<RequireQualifiedAccess>] PayableFilters =
    | [<CompiledName "statusSelector">] Status
"""  config
    |> prepend newline
    |> should equal """
[<StringEnum>]
[<RequireQualifiedAccess>]
type PayableFilters = | [<CompiledName "statusSelector">] Status
"""

[<Test>]
let ``preserve pipe when single choice contains attribute, sig file`` () =
    formatSourceString true """namespace Meh

type [<StringEnum>] [<RequireQualifiedAccess>] PayableFilters = | [<CompiledName "statusSelector">] Status
"""  config
    |> prepend newline
    |> should equal """
namespace Meh

[<StringEnum>]
[<RequireQualifiedAccess>]
type PayableFilters = | [<CompiledName "statusSelector">] Status
=======
let ``single case DU with comment above clause, 567`` () =
    formatSourceString false """type 'a MyGenericType =
  ///
  Foo
"""  config
    |> prepend newline
    |> should equal """
type 'a MyGenericType =
    ///
    Foo
>>>>>>> 09c7f233
"""<|MERGE_RESOLUTION|>--- conflicted
+++ resolved
@@ -220,7 +220,6 @@
 """
 
 [<Test>]
-<<<<<<< HEAD
 let ``preserve pipe when single choice contains attribute, 596`` () =
     formatSourceString false """type [<StringEnum>] [<RequireQualifiedAccess>] PayableFilters =
     | [<CompiledName "statusSelector">] Status
@@ -245,7 +244,9 @@
 [<StringEnum>]
 [<RequireQualifiedAccess>]
 type PayableFilters = | [<CompiledName "statusSelector">] Status
-=======
+"""
+
+[<Test>]
 let ``single case DU with comment above clause, 567`` () =
     formatSourceString false """type 'a MyGenericType =
   ///
@@ -256,5 +257,4 @@
 type 'a MyGenericType =
     ///
     Foo
->>>>>>> 09c7f233
 """