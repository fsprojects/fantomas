﻿module Fantomas.Tests.TypeDeclarationTests

open NUnit.Framework
open FsUnit
open Fantomas.Tests.TestHelper

[<Test>]
let ``exception declarations``() =
    formatSourceString false "exception Error2 of string * int" config
    |> should equal """exception Error2 of string * int
"""

[<Test>]
let ``exception declarations with members``() =
    formatSourceString false """/// An exception type to signal build errors.
exception BuildException of string*list<string>
  with
    override x.ToString() = x.Data0.ToString() + "\r\n" + (separated "\r\n" x.Data1)""" ({ config with MaxInfixOperatorExpression = 60; MaxFunctionBindingWidth = 120 })
    |> should equal """/// An exception type to signal build errors.
exception BuildException of string * list<string> with
    override x.ToString() = x.Data0.ToString() + "\r\n" + (separated "\r\n" x.Data1)
"""

[<Test>]
let ``type annotations``() =
    formatSourceString false """
    let iterate1 (f : unit -> seq<int>) =
        for e in f() do printfn "%d" e
    let iterate2 (f : unit -> #seq<int>) =
        for e in f() do printfn "%d" e""" config
    |> prepend newline
    |> should equal """
let iterate1 (f: unit -> seq<int>) =
    for e in f () do
        printfn "%d" e

let iterate2 (f: unit -> #seq<int>) =
    for e in f () do
        printfn "%d" e
"""

[<Test>]
let ``upcast and downcast``() =
    formatSourceString false """
    let base1 = d1 :> Base1
    let derived1 = base1 :?> Derived1""" config
    |> prepend newline
    |> should equal """
let base1 = d1 :> Base1
let derived1 = base1 :?> Derived1
"""

[<Test>]
let ``optional arguments``() =
    formatSourceString false """
type Connection(?rate0 : int, ?duplex0 : DuplexType, ?parity0 : bool) =
    let duplex = defaultArg duplex0 Full
    let parity = defaultArg parity0 false 
    let mutable rate = match rate0 with
                        | Some rate1 -> rate1
                        | None -> match duplex with
                                  | Full -> 9600
                                  | Half -> 4800
    do printfn "Baud Rate: %d Duplex: %A Parity: %b" rate duplex parity""" config
    |> prepend newline
    |> should equal """
type Connection(?rate0: int, ?duplex0: DuplexType, ?parity0: bool) =
    let duplex = defaultArg duplex0 Full
    let parity = defaultArg parity0 false

    let mutable rate =
        match rate0 with
        | Some rate1 -> rate1
        | None ->
            match duplex with
            | Full -> 9600
            | Half -> 4800

    do printfn "Baud Rate: %d Duplex: %A Parity: %b" rate duplex parity
"""

[<Test>]
let ``method params``() =
    formatSourceString false """
type Test() =
    member this.Function1<'a>(x, y) =
        printfn "%A, %A" x y

    abstract AbstractMethod<'a, 'b> : 'a * 'b -> unit
    override this.AbstractMethod<'a, 'b>(x:'a, y:'b) =
         printfn "%A, %A" x y""" { config with MaxFunctionBindingWidth = 120 }
    |> prepend newline
    |> should equal """
type Test() =
    member this.Function1<'a>(x, y) = printfn "%A, %A" x y

    abstract AbstractMethod<'a, 'b> : 'a * 'b -> unit
    override this.AbstractMethod<'a, 'b>(x: 'a, y: 'b) = printfn "%A, %A" x y
"""

[<Test>]
let ``params arguments``() =
    formatSourceString false """
type X() =
    member this.F([<ParamArray>] args: Object []) =
        for arg in args do
            printfn "%A" arg""" config
    |> prepend newline
    |> should equal """
type X() =
    member this.F([<ParamArray>] args: Object []) =
        for arg in args do
            printfn "%A" arg
"""

[<Test>]
let ``generic types``() =
    formatSourceString false """
type public MyClass<'a> public (x, y) as this = 
    static let PI = 3.14 
    static do printfn "static constructor" 
    let mutable z = x + y
    do  printfn "%s" (this.ToString())
        printfn "more constructor effects"         
    internal new (a) = MyClass(a,a) 
    static member StaticProp = PI 
    static member StaticMethod a = a + 1 
    member internal self.Prop1 = x 
    member self.Prop2 with get() = z 
                      and set(a) = z <- a 
    member self.Method(a,b) = x + y + z + a + b""" { config with MaxFunctionBindingWidth = 120 }
    |> prepend newline
    |> should equal """
type public MyClass<'a> public (x, y) as this =
    static let PI = 3.14
    static do printfn "static constructor"
    let mutable z = x + y

    do
        printfn "%s" (this.ToString())
        printfn "more constructor effects"

    internal new(a) = MyClass(a, a)
    static member StaticProp = PI
    static member StaticMethod a = a + 1
    member internal self.Prop1 = x

    member self.Prop2
        with get () = z
        and set (a) = z <- a

    member self.Method(a, b) = x + y + z + a + b
"""

[<Test>]
let ``struct declaration``() =
    formatSourceString false """
    type Point2D =
       struct 
          val X: float
          val Y: float
          new(x: float, y: float) = { X = x; Y = y }
       end""" config
    |> prepend newline
    |> should equal """
type Point2D =
    struct
        val X: float
        val Y: float
        new(x: float, y: float) = { X = x; Y = y }
    end
"""

[<Test>]
let ``abstract and override keywords``() =
    formatSourceString false """
    type MyClassBase1() =
       let mutable z = 0
       abstract member Function1 : int -> int
       default u.Function1(a : int) = z <- z + a; z

    type MyClassDerived1() =
       inherit MyClassBase1()
       override u.Function1(a: int) = a + 1""" config
    |> prepend newline
    |> should equal """
type MyClassBase1() =
    let mutable z = 0
    abstract Function1: int -> int

    default u.Function1(a: int) =
        z <- z + a
        z

type MyClassDerived1() =
    inherit MyClassBase1()
    override u.Function1(a: int) = a + 1
"""

[<Test>]
let ``intrinsic type extensions``() =
    formatSourceString false """
type MyClass() =
      member this.F() = 100

type MyClass with 
    member this.G() = 200""" config
    |> prepend newline
    |> should equal """
type MyClass() =
    member this.F() = 100

type MyClass with
    member this.G() = 200
"""

[<Test>]
let ``optional type extensions``() =
    formatSourceString false """
/// Define a new member method FromString on the type Int32. 
type System.Int32 with 
    member this.FromString( s : string ) =
       System.Int32.Parse(s)""" { config with MaxFunctionBindingWidth = 120 }
    |> prepend newline
    |> should equal """
/// Define a new member method FromString on the type Int32.
type System.Int32 with
    member this.FromString(s: string) = System.Int32.Parse(s)
"""

[<Test>]
let ``auto property``() =
    formatSourceString false """
type MyClass(property1 : int) =
    member val Property1 = property1
    member val Property2 = "" with get, set""" config
    |> prepend newline
    |> should equal """
type MyClass(property1: int) =
    member val Property1 = property1
    member val Property2 = "" with get, set
"""

[<Test>]
let ``property handling``() =
    formatSourceString false """
type Derived1() =
   inherit AbstractBase()
   let mutable value = 10 
   override this.Property1 with get() = value and set(v : int) = value <- v""" config
    |> prepend newline
    |> should equal """
type Derived1() =
    inherit AbstractBase()
    let mutable value = 10

    override this.Property1
        with get () = value
        and set (v: int) = value <- v
"""

[<Test>]
let ``access modifiers on properties``() =
    formatSourceString false """
type Foo() = 
    member x.Get with get () = 1
    member x.Set with private set (v : int) = value <- v
    member x.GetSet with internal get () = value and private set (v : bool) = value <- v
    member x.GetI with internal get (key1, key2) = false
    member x.SetI with private set (key1, key2) value = ()
    member x.GetSetI with internal get (key1, key2) = true and private set (key1, key2) value = ()""" config
    |> prepend newline
    |> should equal """
type Foo() =
    member x.Get = 1

    member x.Set
        with private set (v: int) = value <- v

    member x.GetSet
        with internal get () = value
        and private set (v: bool) = value <- v

    member x.GetI
        with internal get (key1, key2) = false

    member x.SetI
        with private set (key1, key2) value = ()

    member x.GetSetI
        with internal get (key1, key2) = true
        and private set (key1, key2) value = ()
"""

[<Test>]
let ``types with attributes``() =
    formatSourceString false """
type MyType() =
    let mutable myInt1 = 10
    [<DefaultValue; Test>] val mutable myInt2 : int
    [<DefaultValue; Test>] val mutable myString : string
    member this.SetValsAndPrint( i: int, str: string) =
       myInt1 <- i
       this.myInt2 <- i + 1
       this.myString <- str
       printfn "%d %d %s" myInt1 (this.myInt2) (this.myString)""" config
    |> prepend newline
    |> should equal """
type MyType() =
    let mutable myInt1 = 10

    [<DefaultValue; Test>]
    val mutable myInt2: int

    [<DefaultValue; Test>]
    val mutable myString: string

    member this.SetValsAndPrint(i: int, str: string) =
        myInt1 <- i
        this.myInt2 <- i + 1
        this.myString <- str
        printfn "%d %d %s" myInt1 (this.myInt2) (this.myString)
"""

[<Test>]
let ``named arguments``() =
    formatSourceString false """
type SpeedingTicket() =
    member this.GetMPHOver(speed: int, limit: int) = speed - limit

let CalculateFine (ticket : SpeedingTicket) =
    let delta = ticket.GetMPHOver(limit = 55, speed = 70)
    if delta < 20 then 50.0 else 100.0""" ({ config with MaxValueBindingWidth = 120 })
    |> prepend newline
    |> should equal """
type SpeedingTicket() =
    member this.GetMPHOver(speed: int, limit: int) = speed - limit

let CalculateFine (ticket: SpeedingTicket) =
    let delta = ticket.GetMPHOver(limit = 55, speed = 70)
    if delta < 20 then 50.0 else 100.0
"""

[<Test>]
let ``indexed properties``() =
    formatSourceString false """
type NumberStrings() =
   let mutable ordinals = [| "one"; |]
   let mutable cardinals = [| "first"; |]
   member this.Item
      with get index = ordinals.[index]
      and set index value = ordinals.[index] <- value
   member this.Ordinal
      with get(index) = ordinals.[index]
      and set index value = ordinals.[index] <- value
   member this.Cardinal
      with get(index) = cardinals.[index]
      and set index value = cardinals.[index] <- value""" config
    |> prepend newline
    |> should equal """
type NumberStrings() =
    let mutable ordinals = [| "one" |]
    let mutable cardinals = [| "first" |]

    member this.Item
        with get index = ordinals.[index]
        and set index value = ordinals.[index] <- value

    member this.Ordinal
        with get (index) = ordinals.[index]
        and set index value = ordinals.[index] <- value

    member this.Cardinal
        with get (index) = cardinals.[index]
        and set index value = cardinals.[index] <- value
"""

[<Test>]
let ``complex indexed properties``() =
    formatSourceString false """
open System.Collections.Generic
type SparseMatrix() =
    let mutable table = new Dictionary<int * int, float>()
    member this.Item
        with get(key1, key2) = table.[(key1, key2)]
        and set (key1, key2) value = table.[(key1, key2)] <- value

let matrix1 = new SparseMatrix()
for i in 1..1000 do
    matrix1.[i, i] <- float i * float i
    """ config
    |> prepend newline
    |> should equal """
open System.Collections.Generic

type SparseMatrix() =
    let mutable table = new Dictionary<int * int, float>()

    member this.Item
        with get (key1, key2) = table.[(key1, key2)]
        and set (key1, key2) value = table.[(key1, key2)] <- value

let matrix1 = new SparseMatrix()

for i in 1 .. 1000 do
    matrix1.[i, i] <- float i * float i
"""

[<Test>]
let ``type constraints simple``() =
    formatSourceString false """
type Class1<'T when 'T :> System.Exception> =
    class end

type Class2<'T when 'T :> System.IComparable> = 
    class end

type Class3<'T when 'T : null> =
    class end

type Class8<'T when 'T : not struct> =
   class end

type Class9<'T when 'T : enum<uint32>> =
   class end

type Class10<'T when 'T : comparison> =
   class end

type Class11<'T when 'T : equality> =
   class end

type Class12<'T when 'T : delegate<obj * System.EventArgs, unit>> =
   class end

type Class13<'T when 'T : unmanaged> =
   class end
    
type Class14<'T,'U when 'T : equality and 'U : equality> =
    class end""" config
    |> prepend newline
    |> should equal """
type Class1<'T when 'T :> System.Exception> =
    class
    end

type Class2<'T when 'T :> System.IComparable> =
    class
    end

type Class3<'T when 'T: null> =
    class
    end

type Class8<'T when 'T: not struct> =
    class
    end

type Class9<'T when 'T: enum<uint32>> =
    class
    end

type Class10<'T when 'T: comparison> =
    class
    end

type Class11<'T when 'T: equality> =
    class
    end

type Class12<'T when 'T: delegate<obj * System.EventArgs, unit>> =
    class
    end

type Class13<'T when 'T: unmanaged> =
    class
    end

type Class14<'T, 'U when 'T: equality and 'U: equality> =
    class
    end
"""

[<Test>]
let ``then blocks after constructors``() =
    formatSourceString false """
type Person(nameIn : string, idIn : int) =
    let mutable name = nameIn
    let mutable id = idIn
    do printfn "Created a person object." 
    member this.Name with get() = name and set(v) = name <- v
    member this.ID with get() = id and set(v) = id <- v
    new() = 
        Person("Invalid Name", -1)
        then printfn "Created an invalid person object."
            """ config
    |> prepend newline
    |> should equal """
type Person(nameIn: string, idIn: int) =
    let mutable name = nameIn
    let mutable id = idIn
    do printfn "Created a person object."

    member this.Name
        with get () = name
        and set (v) = name <- v

    member this.ID
        with get () = id
        and set (v) = id <- v

    new() =
        Person("Invalid Name", -1)
        then printfn "Created an invalid person object."
"""

[<Test>]
let ``associativity of types``() =
    formatSourceString false """
type Delegate1 = delegate of (int * int) * (int * int) -> int
type Delegate2 = delegate of int * int -> int
type Delegate3 = delegate of int -> (int -> int)
type Delegate4 = delegate of int -> int -> int
type U = U of (int * int)
    """ config
    |> prepend newline
    |> should equal """
type Delegate1 = delegate of (int * int) * (int * int) -> int
type Delegate2 = delegate of int * int -> int
type Delegate3 = delegate of int -> (int -> int)
type Delegate4 = delegate of int -> int -> int
type U = U of (int * int)
"""

[<Test>]
let ``should keep the ? in optional parameters``() =
    formatSourceString false """type Shell() = 
    static member private GetParams(cmd, ?args) = doStuff
    static member Exec(cmd, ?args) = 
        shellExec(Shell.GetParams(cmd, ?args = args))

    """ { config with MaxFunctionBindingWidth = 120 }
    |> should equal """type Shell() =
    static member private GetParams(cmd, ?args) = doStuff
    static member Exec(cmd, ?args) = shellExec (Shell.GetParams(cmd, ?args = args))
"""

[<Test>]
let ``should add space before argument on given config``() =
    formatSourceString false """
let f(x: int) = x

type t(x : int) = 
    class
    end
    """ { config with SpaceBeforeColon = true }
    |> prepend newline
    |> should equal """
let f (x : int) = x

type t(x : int) =
    class
    end
"""

[<Test>]
let ``should keep brackets around type signatures``() =
    formatSourceString false """
let user_printers = ref([] : (string * (term -> unit)) list)
let the_interface = ref([] : (string * (string * hol_type)) list)
    """ ({ config with MaxValueBindingWidth = 50 })
    |> prepend newline
    |> should equal """
let user_printers = ref ([]: (string * (term -> unit)) list)
let the_interface = ref ([]: (string * (string * hol_type)) list)
"""

[<Test>]
let ``should print named patterns on explicit constructors``() =
    formatSourceString false """
type StateMachine(makeAsync) =
    new(fileName, makeAsync, initState) as secondCtor = 
        new StateMachine(makeAsync)
        then
            secondCtor.Init(fileName, initState)
    """ config
    |> prepend newline
    |> should equal """
type StateMachine(makeAsync) =
    new(fileName, makeAsync, initState) as secondCtor =
        new StateMachine(makeAsync)
        then secondCtor.Init(fileName, initState)
"""

[<Test>]
let ``should not misrecognize sequential expressions as a then block``() =
    formatSourceString false """
type BlobHelper(Account : CloudStorageAccount) = 
    new(configurationSettingName, hostedService) = 
        CloudStorageAccount.SetConfigurationSettingPublisher(fun configName configSettingPublisher -> 
            let connectionString = 
                if hostedService then RoleEnvironment.GetConfigurationSettingValue(configName)
                else ConfigurationManager.ConnectionStrings.[configName].ConnectionString
            configSettingPublisher.Invoke(connectionString) |> ignore)
        BlobHelper(CloudStorageAccount.FromConfigurationSetting(configurationSettingName))
    """ config
    |> prepend newline
    |> should equal """
type BlobHelper(Account: CloudStorageAccount) =
    new(configurationSettingName, hostedService) =
        CloudStorageAccount.SetConfigurationSettingPublisher(fun configName configSettingPublisher ->
            let connectionString =
                if hostedService
                then RoleEnvironment.GetConfigurationSettingValue(configName)
                else ConfigurationManager.ConnectionStrings.[configName].ConnectionString

            configSettingPublisher.Invoke(connectionString)
            |> ignore)
        BlobHelper(CloudStorageAccount.FromConfigurationSetting(configurationSettingName))
"""

[<Test>]
let ``^a needs spaces when used as a type parameter``() =
    formatSourceString false """
let inline tryAverage(seq: seq< ^a >): ^a option =  None""" config
    |> prepend newline
    |> should equal """
let inline tryAverage (seq: seq< ^a >): ^a option = None
"""

[<Test>]
let ``multiple hats need spaces`` () =
    formatSourceString false """
let inline tryAverage(map: Map< ^a,^b>): ^a option =  None""" config
    |> prepend newline
    |> should equal """
let inline tryAverage (map: Map< ^a, ^b >): ^a option = None
"""  

[<Test>]
let ``should preserve orders on field declarations``() =
    formatSourceString false """
type CustomGraphControl() =
    inherit UserControl()
    [<DefaultValue(false)>]
    static val mutable private GraphProperty : DependencyProperty
    """ config
    |> prepend newline
    |> should equal """
type CustomGraphControl() =
    inherit UserControl()

    [<DefaultValue(false)>]
    static val mutable private GraphProperty: DependencyProperty
"""

[<Test>]
let ``should preserve orders on field declarations - multiple spaces between attribute args``() =
    formatSourceString false """
type CustomGraphControl() =
    inherit UserControl()
    [<DefaultValue      (false)>]
    static val mutable private GraphProperty : DependencyProperty
    """ config
    |> prepend newline
    |> should equal """
type CustomGraphControl() =
    inherit UserControl()

    [<DefaultValue(false)>]
    static val mutable private GraphProperty: DependencyProperty
"""

[<Test>]
let ``should preserve orders on field declarations - attribute without parentheses``() =
    formatSourceString false """
type CustomGraphControl() =
    inherit UserControl()
    [<DefaultValue false>]
    static val mutable private GraphProperty : DependencyProperty
    """ config
    |> prepend newline
    |> should equal """
type CustomGraphControl() =
    inherit UserControl()

    [<DefaultValue false>]
    static val mutable private GraphProperty: DependencyProperty
"""

[<Test>]
let ``should preserve orders on field declarations - attribute without parentheses and multiple spaces between attribute args``() =
    formatSourceString false """
type CustomGraphControl() =
    inherit UserControl()
    [<DefaultValue       false>]
    static val mutable private GraphProperty : DependencyProperty
    """ config
    |> prepend newline
    |> should equal """
type CustomGraphControl() =
    inherit UserControl()

    [<DefaultValue false>]
    static val mutable private GraphProperty: DependencyProperty
"""

[<Test>]
let ``should indent properly on getters and setters``() =
    formatSourceString false """
type A() =
    override this.Address with set v = 
        let x =
             match _kbytes.GetAddress(8) with
             | Some(x) -> x
             | None -> null
        ignore x""" config
    |> prepend newline
    |> should equal """
type A() =
    override this.Address
        with set v =
            let x =
                match _kbytes.GetAddress(8) with
                | Some (x) -> x
                | None -> null

            ignore x
"""

[<Test>]
let ``should go to new lines on long property bodies``() =
    formatSourceString false """
type A() =
    member x.B with set v = "[<System.Runtime.InteropServices.DllImport(\"user32.dll\")>] extern int GetWindowLong(System.IntPtr hwnd, int index)"
                            |> ignore""" config
    |> prepend newline
    |> should equal """
type A() =
    member x.B
        with set v =
            "[<System.Runtime.InteropServices.DllImport(\"user32.dll\")>] extern int GetWindowLong(System.IntPtr hwnd, int index)"
            |> ignore
"""

[<Test>]
let ``should not remove identifier on getter ... except '()'``() =
    formatSourceString false """
type Bar =
    member this.Item 
        with get(i : int) =
            match mo with
            | Some(m) when m.Groups.[i].Success -> m.Groups.[i].Value
            | _ -> null

    member this.Item
        with get(i : string) = 
            match mo with
            | Some (m) when m.Groups.[i].Success -> m.Groups.[i].Value
            | _ -> null""" config
    |> prepend newline
    |> should equal """
type Bar =
    member this.Item
        with get (i: int) =
            match mo with
            | Some (m) when m.Groups.[i].Success -> m.Groups.[i].Value
            | _ -> null

    member this.Item
        with get (i: string) =
            match mo with
            | Some (m) when m.Groups.[i].Success -> m.Groups.[i].Value
            | _ -> null
"""

[<Test>]
let ``should not add dubious new line inside call chains``() =
    formatSourceString false """
let x = 
    JobCollectionCreateParameters
        (Label = "Test", 
         IntrinsicSettings = JobCollectionIntrinsicSettings
                                 (Plan = JobCollectionPlan.Standard, 
                                  Quota = new JobCollectionQuota(MaxJobCount = Nullable(50))))""" { config with MaxLineLength = 120 }
    |> prepend newline
    |> should equal """
let x =
    JobCollectionCreateParameters
        (Label = "Test",
         IntrinsicSettings =
             JobCollectionIntrinsicSettings
                 (Plan = JobCollectionPlan.Standard, Quota = new JobCollectionQuota(MaxJobCount = Nullable(50))))
"""

[<Test>]
let ``should preserve attributes on member parameters``() =
    formatSourceString false """
type ILogger = 
    abstract DebugFormat : format:String * [<ParamArray>]args:Object [] -> unit""" config
    |> prepend newline
    |> should equal """
type ILogger =
    abstract DebugFormat: format:String * [<ParamArray>] args:Object [] -> unit
"""

[<Test>]
let ``should preserve brackets on type signatures``() =
    formatSourceString false """
type A =
    abstract member M : int -> (int -> unit)
    abstract member M : float -> int""" config
    |> prepend newline
    |> should equal """
type A =
    abstract M: int -> (int -> unit)
    abstract M: float -> int
"""

[<Test>]
let ``should preserve brackets on type signatures 2``() =
    formatSourceString false """
type A =
    abstract member M : (int -> int) -> unit
    abstract member M : float -> int""" config
    |> prepend newline
    |> should equal """
type A =
    abstract M: (int -> int) -> unit
    abstract M: float -> int
"""

[<Test>]
let ``should handle overridden auto properties``() =
    formatSourceString false """
type Entity() = 
    abstract Id : int with get, set
    default val Id = 0 with get, set""" config
    |> prepend newline
    |> should equal """
type Entity() =
    abstract Id: int with get, set
    override val Id = 0 with get, set
"""

[<Test>]
let ``type abbreviation augmentation``() =
    formatSourceString false """type T2 = T2 with
    member __.X = ()
"""  config
    |> should equal """type T2 = T2
    with
        member __.X = ()
"""

[<Test>]
let ``operator in words should not print to symbol, 409`` () =
    formatSourceString false """type T() =
    static member op_LessThan(a, b) = a < b""" ({ config with SpaceBeforeMember = true; MaxFunctionBindingWidth = 120 })
    |> should equal """type T() =
    static member op_LessThan (a, b) = a < b
"""

[<Test>]
let ``operator in words in let binding`` () =
    formatSourceString false """let op_PipeRight2  = ()""" config
    |> should equal """let op_PipeRight2 = ()
"""

[<Test>]
let ``operator in words in member`` () =
    formatSourceString false """type A() =
    member this.B(op_Inequality : string) = ()""" { config with MaxFunctionBindingWidth = 120 }
    |> should equal """type A() =
    member this.B(op_Inequality: string) = ()
"""

[<Test>]
let ``attributes on extension methods should not add newlines, 473`` () =
    formatSourceString false """
[<Extension>]
type TestExtensions =

    [<Extension>]
    static member SomeExtension(x) = ""

    [<Extension>]
    static member SomeOtherExtension(x) = ""
"""  { config with MaxValueBindingWidth = 120 }
    |> prepend newline
    |> should equal """
[<Extension>]
type TestExtensions =

    [<Extension>]
    static member SomeExtension(x) = ""

    [<Extension>]
    static member SomeOtherExtension(x) = ""
"""

[<Test>]
let ``F# 4.7 syntax relaxation in member declaration`` () =
    formatSourceString false """
type C'() =
    member _.M() = ()
"""  config
    |> prepend newline
    |> should equal """
type C'() =
    member _.M() = ()
"""

[<Test>]
let ``don't add additional newlines between recursive type declarations, 520`` () =
    formatSourceString false """module Game

type Details =
    { Name: string
      Description: string }

type Item =
    { Details: Details }

type Exit =
    | Passable of Details * desitnation: Room
    | Locked of Details * key: Item * next: Exit
    | NoExit of Details option

and Exits =
    { North: Exit
      South: Exit
      East: Exit
      West: Exit }

and Room =
    { Details: Details
      Items: Item list
      Exits: Exits }
"""  config
    |> prepend newline
    |> should equal """
module Game

type Details = { Name: string; Description: string }

type Item = { Details: Details }

type Exit =
    | Passable of Details * desitnation: Room
    | Locked of Details * key: Item * next: Exit
    | NoExit of Details option

and Exits =
    { North: Exit
      South: Exit
      East: Exit
      West: Exit }

and Room =
    { Details: Details
      Items: Item list
      Exits: Exits }
"""

[<Test>]
let ``don't add additional newlines between recursive type declarations with attributes, 520`` () =
    formatSourceString false """module Game

type Exit =
    | Passable of Details * desitnation: Room
    | Locked of Details * key: Item * next: Exit
    | NoExit of Details option

and Exits =
    { North: Exit
      South: Exit
      East: Exit
      West: Exit }

and [<Marker()>] Room =
    { Details: Details
      Items: Item list
      Exits: Exits }
"""  config
    |> prepend newline
    |> should equal """
module Game

type Exit =
    | Passable of Details * desitnation: Room
    | Locked of Details * key: Item * next: Exit
    | NoExit of Details option

and Exits =
    { North: Exit
      South: Exit
      East: Exit
      West: Exit }

and [<Marker>] Room =
    { Details: Details
      Items: Item list
      Exits: Exits }
"""

[<Test>]
let ``trivia newlines between letbinding of type, 709`` () =
    formatSourceString false """
open Xunit
open FSharp.Core
open Swensen.Unquote

type FormattingSpecs() =

    [<Fact>]
    let ``true is true``() = test <@ true = true @>

    [<Fact>]
    let ``false is false``() = test <@ false = false @>
"""  config
    |> prepend newline
    |> should equal """
open Xunit
open FSharp.Core
open Swensen.Unquote

type FormattingSpecs() =

    [<Fact>]
    let ``true is true`` () = test <@ true = true @>

    [<Fact>]
    let ``false is false`` () = test <@ false = false @>
"""

[<Test>]
let ``line comment above single line abstract slot should not make it multiline, 757`` () =
    formatSourceString false """[<AllowNullLiteral>]
type Graph2dOptions =
    abstract zoomMin: float option with get, set
    // abstract moment: MomentConstructor option with get, set
    abstract maxHeight: HeightWidthType option with get, set
    abstract zIndex: float option with get, set
"""  config
    |> prepend newline
    |> should equal """
[<AllowNullLiteral>]
type Graph2dOptions =
    abstract zoomMin: float option with get, set
    // abstract moment: MomentConstructor option with get, set
    abstract maxHeight: HeightWidthType option with get, set
    abstract zIndex: float option with get, set
"""

[<Test>]
let ``long type members should have parameters on separate lines, 719`` () =
    formatSourceString false """type C () =
    member __.LongMethodWithLotsOfParameters(aVeryLongType: AVeryLongTypeThatYouNeedToUse, aSecondVeryLongType: AVeryLongTypeThatYouNeedToUse, aThirdVeryLongType: AVeryLongTypeThatYouNeedToUse) =  aVeryLongType aSecondVeryLongType aThirdVeryLongType
"""  ({ config with SpaceBeforeClassConstructor = true })
    |> prepend newline
    |> should equal """
type C () =
    member __.LongMethodWithLotsOfParameters(aVeryLongType: AVeryLongTypeThatYouNeedToUse,
                                             aSecondVeryLongType: AVeryLongTypeThatYouNeedToUse,
                                             aThirdVeryLongType: AVeryLongTypeThatYouNeedToUse) =
        aVeryLongType aSecondVeryLongType aThirdVeryLongType
"""

[<Test>]
let ``long type member with return type should have parameters on separate lines`` () =
    formatSourceString false """type C () =
    member __.LongMethodWithLotsOfParameters(aVeryLongType: AVeryLongTypeThatYouNeedToUse, aSecondVeryLongType: AVeryLongTypeThatYouNeedToUse, aThirdVeryLongType: AVeryLongTypeThatYouNeedToUse) : int =  aVeryLongType aSecondVeryLongType aThirdVeryLongType
"""  ({ config with SpaceBeforeClassConstructor = true })
    |> prepend newline
    |> should equal """
type C () =
    member __.LongMethodWithLotsOfParameters(aVeryLongType: AVeryLongTypeThatYouNeedToUse,
                                             aSecondVeryLongType: AVeryLongTypeThatYouNeedToUse,
                                             aThirdVeryLongType: AVeryLongTypeThatYouNeedToUse)
                                             : int =
        aVeryLongType aSecondVeryLongType aThirdVeryLongType
"""

[<Test>]
let ``long constructors should have parameters on separate lines`` () =
    formatSourceString false """type C (aVeryLongType : AVeryLongTypeThatYouNeedToUse, aSecondVeryLongType : AVeryLongTypeThatYouNeedToUse, aThirdVeryLongType : AVeryLongTypeThatYouNeedToUse) =
    member this.X = 42
"""  ({ config with SpaceBeforeClassConstructor = true })
    |> prepend newline
    |> should equal """
type C (aVeryLongType: AVeryLongTypeThatYouNeedToUse,
        aSecondVeryLongType: AVeryLongTypeThatYouNeedToUse,
        aThirdVeryLongType: AVeryLongTypeThatYouNeedToUse) =
    member this.X = 42
"""

[<Test>]
let ``preserve abstract keyword`` () =
    formatSourceString false """namespace Foo

type internal Blah =
  abstract Baz : unit
"""  config
    |> prepend newline
    |> should equal """
namespace Foo

type internal Blah =
    abstract Baz: unit
"""

[<Test>]
let ``keep correct indentation after multiline member definition, 845`` () =
    formatSourceString false """type SomeType() =
    member SomeMember(looooooooooooooooooooooooooooooooooong1: A, looooooooooooooooooooooooooooooooooong2: A) =
        printfn "a"
        "a"

    member SomeOtherMember () =
        printfn "b"
"""  ({ config with MaxLineLength = 80; MaxFunctionBindingWidth = 120 })
    |> prepend newline
    |> should equal """
type SomeType() =
    member SomeMember(looooooooooooooooooooooooooooooooooong1: A,
                      looooooooooooooooooooooooooooooooooong2: A) =
        printfn "a"
        "a"

    member SomeOtherMember() = printfn "b"
"""

[<Test>]
let ``keep correct indentation after multiline typed member definition`` () =
    formatSourceString false """type SomeType() =
    member SomeMember(looooooooooooooooooooooooooooooooooong1: A, looooooooooooooooooooooooooooooooooong2: A) : string =
        printfn "a"
        "a"

    member SomeOtherMember () =
        printfn "b"
"""  ({ config with MaxLineLength = 80; MaxFunctionBindingWidth = 120 })
    |> prepend newline
    |> should equal """
type SomeType() =
    member SomeMember(looooooooooooooooooooooooooooooooooong1: A,
                      looooooooooooooooooooooooooooooooooong2: A)
                      : string =
        printfn "a"
        "a"

    member SomeOtherMember() = printfn "b"
"""

[<Test>]
let ``split multiple parameters over multiple lines`` () =
    formatSourceString false """type SomeType =
    static member SomeMember (looooooooooooooooooooooooooooooooooooooooooooooooooooooooooooong1: string) (looooooooooooooooooooooooooooooooooooooooooooooooooooooooooooooooooooooooong2: string) : string =
    printfn "a"
    "b"
"""  config
    |> prepend newline
    |> should equal """
type SomeType =
    static member SomeMember (looooooooooooooooooooooooooooooooooooooooooooooooooooooooooooong1: string)
                             (looooooooooooooooooooooooooooooooooooooooooooooooooooooooooooooooooooooooong2: string)
                             : string =
        printfn "a"
        "b"
"""

[<Test>]
let ``split multiple parameters over multiple lines and have correct indentation afterwards`` () =
    formatSourceString false """type SomeType =
    static member SomeMember (looooooooooooooooooooooooooooooooooooooooooooooooooooooooooooong1: string) (looooooooooooooooooooooooooooooooooooooooooooooooooooooooooooooooooooooooong2: string) : string =
    printfn "a"
    "b"

    static member SomeOtherMember () = printfn "c"
"""  { config with MaxFunctionBindingWidth = 120 }
    |> prepend newline
    |> should equal """
type SomeType =
    static member SomeMember (looooooooooooooooooooooooooooooooooooooooooooooooooooooooooooong1: string)
                             (looooooooooooooooooooooooooooooooooooooooooooooooooooooooooooooooooooooooong2: string)
                             : string =
        printfn "a"
        "b"

    static member SomeOtherMember() = printfn "c"
"""

[<Test>]
let ``member with one long parameter and return type, 850`` () =
    formatSourceString false """type SomeType =
    static member SomeMember loooooooooooooooooooooooooooooooooooooooooooooooooooooooooooooooooooooooooooooooooooooooooooooooooooooooooooooooooooooooooooooooooooooooooooooooooong1 : string =
    printfn "a"
    "b"
"""  config
    |> prepend newline
    |> should equal """
type SomeType =
    static member SomeMember loooooooooooooooooooooooooooooooooooooooooooooooooooooooooooooooooooooooooooooooooooooooooooooooooooooooooooooooooooooooooooooooooooooooooooooooooong1
                             : string =
        printfn "a"
        "b"
"""

[<Test>]
let ``member with one long parameter and no return type, 850`` () =
    formatSourceString false """type SomeType =
    static member SomeMember loooooooooooooooooooooooooooooooooooooooooooooooooooooooooooooooooooooooooooooooooooooooooooooooooooooooooooooooooooooooooooooooooooooooooooooooooong1 =
    printfn "a"
    "b"
"""  config
    |> prepend newline
    |> should equal """
type SomeType =
    static member SomeMember loooooooooooooooooooooooooooooooooooooooooooooooooooooooooooooooooooooooooooooooooooooooooooooooooooooooooooooooooooooooooooooooooooooooooooooooooong1 =
        printfn "a"
        "b"
"""

[<Test>]
let ``multiple members with one long parameter`` () =
    formatSourceString false """type SomeType =
    static member SomeMember loooooooooooooooooooooooooooooooooooooooooooooooooooooooooooooooooooooooooooooooooooooooooooooooooooooooooooooooooooooooooooooooooooooooooooooooooong1 =
    printfn "a"
    "b"

    static member Serialize (loooooooooooooooooooooooooooooooooooooooooooooooooooooooooooooooooooooooooooooooooooooooooooooooooooooooooooooooooooooooooooooooooooooooooooooooooong2: SomeType) = Encode.string v.Meh
    static member Deserialize (loooooooooooooooooooooooooooooooooooooooooooooooooooooonnnnnnnnnnnnnnnnnnnnngggggggggggJsonVaaaaalueeeeeeeeeeeeeeee) : SomeType = Decode.SomeType loooooooooooooooooooooooooooooooooooooooooooooooooooooonnnnnnnnnnnnnnnnnnnnngggggggggggJsonVaaaaalueeeeeeeeeeeeeeee
"""  config
    |> prepend newline
    |> should equal """
type SomeType =
    static member SomeMember loooooooooooooooooooooooooooooooooooooooooooooooooooooooooooooooooooooooooooooooooooooooooooooooooooooooooooooooooooooooooooooooooooooooooooooooooong1 =
        printfn "a"
        "b"

    static member Serialize(loooooooooooooooooooooooooooooooooooooooooooooooooooooooooooooooooooooooooooooooooooooooooooooooooooooooooooooooooooooooooooooooooooooooooooooooooong2: SomeType) =
        Encode.string v.Meh

    static member Deserialize(loooooooooooooooooooooooooooooooooooooooooooooooooooooonnnnnnnnnnnnnnnnnnnnngggggggggggJsonVaaaaalueeeeeeeeeeeeeeee)
                              : SomeType =
        Decode.SomeType
            loooooooooooooooooooooooooooooooooooooooooooooooooooooonnnnnnnnnnnnnnnnnnnnngggggggggggJsonVaaaaalueeeeeeeeeeeeeeee
"""

[<Test>]
let ``access modifier before long constructor`` () =
    formatSourceString false """type INotifications<'a,'b,'c,'d,'e> = 
    class
    end
type DeviceNotificationHandler<'Notification, 'CallbackId, 'RegisterInputData, 'RegisterOutputData, 'UnregisterOutputData> private (client: INotifications<'Notification, 'CallbackId, 'RegisterInputData, 'RegisterOutputData, 'UnregisterOutputData>, callbackId: 'CallbackId, validateUnregisterOutputData: 'UnregisterOutputData -> unit) =
    let a = 5
"""  config
    |> prepend newline
    |> should equal """
type INotifications<'a, 'b, 'c, 'd, 'e> =
    class
    end

type DeviceNotificationHandler<'Notification, 'CallbackId, 'RegisterInputData, 'RegisterOutputData, 'UnregisterOutputData> private (client: INotifications<'Notification, 'CallbackId, 'RegisterInputData, 'RegisterOutputData, 'UnregisterOutputData>,
                                                                                                                                    callbackId: 'CallbackId,
                                                                                                                                    validateUnregisterOutputData: 'UnregisterOutputData -> unit) =
    let a = 5
"""


[<Test>]
let ``long type members should be in multiple lines, 868`` () =
    formatSourceString false """
type C() =
    member _.LongMethodWithLotsOfParameters(aVeryLongType: int, aSecondVeryLongType: int, aThirdVeryLongType: int) : int =
        aVeryLongType + aSecondVeryLongType + aThirdVeryLongType
"""  { config with MaxLineLength = 80; SpaceBeforeColon = true; MaxInfixOperatorExpression = 80 }
    |> prepend newline
    |> should equal """
type C() =
    member _.LongMethodWithLotsOfParameters(aVeryLongType : int,
                                            aSecondVeryLongType : int,
                                            aThirdVeryLongType : int)
                                            : int =
        aVeryLongType + aSecondVeryLongType + aThirdVeryLongType
"""

[<Test>]
let ``long type members should be in multiple lines, no return type`` () =
    formatSourceString false """
type C() =
    member _.LongMethodWithLotsOfParameters(aVeryLongType: int, aSecondVeryLongType: int, aThirdVeryLongType: int) =
        aVeryLongType + aSecondVeryLongType + aThirdVeryLongType
"""  { config with MaxLineLength = 80; SpaceBeforeColon = true; MaxInfixOperatorExpression = 80 }
    |> prepend newline
    |> should equal """
type C() =
    member _.LongMethodWithLotsOfParameters(aVeryLongType : int,
                                            aSecondVeryLongType : int,
                                            aThirdVeryLongType : int) =
        aVeryLongType + aSecondVeryLongType + aThirdVeryLongType
"""

[<Test>]
let ``long type constructors should be in multiple lines, 868`` () =
    formatSourceString false """
type VersionMismatchDuringDeserializationException(message: string, innerException: System.Exception) =
    inherit System.Exception(message, innerException)
"""  { config with MaxLineLength = 80; SpaceBeforeColon = true }
    |> prepend newline
    |> should equal """
type VersionMismatchDuringDeserializationException(message : string,
                                                   innerException : System.Exception) =
    inherit System.Exception(message, innerException)
"""

[<Test>]
let ``tuple typed abbreviation`` () =
    formatSourceString false """type A = (int * int)
"""  config
    |> prepend newline
    |> should equal """
type A = (int * int)
"""

[<Test>]
let ``function signature type abbreviation`` () =
    formatSourceString false """type A = (int -> int -> int)
"""  config
    |> prepend newline
    |> should equal """
type A = (int -> int -> int)
"""

let ``type record declaration with attributes, 910`` () =
    formatSourceString false """type Commenter =
    { [<JsonProperty("display_name")>]
      DisplayName: string }

type Message =
    { [<JsonProperty("body")>]
      Body: string }
"""  config
    |> prepend newline
    |> should equal """
type Commenter =
    { [<JsonProperty("display_name")>]
      DisplayName: string }

type Message =
    { [<JsonProperty("body")>]
      Body: string }
"""

[<Test>]
let ``attribute on abstract member followed by type with attribute, 933`` () =
    formatSourceString false """
[<AllowNullLiteral>]
type SubGroupStackOptions =
    [<Emit "$0[$1]{{=$2}}">]
    abstract Item: name:string -> bool with get, set

[<AllowNullLiteral>]
type DataGroup =
    abstract className: string option with get, set
"""  config
    |> prepend newline
    |> should equal """
[<AllowNullLiteral>]
type SubGroupStackOptions =
    [<Emit "$0[$1]{{=$2}}">]
    abstract Item: name:string -> bool with get, set

[<AllowNullLiteral>]
type DataGroup =
    abstract className: string option with get, set
"""

[<Test>]
let ``attribute on abstract member followed by let binding with attribute`` () =
    formatSourceString false """
[<AllowNullLiteral>]
type SubGroupStackOptions =
    [<Emit "$0[$1]{{=$2}}">]
    abstract Item: name:string -> bool with get, set

[<AllowNullLiteral>]
let foo bar = zero
"""  config
    |> prepend newline
    |> should equal """
[<AllowNullLiteral>]
type SubGroupStackOptions =
    [<Emit "$0[$1]{{=$2}}">]
    abstract Item: name:string -> bool with get, set

[<AllowNullLiteral>]
let foo bar = zero
"""

[<Test>]
let ``type constraint on type definition, 887`` () =
    formatSourceString false """
type OuterType =
    abstract Apply<'r>
        : InnerType<'r>
        -> 'r when 'r : comparison
"""  { config with SpaceBeforeColon = true }
    |> prepend newline
    |> should equal """
type OuterType =
    abstract Apply<'r> : InnerType<'r>
        -> 'r when 'r : comparison
"""

[<Test>]
<<<<<<< HEAD
let ``comments before access modifier, 885`` () =
    formatSourceString false """
type TestType =
    // Here is some comment about the type
    // Some more comments
    private
        {
            Foo : int
        }
"""  config
    |> prepend newline
    |> should equal """
type TestType =
    // Here is some comment about the type
    // Some more comments
    private { Foo: int }
=======
let ``attribute on type and abstract member followed by type, 949`` () =
    formatSourceString false """
[<AllowNullLiteral>]
type TimelineOptionsGroupCallbackFunction =
    [<Emit "$0($1...)">]
    abstract Invoke: group:TimelineGroup * callback:(TimelineGroup option -> unit) -> unit

type TimelineOptionsGroupEditableType = U2<bool, TimelineGroupEditableOption>
"""  config
    |> prepend newline
    |> should equal """
[<AllowNullLiteral>]
type TimelineOptionsGroupCallbackFunction =
    [<Emit "$0($1...)">]
    abstract Invoke: group:TimelineGroup * callback:(TimelineGroup option -> unit) -> unit

type TimelineOptionsGroupEditableType = U2<bool, TimelineGroupEditableOption>
"""

[<Test>]
let ``attribute on type and abstract member followed by let binding`` () =
    formatSourceString false """
[<AllowNullLiteral>]
type TimelineOptionsGroupCallbackFunction =
    [<Emit "$0($1...)">]
    abstract Invoke: group:TimelineGroup * callback:(TimelineGroup option -> unit) -> unit

let myBinding a = 7
"""  config
    |> prepend newline
    |> should equal """
[<AllowNullLiteral>]
type TimelineOptionsGroupCallbackFunction =
    [<Emit "$0($1...)">]
    abstract Invoke: group:TimelineGroup * callback:(TimelineGroup option -> unit) -> unit

let myBinding a = 7
>>>>>>> 3c128a4c
"""<|MERGE_RESOLUTION|>--- conflicted
+++ resolved
@@ -1415,7 +1415,46 @@
 """
 
 [<Test>]
-<<<<<<< HEAD
+let ``attribute on type and abstract member followed by type, 949`` () =
+    formatSourceString false """
+[<AllowNullLiteral>]
+type TimelineOptionsGroupCallbackFunction =
+    [<Emit "$0($1...)">]
+    abstract Invoke: group:TimelineGroup * callback:(TimelineGroup option -> unit) -> unit
+
+type TimelineOptionsGroupEditableType = U2<bool, TimelineGroupEditableOption>
+"""  config
+    |> prepend newline
+    |> should equal """
+[<AllowNullLiteral>]
+type TimelineOptionsGroupCallbackFunction =
+    [<Emit "$0($1...)">]
+    abstract Invoke: group:TimelineGroup * callback:(TimelineGroup option -> unit) -> unit
+
+type TimelineOptionsGroupEditableType = U2<bool, TimelineGroupEditableOption>
+"""
+
+[<Test>]
+let ``attribute on type and abstract member followed by let binding`` () =
+    formatSourceString false """
+[<AllowNullLiteral>]
+type TimelineOptionsGroupCallbackFunction =
+    [<Emit "$0($1...)">]
+    abstract Invoke: group:TimelineGroup * callback:(TimelineGroup option -> unit) -> unit
+
+let myBinding a = 7
+"""  config
+    |> prepend newline
+    |> should equal """
+[<AllowNullLiteral>]
+type TimelineOptionsGroupCallbackFunction =
+    [<Emit "$0($1...)">]
+    abstract Invoke: group:TimelineGroup * callback:(TimelineGroup option -> unit) -> unit
+
+let myBinding a = 7
+"""
+
+[<Test>]
 let ``comments before access modifier, 885`` () =
     formatSourceString false """
 type TestType =
@@ -1432,43 +1471,4 @@
     // Here is some comment about the type
     // Some more comments
     private { Foo: int }
-=======
-let ``attribute on type and abstract member followed by type, 949`` () =
-    formatSourceString false """
-[<AllowNullLiteral>]
-type TimelineOptionsGroupCallbackFunction =
-    [<Emit "$0($1...)">]
-    abstract Invoke: group:TimelineGroup * callback:(TimelineGroup option -> unit) -> unit
-
-type TimelineOptionsGroupEditableType = U2<bool, TimelineGroupEditableOption>
-"""  config
-    |> prepend newline
-    |> should equal """
-[<AllowNullLiteral>]
-type TimelineOptionsGroupCallbackFunction =
-    [<Emit "$0($1...)">]
-    abstract Invoke: group:TimelineGroup * callback:(TimelineGroup option -> unit) -> unit
-
-type TimelineOptionsGroupEditableType = U2<bool, TimelineGroupEditableOption>
-"""
-
-[<Test>]
-let ``attribute on type and abstract member followed by let binding`` () =
-    formatSourceString false """
-[<AllowNullLiteral>]
-type TimelineOptionsGroupCallbackFunction =
-    [<Emit "$0($1...)">]
-    abstract Invoke: group:TimelineGroup * callback:(TimelineGroup option -> unit) -> unit
-
-let myBinding a = 7
-"""  config
-    |> prepend newline
-    |> should equal """
-[<AllowNullLiteral>]
-type TimelineOptionsGroupCallbackFunction =
-    [<Emit "$0($1...)">]
-    abstract Invoke: group:TimelineGroup * callback:(TimelineGroup option -> unit) -> unit
-
-let myBinding a = 7
->>>>>>> 3c128a4c
 """