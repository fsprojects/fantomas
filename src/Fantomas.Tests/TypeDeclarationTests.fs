--- conflicted
+++ resolved
@@ -1458,7 +1458,25 @@
 """
 
 [<Test>]
-<<<<<<< HEAD
+let ``comments before access modifier, 885`` () =
+    formatSourceString false """
+type TestType =
+    // Here is some comment about the type
+    // Some more comments
+    private
+        {
+            Foo : int
+        }
+"""  config
+    |> prepend newline
+    |> should equal """
+type TestType =
+    // Here is some comment about the type
+    // Some more comments
+    private { Foo: int }
+"""
+
+[<Test>]
 let ``alternative long member definition`` () =
     formatSourceString false """
 type C () =
@@ -1621,22 +1639,4 @@
     =
     class
     end
-=======
-let ``comments before access modifier, 885`` () =
-    formatSourceString false """
-type TestType =
-    // Here is some comment about the type
-    // Some more comments
-    private
-        {
-            Foo : int
-        }
-"""  config
-    |> prepend newline
-    |> should equal """
-type TestType =
-    // Here is some comment about the type
-    // Some more comments
-    private { Foo: int }
->>>>>>> cda1c47f
 """