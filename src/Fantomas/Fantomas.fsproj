﻿<?xml version="1.0" encoding="utf-8"?>
<Project Sdk="Microsoft.NET.Sdk">
  <PropertyGroup>
    <TargetFrameworks>net452;netstandard2.0</TargetFrameworks>
<<<<<<< HEAD
    <Version>2.9.0</Version>
=======
    <Version>2.9.1</Version>
>>>>>>> 12f1dcde
  </PropertyGroup>
  <ItemGroup>
    <None Include="paket.references" />
    <Compile Include="AssemblyInfo.fs" />
    <Compile Include="Dbg.fs" />
    <Compile Include="Utils.fs" />
    <Compile Include="TokenMatcher.fs" />
    <Compile Include="FormatConfig.fs" />
    <Compile Include="SourceParser.fs" />
    <Compile Include="SourceTransformer.fs" />
    <Compile Include="CodePrinter.fs" />
    <Compile Include="CodeFormatterImpl.fs" />
    <Compile Include="CodeFormatter.fsi" />
    <Compile Include="CodeFormatter.fs" />
    <Compile Include="FakeHelpers.fs" />
    <None Include="CodeFormatter.fsx" />
  </ItemGroup>
  <Import Project="..\..\.paket\Paket.Restore.targets" />
</Project><|MERGE_RESOLUTION|>--- conflicted
+++ resolved
@@ -2,11 +2,8 @@
 <Project Sdk="Microsoft.NET.Sdk">
   <PropertyGroup>
     <TargetFrameworks>net452;netstandard2.0</TargetFrameworks>
-<<<<<<< HEAD
     <Version>2.9.0</Version>
-=======
     <Version>2.9.1</Version>
->>>>>>> 12f1dcde
   </PropertyGroup>
   <ItemGroup>
     <None Include="paket.references" />
