﻿module internal Fantomas.CodePrinter

open System
open System.Text.RegularExpressions
open FSharp.Compiler.Ast
open FSharp.Compiler.Range
open Fantomas
open Fantomas.FormatConfig
open Fantomas.SourceParser
open Fantomas.SourceTransformer
open Fantomas.Context
open Fantomas.TriviaTypes
open Fantomas.TriviaContext

/// This type consists of contextual information which is important for formatting
type ASTContext =
    {
      /// Original file name without extension of the parsed AST 
      TopLevelModuleName: string 
      /// Current node is the first child of its parent
      IsFirstChild: bool
      /// Current node is a subnode deep down in an interface
      InterfaceRange: range option
      /// This pattern matters for formatting extern declarations
      IsCStylePattern: bool
      /// Range operators are naked in 'for..in..do' constructs
      IsNakedRange: bool
      /// The optional `|` in pattern matching and union type definitions
      HasVerticalBar: bool
      /// A field is rendered as union field or not
      IsUnionField: bool
      /// First type param might need extra spaces to avoid parsing errors on `<^`, `<'`, etc.
      IsFirstTypeParam: bool
      /// Check whether the context is inside DotGet to suppress whitespaces
      IsInsideDotGet: bool
    }
    static member Default =
        { TopLevelModuleName = "" 
          IsFirstChild = false; InterfaceRange = None 
          IsCStylePattern = false; IsNakedRange = false
          HasVerticalBar = false; IsUnionField = false
          IsFirstTypeParam = false; IsInsideDotGet = false }

let rec addSpaceBeforeParensInFunCall functionOrMethod arg = 
    match functionOrMethod, arg with
    | _, ConstExpr(Const "()", _) ->
        false
    | SynExpr.LongIdent(_, LongIdentWithDots s, _, _), _ ->
        let parts = s.Split '.'
        not <| Char.IsUpper parts.[parts.Length - 1].[0]
    | SynExpr.Ident(_), SynExpr.Ident(_) ->
        true
    | SynExpr.Ident(Ident s), _ ->
        not <| Char.IsUpper s.[0]
    | SynExpr.TypeApp(e, _, _, _, _, _, _), _ ->
        addSpaceBeforeParensInFunCall e arg
    | _ -> true

let addSpaceBeforeParensInFunDef functionOrMethod args =
    match functionOrMethod, args with
    | _, PatParen (PatConst(Const "()", _)) -> false
    | "new", _ -> false
    | (s:string), _ -> 
        let parts = s.Split '.'
        not <| Char.IsUpper parts.[parts.Length - 1].[0]
    | _ -> true

let rec genParsedInput astContext = function
    | ImplFile im -> genImpFile astContext im
    | SigFile si -> genSigFile astContext si

(*
    See https://github.com/fsharp/FSharp.Compiler.Service/blob/master/src/fsharp/ast.fs#L1518
    hs = hashDirectives : ParsedHashDirective list 
    mns = modules : SynModuleOrNamespace list
*)
and genImpFile astContext (ParsedImplFileInput(hs, mns)) = 
    col sepNone hs genParsedHashDirective +> (if hs.IsEmpty then sepNone else sepNln)
    +> col sepNln mns (genModuleOrNamespace astContext)

and genSigFile astContext (ParsedSigFileInput(hs, mns)) =
    col sepNone hs genParsedHashDirective +> (if hs.IsEmpty then sepNone else sepNln)
    +> col sepNln mns (genSigModuleOrNamespace astContext)

and genParsedHashDirective (ParsedHashDirective(h, s, r)) =
    let printArgument arg =
        match arg with
        | "" -> sepNone
        // Use verbatim string to escape '\' correctly
        | _ when arg.Contains("\\") -> !- (sprintf "@\"%O\"" arg)
        | _ -> !- (sprintf "\"%O\"" arg)
        
    let printIdent (ctx:Context) =
        ctx.Trivia
        |> List.tryFind (fun t -> t.Range = r)
        |> Option.bind(fun t -> t.ContentBefore
                                |> List.choose (fun tc ->
                                    match tc with
                                    | Keyword({ TokenInfo = {TokenName = "KEYWORD_STRING"}; Content = c }) -> Some c
                                    | _ -> None)
                                |> List.tryHead)
        |> function
           | Some kw -> !- kw
           | None -> col sepSpace s printArgument
        <| ctx

    !- "#" -- h +> sepSpace +> printIdent
    |> genTrivia r

and genModuleOrNamespace astContext (ModuleOrNamespace(ats, px, ao, s, mds, isRecursive, moduleKind) as node) =
    let sepModuleAndFirstDecl =
        let firstDecl = List.tryHead mds
        match firstDecl with
        | None -> rep 2 sepNln
        | Some mdl ->
            let attrRanges = getRangesFromAttributesFromModuleDeclaration mdl
            sepNlnConsideringTriviaContentBeforeWithAttributes mdl.Range attrRanges +> sepNln

    let genTriviaForLongIdent (f: Context -> Context) =
        match node with
        | SynModuleOrNamespace.SynModuleOrNamespace(lid,_, SynModuleOrNamespaceKind.DeclaredNamespace,_,_,_,_,_) ->
            lid
            |> List.fold (fun (acc: Context -> Context) (ident:Ident) -> acc |> (genTrivia ident.idRange)) f
        | _ -> f

    let moduleOrNamespace = ifElse moduleKind.IsModule (!- "module ") (!- "namespace ")
    let recursive = ifElse isRecursive (!- "rec ") sepNone
    let namespaceFn = ifElse (s = "") (!- "global") (!- s)

    genPreXmlDoc px
    +> genAttributes astContext ats
    +> ifElse (moduleKind = AnonModule)
         sepNone
         (genTriviaForLongIdent (moduleOrNamespace +> opt sepSpace ao genAccess +> recursive +> namespaceFn +> sepModuleAndFirstDecl))
    +> genModuleDeclList astContext mds
    |> genTrivia node.Range

and genSigModuleOrNamespace astContext (SigModuleOrNamespace(ats, px, ao, s, mds, _, moduleKind) as node) =
    let range = match node with | SynModuleOrNamespaceSig(_,_,_,_,_,_,_,range) -> range
    let sepModuleAndFirstDecl =
        let firstDecl = List.tryHead mds
        match firstDecl with
        | None -> rep 2 sepNln
        | Some mdl ->
            sepNlnConsideringTriviaContentBefore mdl.Range +> sepNln

    let genTriviaForLongIdent (f: Context -> Context) =
        match node with
        | SynModuleOrNamespaceSig(lid,_, SynModuleOrNamespaceKind.DeclaredNamespace,_,_,_,_,_) ->
            lid
            |> List.fold (fun (acc: Context -> Context) (ident:Ident) -> acc |> (genTrivia ident.idRange)) f
        | _ -> f

    let moduleOrNamespace = ifElse moduleKind.IsModule (!- "module ") (!- "namespace ")

    // Don't generate trivia before in case the SynModuleOrNamespaceKind is a DeclaredNamespace
    // The range of the namespace is not correct, see https://github.com/dotnet/fsharp/issues/7680
    ifElse moduleKind.IsModule (enterNode range) sepNone +>
    genPreXmlDoc px
    +> genAttributes astContext ats
    +> ifElse (moduleKind = AnonModule)
            sepNone
            (genTriviaForLongIdent (moduleOrNamespace +> opt sepSpace ao genAccess -- s +> sepModuleAndFirstDecl))
    +> genSigModuleDeclList astContext mds
    +> leaveNode range

and genModuleDeclList astContext e =
    match e with
    | [x] -> genModuleDecl astContext x

    | OpenL(xs, ys) ->
        fun ctx ->
            let originalOpens =
                xs
                |> List.map (fun x -> x.Range, ctx.Trivia |> List.tryFind (fun t -> t.Range = x.Range))
            
            let xs = sortAndDeduplicate ((|Open|_|) >> Option.get) xs ctx
            
            // Restore the range of the open statement after sorting, this way comments stay on the same place.
            let xs' : SynModuleDecl list =
                if List.length xs = List.length originalOpens then
                    List.map2 (fun (range, trivia) (sortedOpen: SynModuleDecl) ->
                        match range <> sortedOpen.Range, trivia, sortedOpen with
                        | true, Some _, SynModuleDecl.Open(longDotId, _) ->
                            SynModuleDecl.Open(longDotId, range)
                        | _ -> sortedOpen
                            
                    ) originalOpens xs
                else
                    xs
            
            match ys with
            | [] -> col sepNln xs' (genModuleDecl astContext) ctx
            | _ ->
                let sepModuleDecl =
                    match List.tryHead ys with
                    | Some ysh ->
                        let attrs = getRangesFromAttributesFromModuleDeclaration ysh
                        sepNln +> sepNlnConsideringTriviaContentBeforeWithAttributes ysh.Range attrs
                    | None -> rep 2 sepNln
                
                (col sepNln xs' (genModuleDecl astContext) +> sepModuleDecl +> genModuleDeclList astContext ys) ctx

    | HashDirectiveL(xs, ys)
    | DoExprAttributesL(xs, ys) 
    | ModuleAbbrevL(xs, ys) 
    | OneLinerLetL(xs, ys) ->
        let sepXsYs =
            match List.tryHead ys with
            | Some ysh -> sepNln +> sepNlnConsideringTriviaContentBefore ysh.Range
            | None -> rep 2 sepNln
        
        match ys with
        | [] -> col sepNln xs (genModuleDecl astContext)
        | _ -> col sepNln xs (genModuleDecl astContext) +> sepXsYs +> genModuleDeclList astContext ys

    | MultilineModuleDeclL(xs, ys) ->
        match ys with
        | [] ->
            colEx (fun (mdl: SynModuleDecl) -> 
                let r = mdl.Range
                let ar = getRangesFromAttributesFromModuleDeclaration mdl
                sepNln +> sepNlnConsideringTriviaContentBeforeWithAttributes r ar
            ) xs (genModuleDecl astContext)
            
        | _ ->
            let sepXsYs =
                match List.tryHead ys with
                | Some ysh -> sepNln +> sepNlnConsideringTriviaContentBefore ysh.Range
                | None -> rep 2 sepNln
            
            let sepXs =
                colEx (fun (mdl: SynModuleDecl) ->
                    let r = mdl.Range
                    let ar = getRangesFromAttributesFromModuleDeclaration mdl
                    sepNln +> sepNlnConsideringTriviaContentBeforeWithAttributes r ar
                )

            sepXs xs (genModuleDecl astContext) +> sepXsYs +> genModuleDeclList astContext ys
    | _ -> sepNone    
    // |> genTrivia e , e is a list, genTrivia will probably need to occur after each item.

and genSigModuleDeclList astContext node =
    match node with
    | [x] -> genSigModuleDecl astContext x

    | SigOpenL(xs, ys) ->
        fun ctx ->
            let xs = sortAndDeduplicate ((|SigOpen|_|) >> Option.get) xs ctx
            match ys with
            | [] -> col sepNln xs (genSigModuleDecl astContext) ctx
            | _ -> (col sepNln xs (genSigModuleDecl astContext) +> rep 2 sepNln +> genSigModuleDeclList astContext ys) ctx

    | SigHashDirectiveL(xs, ys) ->
        match ys with
        | [] -> col sepNone xs (genSigModuleDecl astContext)
        | _ -> col sepNone xs (genSigModuleDecl astContext) +> sepNln +> genSigModuleDeclList astContext ys

    | SigModuleAbbrevL(xs, ys) 
    | SigValL(xs, ys) ->
        match ys with
        | [] -> col sepNln xs (genSigModuleDecl astContext)
        | _ ->
            let sepXsYs =
                match List.tryHead ys with
                | Some ysh ->
                    let attributeRanges = getRangesFromAttributesFromSynModuleSigDeclaration ysh
                    sepNln +> sepNlnConsideringTriviaContentBeforeWithAttributes ysh.Range attributeRanges
                | None -> rep 2 sepNln
            col sepNln xs (genSigModuleDecl astContext) +> sepXsYs +> genSigModuleDeclList astContext ys

    | SigMultilineModuleDeclL(xs, ys) ->
        match ys with
        | [] ->
            colEx (fun (smd: SynModuleSigDecl) ->
                let ranges = getRangesFromAttributesFromSynModuleSigDeclaration smd
                sepNln +> sepNlnConsideringTriviaContentBeforeWithAttributes smd.Range ranges
            ) xs (genSigModuleDecl astContext)

        | _ -> col (rep 2 sepNln) xs (genSigModuleDecl astContext) +> rep 2 sepNln +> genSigModuleDeclList astContext ys

    | _ -> sepNone
    // |> genTrivia node, see genModuleDeclList

and genModuleDecl astContext node =
    match node with
    | Attributes(ats) ->
        col sepNone ats
            (fun a -> col sepNln a.Attributes (genAttribute astContext)
                      |> genTrivia a.Range)
    | DoExpr(e) ->
        genExpr astContext e
    | Exception(ex) ->
        genException astContext ex
    | HashDirective(p) -> 
        genParsedHashDirective p
    | Extern(ats, px, ao, t, s, ps) ->
        genPreXmlDoc px
        +> genAttributes astContext ats
        -- "extern " +> genType { astContext with IsCStylePattern = true } false t +> sepSpace +> opt sepSpace ao genAccess
        -- s +> sepOpenT +> col sepComma ps (genPat { astContext with IsCStylePattern = true }) +> sepCloseT
    // Add a new line after module-level let bindings
    | Let(b) ->
        genLetBinding { astContext with IsFirstChild = true } "let " b
    | LetRec(b::bs) ->
        let sepBAndBs =
            match List.tryHead bs with
            | Some b' ->
                let r = b'.RangeOfBindingSansRhs
                sepNln +> sepNlnConsideringTriviaContentBefore r
            | None -> id
        
        genLetBinding { astContext with IsFirstChild = true } "let rec " b
        +> sepBAndBs
        +> colEx (fun (b': SynBinding) ->
                let r = b'.RangeOfBindingSansRhs
                sepNln +> sepNlnConsideringTriviaContentBefore r
            ) bs (genLetBinding { astContext with IsFirstChild = false } "and ")

    | ModuleAbbrev(s1, s2) ->
        !- "module " -- s1 +> sepEq +> sepSpace -- s2
    | NamespaceFragment(m) ->
        failwithf "NamespaceFragment hasn't been implemented yet: %O" m
    | NestedModule(ats, px, ao, s, isRecursive, mds) -> 
        genPreXmlDoc px
        +> genAttributes astContext ats
        +> (!- "module ")
        +> opt sepSpace ao genAccess
        +> ifElse isRecursive (!- "rec ") sepNone -- s +> sepEq
        +> indent +> sepNln
        +> genModuleDeclList astContext mds +> unindent

    | Open(s) ->
        !- (sprintf "open %s" s)
    // There is no nested types and they are recursive if there are more than one definition
    | Types(t::ts) ->
        let sepTs =
            match List.tryHead ts with
            | Some tsh -> sepNln +> sepNlnConsideringTriviaContentBefore tsh.Range
            | None -> rep 2 sepNln

        genTypeDefn { astContext with IsFirstChild = true } t 
        +> colPreEx sepTs (fun (ty: SynTypeDefn) -> sepNln +> sepNlnConsideringTriviaContentBefore ty.Range) ts (genTypeDefn { astContext with IsFirstChild = false })
    | md ->
        failwithf "Unexpected module declaration: %O" md
    |> genTrivia node.Range

and genSigModuleDecl astContext node =
    match node with
    | SigException(ex) ->
        genSigException astContext ex
    | SigHashDirective(p) -> 
        genParsedHashDirective p
    | SigVal(v) ->
        genVal astContext v
    | SigModuleAbbrev(s1, s2) ->
        !- "module " -- s1 +> sepEq +> sepSpace -- s2
    | SigNamespaceFragment(m) ->
        failwithf "NamespaceFragment is not supported yet: %O" m
    | SigNestedModule(ats, px, ao, s, mds) -> 
        genPreXmlDoc px
        +> genAttributes astContext ats -- "module " +> opt sepSpace ao genAccess -- s +> sepEq
        +> indent +> sepNln +> genSigModuleDeclList astContext mds +> unindent

    | SigOpen(s) ->
        !- (sprintf "open %s" s)
    | SigTypes(t::ts) ->
        genSigTypeDefn { astContext with IsFirstChild = true } t 
        +> colPre (rep 2 sepNln) (rep 2 sepNln) ts (genSigTypeDefn { astContext with IsFirstChild = false })
    | md ->
        failwithf "Unexpected module signature declaration: %O" md
    |> genTrivia node.Range

and genAccess (Access s) = !- s

and genAttribute astContext (Attribute(s, e, target)) =
    match e with
    // Special treatment for function application on attributes
    | ConstExpr(Const "()", _) -> 
        !- "[<" +> opt sepColonFixed target (!-) -- s -- ">]"
    | e -> 
        let argSpacing =
            if SourceTransformer.hasParenthesis e then id else sepSpace
        !- "[<"  +> opt sepColonFixed target (!-) -- s +> argSpacing +> genExpr astContext e -- ">]"
    |> genTrivia e.Range
    
and genAttributesCore astContext (ats: SynAttribute seq) =
    let genAttributeExpr astContext (Attribute(s, e, target) as attr) =
        match e with
        | ConstExpr(Const "()", _) -> 
            opt sepColonFixed target (!-) -- s
        | e ->
            let argSpacing =
                if SourceTransformer.hasParenthesis e then id else sepSpace
            opt sepColonFixed target (!-) -- s +> argSpacing +> genExpr astContext e
        |> genTrivia attr.Range
    ifElse (Seq.isEmpty ats) sepNone (!- "[<" +> col sepSemi ats (genAttributeExpr astContext) -- ">]")

and genOnelinerAttributes astContext ats =
    let ats = List.collect (fun a -> a.Attributes) ats
    ifElse (Seq.isEmpty ats) sepNone (genAttributesCore astContext ats +> sepSpace)

/// Try to group attributes if they are on the same line
/// Separate same-line attributes by ';'
/// Each bucket is printed in a different line
and genAttributes astContext (ats: SynAttributes) =
    ats
    |> List.fold (fun acc a ->
        fun (ctx:Context) ->
            let dontAddNewline =
                TriviaHelpers.``has content after that ends with``
                    (fun t -> t.Range = a.Range)
                    (function | Directive(_) -> true | _ -> false)
                    ctx.Trivia
            let chain =
                acc +>
                (genAttributesCore astContext a.Attributes |> genTrivia a.Range)
                +> ifElse dontAddNewline sepNone sepNln
            chain ctx
    ) sepNone

//    col sepNln ats
//            (fun a -> col sepNln a.Attributes (genAttribute astContext)
//                      |> genTrivia a.Range)
//    let genTriviaAttributeList (f: Context -> Context) =
//        Seq.foldBack (fun  (attr: SynAttributeList) (acc: Context -> Context) -> acc |> (genTrivia attr.Range)) ats f
//
//    (ats
//    |> List.collect (fun a -> a.Attributes)
//    |> Seq.groupBy (fun at -> at.Range.StartLine)
//    |> Seq.map snd
//    |> Seq.toList
//    |> fun ats' -> (colPost sepNln sepNln ats' (genAttributesCore astContext)))
//    |> genTriviaAttributeList

and genPreXmlDoc (PreXmlDoc lines) ctx = 
    if ctx.Config.StrictMode then
        colPost sepNln sepNln lines (sprintf "///%s" >> (!-)) ctx
    else ctx

and breakNln astContext brk e = 
    ifElse brk (indent +> sepNln +> genExpr astContext e +> unindent) 
        (indent +> autoNln (genExpr astContext e) +> unindent)

and breakNlnOrAddSpace astContext brk e =
    ifElse brk (indent +> sepNln +> genExpr astContext e +> unindent)
        (indent +> autoNlnOrSpace (genExpr astContext e) +> unindent)

/// Preserve a break even if the expression is a one-liner
and preserveBreakNln astContext e ctx =
    let brk = checkPreserveBreakForExpr e ctx || futureNlnCheck (genExpr astContext e) ctx
    breakNln astContext brk e ctx

and preserveBreakNlnOrAddSpace astContext e ctx =
    breakNlnOrAddSpace astContext (checkPreserveBreakForExpr e ctx) e ctx

and addSpaceAfterGenericConstructBeforeColon ctx =
    let dump = (dump ctx).ToCharArray()
    if not ctx.Config.SpaceBeforeColon then
        match Array.tryLast dump with
        | Some('>') -> sepSpace
        | _ -> sepNone
    else
        sepNone
    <| ctx

and genExprSepEqPrependType astContext prefix (pat:SynPat) e ctx =
    let multilineCheck = 
        match e with
        | MatchLambda _ -> false
        | _ -> futureNlnCheck (genExpr astContext e) ctx

    let hasTriviaContentAfterEqual =
        ctx.Trivia
        |> List.exists (fun tn ->
            match tn.Type with
            | TriviaTypes.Token(tok) ->
                tok.TokenInfo.TokenName = "EQUALS" && tn.Range.StartLine = pat.Range.StartLine
            | _ -> false
        )

    match e with
    | TypedExpr(Typed, e, t) ->
        let addExtraSpaceBeforeGenericType =
            match pat with
            | SynPat.LongIdent(_, _, Some(SynValTyparDecls(_)), _, _, _) ->
                addSpaceAfterGenericConstructBeforeColon
            | _ -> sepNone

        (prefix +> addExtraSpaceBeforeGenericType +> sepColon +> genType astContext false t +> sepEq
        +> breakNlnOrAddSpace astContext (hasTriviaContentAfterEqual || multilineCheck || checkPreserveBreakForExpr e ctx) e) ctx
    | e ->

        (prefix +> sepEq +> leaveEqualsToken pat.Range +> breakNlnOrAddSpace astContext (hasTriviaContentAfterEqual || multilineCheck || checkPreserveBreakForExpr e ctx) e) ctx

/// Break but doesn't indent the expression
and noIndentBreakNln astContext e ctx = 
    ifElse (checkPreserveBreakForExpr e ctx) (sepNln +> genExpr astContext e) (autoNlnByFuture (genExpr astContext e)) ctx
/// Like noIndentBreakNln but instead use genExpr on expr it use provided function f
and noIndentBreakNlnFun f expr ctx = 
    ifElse (checkPreserveBreakForExpr expr ctx) (sepNln +> f expr) (autoNlnByFuture (f expr)) ctx

and genTyparList astContext tps = 
    ifElse (List.atMostOne tps) (col wordOr tps (genTypar astContext)) (sepOpenT +> col wordOr tps (genTypar astContext) +> sepCloseT)

and genTypeAndParam astContext typeName tds tcs preferPostfix =
    let types openSep closeSep =
        (!- openSep +> coli sepComma tds (fun i decl -> genTyparDecl { astContext with IsFirstTypeParam = i = 0 } decl) 
         +> colPre (!- " when ") wordAnd tcs (genTypeConstraint astContext) -- closeSep)
    if List.isEmpty tds then !- typeName
    elif preferPostfix then !- typeName +> types "<" ">"
    elif List.atMostOne tds then types "" "" -- " " -- typeName
    else types "(" ")" -- " " -- typeName

and genTypeParamPostfix astContext tds tcs = genTypeAndParam astContext "" tds tcs true

and genLetBinding astContext pref b = 
    match b with 
    | LetBinding(ats, px, ao, isInline, isMutable, p, e) ->
        let prefix =
            genPreXmlDoc px
            +> ifElse astContext.IsFirstChild (genAttributes astContext ats -- pref) 
                (!- pref +> genOnelinerAttributes astContext ats)
            +> opt sepSpace ao genAccess
            +> ifElse isMutable (!- "mutable ") sepNone +> ifElse isInline (!- "inline ") sepNone
            +> genPat astContext p

        genExprSepEqPrependType astContext prefix p e

    | DoBinding(ats, px, e) ->
        let prefix = if pref.Contains("let") then pref.Replace("let", "do") else "do "
        genPreXmlDoc px
        +> genAttributes astContext ats -- prefix +> preserveBreakNln astContext e

    | b ->
        failwithf "%O isn't a let binding" b
    |> genTrivia b.RangeOfBindingSansRhs

and genShortGetProperty astContext (pat:SynPat) e = 
    genExprSepEqPrependType astContext !- "" pat e

and genProperty astContext prefix ao propertyKind ps e =
    let tuplerize ps =
        let rec loop acc = function
            | [p] -> (List.rev acc, p)
            | p1::ps -> loop (p1::acc) ps
            | [] -> invalidArg "p" "Patterns should not be empty"
        loop [] ps

    match ps with
    | [PatTuple ps] -> 
        let (ps, p) = tuplerize ps
        !- prefix +> opt sepSpace ao genAccess -- propertyKind
        +> ifElse (List.atMostOne ps) (col sepComma ps (genPat astContext) +> sepSpace) 
            (sepOpenT +> col sepComma ps (genPat astContext) +> sepCloseT +> sepSpace)
        +> genPat astContext p +> genExprSepEqPrependType astContext !- "" p e

    | ps ->
        let (_,p) = tuplerize ps
        !- prefix +> opt sepSpace ao genAccess -- propertyKind +> col sepSpace ps (genPat astContext) 
        +> genExprSepEqPrependType astContext !- "" p e
    |> genTrivia e.Range

and genPropertyWithGetSet astContext (b1, b2) =
    match b1, b2 with
    | PropertyBinding(ats, px, ao, isInline, mf1, PatLongIdent(ao1, s1, ps1, _), e1), 
      PropertyBinding(_, _, _, _, _, PatLongIdent(ao2, _, ps2, _), e2) ->
        let prefix =
            genPreXmlDoc px
            +> genAttributes astContext ats +> genMemberFlags astContext mf1
            +> ifElse isInline (!- "inline ") sepNone +> opt sepSpace ao genAccess
        assert(ps1 |> Seq.map fst |> Seq.forall Option.isNone)
        assert(ps2 |> Seq.map fst |> Seq.forall Option.isNone)
        let ps1 = List.map snd ps1
        let ps2 = List.map snd ps2
        prefix
        +> genTrivia b1.RangeOfBindingAndRhs
            (!- s1 +> indent +> sepNln
            +> genProperty astContext "with " ao1 "get " ps1 e1 +> sepNln) 
        +> genTrivia b2.RangeOfBindingAndRhs
            (genProperty astContext "and " ao2 "set " ps2 e2 +> unindent)
    | _ -> sepNone

/// Each member is separated by a new line.
and genMemberBindingList astContext node =
    match node with
    | [x] -> genMemberBinding astContext x

    | MultilineBindingL(xs, ys) ->
        let prefix = sepNln +> col (rep 2 sepNln) xs (function 
                                   | Pair(x1, x2) -> genPropertyWithGetSet astContext (x1, x2) 
                                   | Single x -> genMemberBinding astContext x)
        match ys with
        | [] -> prefix
        | _ -> prefix +> rep 2 sepNln +> genMemberBindingList astContext ys

    | OneLinerBindingL(xs, ys) ->
        match ys with
        | [] -> col sepNln xs (genMemberBinding astContext)
        | _ -> col sepNln xs (genMemberBinding astContext) +> sepNln +> genMemberBindingList astContext ys
    | _ -> sepNone

and genMemberBinding astContext b = 
    match b with 
    | PropertyBinding(ats, px, ao, isInline, mf, p, e) -> 
        let prefix =
            genPreXmlDoc px
            +> genAttributes astContext ats +> genMemberFlags astContext mf
            +> ifElse isInline (!- "inline ") sepNone +> opt sepSpace ao genAccess

        let propertyKind =
            match mf with
            | MFProperty PropertyGet -> "get "
            | MFProperty PropertySet -> "set "
            | mf -> failwithf "Unexpected member flags: %O" mf

        match p with
        | PatLongIdent(ao, s, ps, _) ->   
            assert (ps |> Seq.map fst |> Seq.forall Option.isNone)
            match ao, propertyKind, ps with
            | None, "get ", [_, PatParen(PatConst(Const "()", _))] ->
                // Provide short-hand notation `x.Member = ...` for `x.Member with get()` getters
                prefix -- s +> genShortGetProperty astContext p e
            | _ ->
                let ps = List.map snd ps              
                prefix -- s +> indent +> sepNln +> 
                genProperty astContext "with " ao propertyKind ps e
                +> unindent
        | p -> failwithf "Unexpected pattern: %O" p

    | MemberBinding(ats, px, ao, isInline, mf, p, e) ->
        let prefix =
            genPreXmlDoc px
            +> genAttributes astContext ats +> genMemberFlagsForMemberBinding astContext mf b.RangeOfBindingAndRhs
            +> ifElse isInline (!- "inline ") sepNone +> opt sepSpace ao genAccess +> genPat astContext p

        match e with
        | TypedExpr(Typed, e, t) -> prefix +> sepColon +> genType astContext false t +> sepEq +> preserveBreakNlnOrAddSpace astContext e
        | e -> prefix +> sepEq +> preserveBreakNlnOrAddSpace astContext e

    | ExplicitCtor(ats, px, ao, p, e, so) ->
        let prefix =
            genPreXmlDoc px
            +> genAttributes astContext ats
            +> opt sepSpace ao genAccess +> genPat astContext p 
            +> opt sepNone so (sprintf " as %s" >> (!-))

        match e with
        // Handle special "then" block i.e. fake sequential expressions in constructors
        | Sequential(e1, e2, false) -> 
            prefix +> sepEq +> indent +> sepNln 
            +> genExpr astContext e1 ++ "then " +> preserveBreakNln astContext e2 +> unindent

        | e -> prefix +> sepEq +> preserveBreakNlnOrAddSpace astContext e

    | b -> failwithf "%O isn't a member binding" b
    |> genTrivia b.RangeOfBindingSansRhs

and genMemberFlags astContext node =
    match node with
    | MFMember _ -> !- "member "
    | MFStaticMember _ -> !- "static member "
    | MFConstructor _ -> sepNone
    | MFOverride _ -> ifElse astContext.InterfaceRange.IsSome (!- "member ") (!- "override ")
    // |> genTrivia node check each case

and genMemberFlagsForMemberBinding astContext (mf:MemberFlags) (rangeOfBindingAndRhs: range) = 
    fun ctx ->
         match mf with
         | MFMember _
         | MFStaticMember _
         | MFConstructor _ -> 
            genMemberFlags astContext mf
         | MFOverride _ ->
             (fun (ctx: Context) ->
                ctx.Trivia
                |> List.tryFind(fun { Range = r}  -> r = rangeOfBindingAndRhs) //r.StartLine = rangeOfBindingAndRhs.StartLine && r.StartColumn < rangeOfBindingAndRhs.StartColumn)
                |> Option.bind(fun tn ->
                    tn.ContentBefore
                    |> List.choose (fun tc ->
                        match tc with
                        | Keyword({ Content = kw}) when (kw = "override" || kw = "default") -> Some (!- (sprintf "%s " kw))
                        | _ -> None)
                    |> List.tryHead
                )
                |> Option.defaultValue (!- "member ")
                <| ctx
             )
        <| ctx

and genVal astContext (Val(ats, px, ao, s, t, vi, _) as node) =
    let range, synValTyparDecls  =
        match node with
        | ValSpfn(_,_, synValTyparDecls,_,_,_,_,_,_,_,range) -> range, synValTyparDecls

    let genericParams =
        match synValTyparDecls with
        | SynValTyparDecls([], _, _) -> sepNone
        | SynValTyparDecls(tpd, _, cst) -> genTypeParamPostfix astContext tpd cst

    let (FunType namedArgs) = (t, vi)
    genPreXmlDoc px
    +> genAttributes astContext ats 
    +> atCurrentColumn (indent -- "val " +> opt sepSpace ao genAccess -- s
                        +> genericParams
                        +> addSpaceAfterGenericConstructBeforeColon
                        +> sepColon +> genTypeList astContext namedArgs +> unindent)
    |> genTrivia range

and genRecordFieldName astContext (RecordFieldName(s, eo) as node) =
    let (rfn,_,_) = node
    let range = (fst rfn).Range
    opt sepNone eo (fun e -> !- s +> sepEq +> preserveBreakNlnOrAddSpace astContext e)
    |> genTrivia range

and genAnonRecordFieldName astContext (AnonRecordFieldName(s, e)) =
    !- s +> sepEq +> preserveBreakNlnOrAddSpace astContext e

and genTuple astContext es =
    atCurrentColumn (coli sepComma es (fun i e -> 
            let f =
                addParenWhen (fun e ->
                    match e with
                    |ElIf _
                    | SynExpr.Lambda _ -> true
                    |_ -> false) // "if .. then .. else" have precedence over ","
                    (genExpr astContext)
            if i = 0 then f e else noIndentBreakNlnFun f e
        ))

and genExpr astContext synExpr =
    let appNlnFun e =
        match e with
        | CompExpr _
        | MatchLambda _
        | Paren (MatchLambda _) -> autoNln
        | Lambda _
        | Paren (Lambda _) -> autoNlnByFutureLazy
        | _ -> autoNlnByFuture
    
    let kw tokenName f = tokN synExpr.Range tokenName f
    let sepOpenT = tokN synExpr.Range "LPAREN" sepOpenT
    let sepCloseT = tokN synExpr.Range "RPAREN" sepCloseT
    
    match synExpr with
    | SingleExpr(Lazy, e) -> 
        // Always add braces when dealing with lazy
        let addParens = hasParenthesis e || multiline e
        str "lazy "
        +> ifElse addParens id sepOpenT 
        +> breakNln astContext (multiline e) e
        +> ifElse addParens id sepCloseT
    | SingleExpr(kind, e) -> str kind +> genExpr astContext e
    | ConstExpr(c,r) -> genConst c r
    | NullExpr -> !- "null"
    // Not sure about the role of e1
    | Quote(_, e2, isRaw) ->         
        let e = genExpr astContext e2
        ifElse isRaw (!- "<@@ " +> e -- " @@>") (!- "<@ " +> e -- " @>")
    | TypedExpr(TypeTest, e, t) -> genExpr astContext e -- " :? " +> genType astContext false t
    | TypedExpr(New, e, t) -> 
        !- "new " +> genType astContext false t +> ifElse (hasParenthesis e) sepNone sepSpace +> genExpr astContext e
    | TypedExpr(Downcast, e, t) -> genExpr astContext e -- " :?> " +> genType astContext false t
    | TypedExpr(Upcast, e, t) -> genExpr astContext e -- " :> " +> genType astContext false t
    | TypedExpr(Typed, e, t) -> genExpr astContext e +> sepColon +> genType astContext false t
    | Tuple es -> genTuple astContext es
    | StructTuple es -> !- "struct " +> sepOpenT +> genTuple astContext es +> sepCloseT
    | ArrayOrList(isArray, [], _) -> 
        ifElse isArray (sepOpenAFixed +> sepCloseAFixed) (sepOpenLFixed +> sepCloseLFixed)
    | ArrayOrList(isArray, xs, isSimple) as alNode ->
        let isMultiline (ctx:Context) =
            xs
            |> List.fold (fun (isMultiline, f) e ->
                if isMultiline || futureNlnCheck (f +> genExpr astContext e) ctx then
                    true, sepNone
                else
                    false, f +> genExpr astContext e
            ) (false,sepNone)
            |> fst

        let sep = ifElse isSimple sepSemi sepSemiNln
        
        let hasLineCommentAfter range (ctx:Context) =
            ctx.Trivia
            |> List.tryFind (fun t -> t.Range = range)
            |> Option.map (fun t -> List.exists (fun tc -> match tc with | Comment(LineCommentAfterSourceCode(_)) -> true | _ -> false) t.ContentAfter)
            |> Option.defaultValue false

        let isLastItem (x:SynExpr) =
            List.tryLast xs
            |> Option.map (fun i -> i.Range = x.Range)
            |> Option.defaultValue false

        fun ctx ->
            let isArrayOrListMultiline = isMultiline ctx
            let expr =
                 xs
                 |> List.fold (fun acc e ->
                     fun (ctx: Context) ->
                        let isLastItem = isLastItem e
                        if isArrayOrListMultiline then
                            (acc +> genExpr astContext e +> ifElse isLastItem sepNone sepNln) ctx
                        else
                            let hasLineComment = hasLineCommentAfter e.Range ctx
                            let afterExpr = ifElse isLastItem sepNone (ifElse hasLineComment sepNln sep)
                            (acc +> genExpr astContext e +> afterExpr) ctx
                 ) sepNone
                 |> atCurrentColumn
            ifElse isArray (sepOpenA +> expr +> sepCloseA) (sepOpenL +> expr +> enterRightBracket alNode.Range +> sepCloseL)
            <| ctx


    | Record(inheritOpt, xs, eo) -> 
        let recordExpr = 
            let fieldsExpr = col sepSemiNln xs (genRecordFieldName astContext)
            eo |> Option.map (fun e ->
                genExpr astContext e +> ifElseCtx (futureNlnCheck fieldsExpr) (!- " with" +> indent +> sepNln +> fieldsExpr +> unindent) (!- " with " +> fieldsExpr))
            |> Option.defaultValue fieldsExpr

        sepOpenS
        +> (fun (ctx:Context) -> { ctx with RecordBraceStart = ctx.Column::ctx.RecordBraceStart })
        +> atCurrentColumnIndent (leaveLeftBrace synExpr.Range +> opt (if xs.IsEmpty then sepNone else ifElseCtx (futureNlnCheck recordExpr) sepNln sepSemi) inheritOpt
            (fun (typ, expr) -> !- "inherit " +> genType astContext false typ +> genExpr astContext expr) +> recordExpr)
        +> (fun ctx ->
            match ctx.RecordBraceStart with
            | rbs::rest ->
                if ctx.Column < rbs then
                    let offset = (if ctx.Config.SpaceAroundDelimiter then 2 else 1) + 1
                    let delta = Math.Max((rbs - ctx.Column) - offset, 0)
                    (!- System.String.Empty.PadRight(delta)) ({ctx with RecordBraceStart = rest})
                else
                    sepNone ({ctx with RecordBraceStart = rest})
            | [] ->
                    sepNone ctx)
        +> sepCloseS

    | AnonRecord(isStruct, fields, copyInfo) -> 
        let recordExpr = 
            let fieldsExpr = col sepSemiNln fields (genAnonRecordFieldName astContext)
            copyInfo |> Option.map (fun e ->
                genExpr astContext e +> ifElseCtx (futureNlnCheck fieldsExpr) (!- " with" +> indent +> sepNln +> fieldsExpr +> unindent) (!- " with " +> fieldsExpr))
            |> Option.defaultValue fieldsExpr
        ifElse isStruct !- "struct " sepNone 
        +> sepOpenAnonRecd
        +> atCurrentColumnIndent recordExpr
        +> sepCloseAnonRecd

    | ObjExpr(t, eio, bd, ims, range) ->
        // Check the role of the second part of eio
        let param = opt sepNone (Option.map fst eio) (genExpr astContext)
        sepOpenS +> 
        atCurrentColumn (!- "new " +> genType astContext false t +> param -- " with" 
            +> indent +> sepNln +> genMemberBindingList { astContext with InterfaceRange = Some range } bd +> unindent
            +> colPre sepNln sepNln ims (genInterfaceImpl astContext)) +> sepCloseS

    | While(e1, e2) -> 
        atCurrentColumn (!- "while " +> genExpr astContext e1 -- " do" 
        +> indent +> sepNln +> genExpr astContext e2 +> unindent)

    | For(s, e1, e2, e3, isUp) ->
        atCurrentColumn (!- (sprintf "for %s = " s) +> genExpr astContext e1 
            +> ifElse isUp (!- " to ") (!- " downto ") +> genExpr astContext e2 -- " do" 
            +> indent +> sepNln +> genExpr astContext e3 +> unindent)

    // Handle the form 'for i in e1 -> e2'
    | ForEach(p, e1, e2, isArrow) ->
        atCurrentColumn (!- "for " +> genPat astContext p -- " in " +> genExpr { astContext with IsNakedRange = true } e1 
            +> ifElse isArrow (sepArrow +> preserveBreakNln astContext e2) (!- " do" +> indent +> sepNln +> genExpr astContext e2 +> unindent))

    | CompExpr(isArrayOrList, e) ->
        let astContext = { astContext with IsNakedRange = true }
        ifElse isArrayOrList (genExpr astContext e) 
            (sepOpenS +> noIndentBreakNln astContext e 
             +> ifElse (checkBreakForExpr e) (unindent +> sepNln +> sepCloseSFixed) sepCloseS) 

    | ArrayOrListOfSeqExpr(isArray, e) as aNode ->
        let astContext = { astContext with IsNakedRange = true }
        let expr =
            ifElse isArray
                (sepOpenA +> genExpr astContext e +> enterRightBracket aNode.Range +> sepCloseA)
                (sepOpenL +> genExpr astContext e +> enterRightBracket aNode.Range +> sepCloseL)
        expr
    | JoinIn(e1, e2) -> genExpr astContext e1 -- " in " +> genExpr astContext e2
    | Paren(DesugaredLambda(cps, e)) ->
<<<<<<< HEAD
          sepOpenT -- "fun " +>  col sepSpace cps (genComplexPats astContext)
        +> triviaAfterArrow synExpr.Range
        +> noIndentBreakNln astContext e +> sepCloseT
=======
        let genLamba f =
            sepOpenT -- "fun " +> col sepSpace cps (genComplexPats astContext) +> sepArrow
            +> f astContext e +> sepCloseT

        ifElseCtx
            (lastLineOnlyContains [| ' ';'('|])
            (genLamba (fun a e -> autoIndentNlnByFuture (genExpr a e)))
            (genLamba noIndentBreakNln)

>>>>>>> 6ed15724
    | DesugaredLambda(cps, e) -> 
        !- "fun " +>  col sepSpace cps (genComplexPats astContext) +> sepArrow +> preserveBreakNln astContext e 
    | Paren(Lambda(e, sps)) ->
        let genLamba f =
            sepOpenT -- "fun " +> col sepSpace sps (genSimplePats astContext) +> sepArrow
            +> f astContext e +> sepCloseT

        ifElseCtx
            (lastLineOnlyContains [| ' ';'('|])
            (genLamba (fun a e -> autoIndentNlnByFuture (genExpr a e)))
            (genLamba noIndentBreakNln)

    // When there are parentheses, most likely lambda will appear in function application
    | Lambda(e, sps) -> 
        !- "fun " +> col sepSpace sps (genSimplePats astContext) +> sepArrow +> preserveBreakNln astContext e
    | MatchLambda(sp, _) -> !- "function " +> colPre sepNln sepNln sp (genClause astContext true)
    | Match(e, cs) -> 
        atCurrentColumn (!- "match " +> genExpr astContext e -- " with" +> colPre sepNln sepNln cs (genClause astContext true))
    | MatchBang(e, cs) -> 
        atCurrentColumn (!- "match! " +> genExpr astContext e -- " with" +> colPre sepNln sepNln cs (genClause astContext true))    
    | TraitCall(tps, msg, e) -> 
        genTyparList astContext tps +> sepColon +> sepOpenT +> genMemberSig astContext msg +> sepCloseT 
        +> sepSpace +> genExpr astContext e

    | Paren (ILEmbedded r) -> 
        // Just write out original code inside (# ... #) 
        fun ctx -> !- (defaultArg (lookup r ctx) "") ctx
    | Paren e -> 
        // Parentheses nullify effects of no space inside DotGet
        sepOpenT +> genExpr { astContext with IsInsideDotGet = false } e +> sepCloseT
    | CompApp(s, e) ->
        !- s +> sepSpace +> sepOpenS +> genExpr { astContext with IsNakedRange = true } e 
        +> ifElse (checkBreakForExpr e) (sepNln +> sepCloseSFixed) sepCloseS
    // This supposes to be an infix function, but for some reason it isn't picked up by InfixApps
    | App(Var "?", e::es) ->
        match es with
        | SynExpr.Const(SynConst.String(_,_),_)::_ ->
            genExpr astContext e -- "?" +> col sepSpace es (genExpr astContext)
        | _ ->
            genExpr astContext e -- "?" +> sepOpenT +> col sepSpace es (genExpr astContext) +> sepCloseT

    | App(Var "..", [e1; e2]) ->
        let expr = genExpr astContext e1 +> sepSpace -- ".." +> sepSpace +> genExpr astContext e2
        ifElse astContext.IsNakedRange expr (sepOpenS +> expr +> sepCloseS)
    | App(Var ".. ..", [e1; e2; e3]) -> 
        let expr = genExpr astContext e1 +> sepSpace -- ".." +> sepSpace +> genExpr astContext e2 +> sepSpace -- ".." +> sepSpace +> genExpr astContext e3
        ifElse astContext.IsNakedRange expr (sepOpenS +> expr +> sepCloseS)
    // Separate two prefix ops by spaces
    | PrefixApp(s1, PrefixApp(s2, e)) -> !- (sprintf "%s %s" s1 s2) +> genExpr astContext e
    | PrefixApp(s, e) -> !- s +> genExpr astContext e
    // Handle spaces of infix application based on which category it belongs to
    | InfixApps(e, es) ->
        // Only put |> on the same line in a very trivial expression
        atCurrentColumn (genExpr astContext e +> genInfixApps astContext (checkNewLine e es) es)

    | TernaryApp(e1,e2,e3) -> 
        atCurrentColumn (genExpr astContext e1 +> !- "?" +> genExpr astContext e2 +> sepSpace +> !- "<-" +> sepSpace +> genExpr astContext e3)

    // This filters a few long examples of App
    | DotGetAppSpecial(s, es) ->
        !- s 
        +> atCurrentColumn 
             (colAutoNlnSkip0 sepNone es (fun ((s,r), e) ->
                sepNlnIfTriviaBefore r +>
                ((!- (sprintf ".%s" s) |> genTrivia r) 
                    +> ifElse (hasParenthesis e) sepNone sepSpace +> genExpr astContext e)
                ))

    | DotGetApp(e, es) as appNode ->
        fun (ctx: Context) ->
            // find all the lids recursively + range of do expr
            let dotGetFuncExprIdents =
                let rec selectIdent appNode =
                    match appNode with
                    | SynExpr.App(_,_,(SynExpr.DotGet(_,_,LongIdentWithDots.LongIdentWithDots(lids,_),_) as dotGet), argExpr,_) ->
                        let lids = List.map (fun lid -> (argExpr.Range, lid)) lids
                        let childLids = selectIdent dotGet
                        lids @ childLids
                    | SynExpr.DotGet(aExpr,_,_,_) ->
                        selectIdent aExpr
                    | _ -> []
                selectIdent appNode

            let hasLineCommentAfterExpression (currentLine) =
                let findTrivia tn = tn.Range.EndLine = currentLine
                let predicate = function | Comment _ -> true | _ -> false
                TriviaHelpers.``has content after after that matches`` findTrivia predicate ctx.Trivia

            let lineCommentsAfter =
                [ yield (e.Range.EndLine, hasLineCommentAfterExpression e.Range.EndLine)
                  yield! (es |> List.map (fun ((_,re'),_) -> re'.EndLine , hasLineCommentAfterExpression re'.EndLine)) ]
                |> Map.ofList

            let hasLineCommentOn lineNumber =
                Map.tryFind lineNumber lineCommentsAfter
                |> Option.defaultValue false

            let dotGetExprRange = e.Range

            let expr =
                match e with
                | App(e1, [e2]) ->
                    noNln (genExpr astContext e1 +> ifElse (hasParenthesis e2) sepNone sepSpace +> genExpr astContext e2)
                | _ ->
                    genExpr astContext e

            expr
            +> indent
            +> (col sepNone es (fun ((s,_), e) ->
                    let currentExprRange = e.Range
                    let genTriviaOfIdent =
                        dotGetFuncExprIdents
                        |> List.tryFind (fun (er, _) -> er = e.Range)
                        |> Option.map (snd >> (fun lid -> genTrivia lid.idRange))
                        |> Option.defaultValue (id)

                    let hasParenthe = hasParenthesis e
                    let writeExpr = ((genTriviaOfIdent (!- (sprintf ".%s" s))) +> ifElse hasParenthe sepNone sepSpace
                                     +> (fun ctx ->
                                            let hasFutureNln = futureNlnCheck (genExpr astContext e) ctx
                                            let whenNln = ifElse hasParenthe (indent +> sepNln +> genExpr astContext e +> unindent) (sepNln +> genExpr astContext e)
                                            ctx
                                            |> ifElse hasFutureNln whenNln (genExpr astContext e)
                                     ))

                    let addNewlineIfNeeded (ctx: Context) =
                        if ctx.Config.KeepNewlineAfter then
                            let willAddAutoNewline:bool =
                                autoNlnCheck writeExpr sepNone ctx

                            let expressionOnNextLine = dotGetExprRange.StartLine < currentExprRange.StartLine
                            let addNewline = (not willAddAutoNewline) && expressionOnNextLine

                            ctx
                            |> ifElse addNewline sepNln sepNone
                        else
                            // If the line before ended with a line comment, it should add a newline
                            (ifElse (hasLineCommentOn (currentExprRange.EndLine - 1)) sepNln sepNone) ctx

                    addNewlineIfNeeded +> autoNln writeExpr))
            +> unindent
            <| ctx

    // Unlike infix app, function application needs a level of indentation
    | App(e1, [e2]) ->
        let hasPar = hasParenthesis e2
        let addSpaceBefore = addSpaceBeforeParensInFunCall e1 e2
        atCurrentColumn (genExpr astContext e1 +> 
            ifElse (not astContext.IsInsideDotGet)
                (ifElse hasPar
                    (ifElse addSpaceBefore sepBeforeArg sepNone)
                    sepSpace)
                sepNone
            +> indent +> (ifElse (not hasPar && addSpaceBefore) sepSpace sepNone) +> appNlnFun e2 (genExpr astContext e2) +> unindent)

    // Always spacing in multiple arguments
    | App(e, es) ->
        // we need to make sure each expression in the function application has offset at least greater than
        // identation of the function expression itself
        // we replace sepSpace in such case
        // remarks: https://github.com/fsprojects/fantomas/issues/545
        let indentIfNeeded (ctx: Context) =
            let savedColumn = ctx.ApplyWriterEvents.AtColumn
            if savedColumn > ctx.Column then
                // missingSpaces needs to be at least one more than the column
                // of function expression being applied upon, otherwise (as known up to F# 4.7)
                // this would lead to a compile error for the function application
                let missingSpaces = (savedColumn - ctx.ApplyWriterEvents.Column + 1)
                atIndentLevel true savedColumn (!- (String.replicate missingSpaces " ")) ctx
            else
                sepSpace ctx
                
        atCurrentColumn (genExpr astContext e +>
            colPre sepSpace sepSpace es (fun e ->
                indent +> appNlnFun e (indentIfNeeded +> genExpr astContext e) +> unindent))

    | TypeApp(e, ts) -> genExpr astContext e -- "<" +> col sepComma ts (genType astContext false) -- ">"
    | LetOrUses(bs, e) ->
        let isFromAst (ctx: Context) = ctx.Content = String.Empty
        let isInSameLine ctx =
            match bs with
            | [_, LetBinding(_, _, _, _, _, p, _)] -> 
                not (isFromAst ctx) && p.Range.EndLine = e.Range.StartLine && not(checkBreakForExpr e)
            | _ -> false

        let sepNlnBeforeExpr =
            match e with
            | SynExpr.Sequential(_,_,e1,_,_) -> sepNlnConsideringTriviaContentBefore e1.Range
            | _ -> (sepNlnConsideringTriviaContentBefore e.Range)

        atCurrentColumn (genLetOrUseList astContext bs +> ifElseCtx isInSameLine (!- " in ") sepNlnBeforeExpr  +> genExpr astContext e)

    // Could customize a bit if e is single line
    | TryWith(e, cs) -> 
        let prefix = kw "TRY" !-"try " +> indent +> sepNln +> genExpr astContext e +> unindent +> kw "WITH" !+~"with"
        match cs with
        | [SynMatchClause.Clause(SynPat.Or(_,_,_),_,_,_,_)] ->
            atCurrentColumn (prefix +> indentOnWith +> sepNln +> col sepNln cs (genClause astContext true) +> unindentOnWith)
        | [c] ->
            atCurrentColumn (prefix +> sepSpace +> genClause astContext false c)
        | _ -> 
            atCurrentColumn (prefix +> indentOnWith +> sepNln +> col sepNln cs (genClause astContext true) +> unindentOnWith)

    | TryFinally(e1, e2) -> 
        atCurrentColumn (kw "TRY" !-"try " +> indent +> sepNln +> genExpr astContext e1 +> unindent +> kw "FINALLY" !+~"finally" 
            +> indent +> sepNln +> genExpr astContext e2 +> unindent)    

    | SequentialSimple es | Sequentials es ->
        // This is one situation where the trivia needs to printed before atCurrentColumn due to compiler restriction (last tested FCS 32)
        // If the trivia would be printed in a AtCurrentColumn block that code would be started too far off,
        // and thus, engender compile errors.
        // See :
        // * https://github.com/fsprojects/fantomas/issues/478
        // * https://github.com/fsprojects/fantomas/issues/513

        firstNewlineOrComment es +> atCurrentColumn (col sepSemiNln es (genExpr astContext))

    | IfThenElse(e1, e2, None) -> 
        atCurrentColumn (!- "if " +> ifElse (checkBreakForExpr e1) (genExpr astContext e1 ++ "then") (genExpr astContext e1 +- "then") 
                         -- " " +> preserveBreakNln astContext e2)
    // A generalization of IfThenElse
    | ElIf((e1,e2, _, _, _)::es, enOpt) ->
        // https://docs.microsoft.com/en-us/dotnet/fsharp/style-guide/formatting#formatting-if-expressions
        fun ctx ->
            let elseKeywordRange =
                ctx.Trivia
                |> TriviaHelpers.``keyword tokens inside range`` ["IF"; "THEN"; "ELIF"; "ELSE"] synExpr.Range
                |> fun tokens ->
                    // skip if .. then and take first else keyword
                    // ignore if third keyword is elif f.ex.
                    match tokens with
                    | ({ TokenName = "IF" },_)::({ TokenName = "THEN" }, _)::({ TokenName = "ELSE" }, et)::_ ->
                        Some et.Range
                    | _ -> None

            let elfis =
                let lastEsIndex = (List.length es) - 1
                List.indexed es
                |> List.map (fun (idx, (elf1, elf2, _, fullRange, _)) ->
                    if idx = lastEsIndex then
                        // In some scenarios the last else keyword of the 'else if' combination is not included in inner IfThenElse syn expr
                        // f.ex if  a then b else // meh
                        //          if c then d else e
                        let correctedRange =
                            match elseKeywordRange with
                            | Some er -> mkRange "else if" er.Start fullRange.End
                            | None -> fullRange
                        (elf1, elf2, correctedRange)
                    else
                        (elf1, elf2, fullRange)
            )

            let hasElfis = not (List.isEmpty elfis)

            let commentAfterKeyword keyword rangePredicate (ctx: Context) =
                ctx.Trivia
                |> TriviaHelpers.``has content after after that matches``
                    (fun t ->
                        let ttt = TriviaHelpers.``is token of type`` keyword t
                        let rrr = rangePredicate t.Range
                        ttt && rrr)
                    (function | Comment(LineCommentAfterSourceCode(_)) -> true | _ -> false)

            let hasCommentAfterBoolExpr =
                TriviaHelpers.``has content after after that matches``
                    (fun tn -> tn.Range = e1.Range)
                    (function | Comment(LineCommentAfterSourceCode(_)) -> true | _ -> false)
                    ctx.Trivia

            let hasCommentAfterIfKeyword =
                commentAfterKeyword "IF" (RangeHelpers.``have same range start`` synExpr.Range) ctx

            let ``has line comment after source code for range`` range =
                TriviaHelpers.``has content after after that matches``
                    (fun tn -> tn.Range = range)
                    (function | Comment(LineCommentAfterSourceCode(_)) -> true | _ -> false)
                    ctx.Trivia

            let hasCommentAfterIfBranchExpr = ``has line comment after source code for range`` e2.Range

            let hasCommentAfterIfBranchThenKeyword =
                commentAfterKeyword "THEN" (RangeHelpers.``range contains`` synExpr.Range) ctx

            let hasCommentAfterElseKeyword =
                commentAfterKeyword "ELSE" (RangeHelpers.``range contains`` synExpr.Range) ctx

            let isConditionMultiline =
                hasCommentAfterIfKeyword ||
                hasCommentAfterBoolExpr ||
                hasCommentAfterIfBranchThenKeyword ||
                futureNlnCheck (!- "if " +> genExpr astContext e1) ctx

            let isIfBranchMultiline =
                futureNlnCheck (genExpr astContext e2) ctx

            let isElseBranchMultiline =
                match enOpt with
                | Some e3 ->
                    hasCommentAfterElseKeyword ||
                    futureNlnCheck (!- " else " +> genExpr astContext e3) ctx
                | None -> false

            let genIf ifElseRange = tokN ifElseRange "IF" (!- "if ")
            let genThen ifElseRange = tokN ifElseRange "THEN" (!- "then ")
            let genElse ifElseRange = tokN ifElseRange "ELSE" (!- "else ")

            let genElifOneliner ((elf1: SynExpr), (elf2: SynExpr), fullRange) =
                let hasCommentAfterBoolExpr =
                    TriviaHelpers.``has content after after that matches``
                        (fun tn -> tn.Range = elf1.Range)
                        (function | Comment(LineCommentAfterSourceCode(_)) -> true | _ -> false)
                        ctx.Trivia
                let hasCommentAfterThenKeyword =
                    commentAfterKeyword "THEN" (RangeHelpers.``range contains`` fullRange) ctx

                TriviaContext.``else if / elif`` fullRange
                +> genExpr astContext elf1 +> sepSpace
                +> ifElse hasCommentAfterBoolExpr sepNln sepNone
                +> genThen fullRange
                +> ifElse hasCommentAfterThenKeyword sepNln sepNone
                +> genExpr astContext elf2
                |> genTrivia fullRange

            let genElifTwoLiner ((elf1: SynExpr), (elf2: SynExpr), fullRange) =
                let hasCommentAfterThenKeyword =
                    commentAfterKeyword "THEN" (RangeHelpers.``range contains`` fullRange) ctx

                TriviaContext.``else if / elif`` fullRange
                +> genExpr astContext elf1 +> sepNln
                +> genThen fullRange
                +> ifElse hasCommentAfterThenKeyword sepNln sepNone
                +> genExpr astContext elf2
                |> genTrivia fullRange

            let isAnyElifBranchMultiline =
                elfis
                |> List.exists (fun elf -> futureNlnCheck (genElifOneliner elf) ctx)

            let anyElifBranchHasCommentAfterBranchExpr =
                elfis
                |> List.exists (fun (_, e, _) -> ``has line comment after source code for range`` e.Range)

            let isAnyExpressionIsLongerButNotMultiline =
                let longerSetting = ctx.Config.MaxIfThenElseShortWidth
                let elseExceedsWith =
                    match enOpt with
                    | Some e4 -> exceedsWidth longerSetting (genExpr astContext e4) ctx
                    | None -> false

                exceedsWidth longerSetting (genExpr astContext e1) ctx ||
                exceedsWidth longerSetting (genExpr astContext e2) ctx ||
                elseExceedsWith

            let isAnyExpressionIsMultiline = isConditionMultiline || isIfBranchMultiline || isElseBranchMultiline || isAnyElifBranchMultiline

            let genElifMultiLine ((elf1: SynExpr), elf2, fullRange) (ctx: Context) =
                let indentAfterThenKeyword =
                    ctx.Trivia
                    |> TriviaHelpers.``keyword tokens inside range`` ["IF"; "ELIF"] fullRange
                    |> List.tryHead
                    |> Option.map (fun (_, t) ->
                        if TriviaHelpers.``has line comment after`` t then
                            // don't indent because comment after if/elif keyword
                            // TriviaContext.``else if / elif`` fullRange will already placed indentation
                            sepNone
                        else
                            indent)
                    |> Option.defaultValue indent

                let hasCommentAfterBoolExpr =
                    TriviaHelpers.``has content after after that matches``
                        (fun tn -> tn.Range = elf1.Range)
                        (function | Comment(LineCommentAfterSourceCode(_)) -> true | _ -> false)
                        ctx.Trivia

                let elifExpr =
                    TriviaContext.``else if / elif`` fullRange
                    +> genExpr astContext elf1
                    +> ifElse hasCommentAfterBoolExpr sepNln sepSpace
                    +> genThen fullRange
                    +> indentAfterThenKeyword +> sepNln
                    +> genExpr astContext elf2
                    +> unindent

                (elifExpr |> genTrivia fullRange) ctx

            let genOneliner =
                genIf synExpr.Range +> genExpr astContext e1 +> sepSpace
                +> genThen synExpr.Range +> genExpr astContext e2
                +> col sepNone elfis (fun elf -> sepSpace +> genElifOneliner elf)
                +> opt id enOpt (fun e4 -> (sepSpace +> genElse synExpr.Range +> genExpr astContext e4))

            // This is a simplistic check to see if everything fits on one line
            let isOneLiner =
                not hasElfis &&
                not isAnyExpressionIsLongerButNotMultiline &&
                not isAnyExpressionIsMultiline &&
                not hasCommentAfterIfBranchExpr &&
                not anyElifBranchHasCommentAfterBranchExpr &&
                not (futureNlnCheck genOneliner ctx)

            let formatIfElseExpr =
                if isOneLiner then
                    // Indentation of conditionals depends on the sizes of the expressions that make them up. If cond, e1 and e2 are short, simply write them on one line:
                    // if cond then e1 else e2
                    genOneliner

                elif not isOneLiner && not isAnyExpressionIsMultiline
                     && isAnyExpressionIsLongerButNotMultiline then
                    // If either cond, e1 or e2 are longer, but not multi-line:
                    // if cond
                    // then e1
                    // else e2

                    genIf synExpr.Range +> genExpr astContext e1 +> sepNln
                    +> genThen synExpr.Range +> genExpr astContext e2 +> sepNln
                    +> colPost sepNln sepNln elfis genElifTwoLiner
                    +> opt id enOpt (fun e4 -> genElse synExpr.Range +> genExpr astContext e4)

                elif hasElfis && not isAnyExpressionIsMultiline then
                    // Multiple conditionals with elif and else are indented at the same scope as the if:
                    // if cond1 then e1
                    // elif cond2 then e2
                    // elif cond3 then e3
                    // else e4

                    genIf synExpr.Range +> genExpr astContext e1 +> sepSpace
                    +> genThen synExpr.Range +> genExpr astContext e2 +> sepNln
                    +> colPost sepNln sepNln elfis genElifOneliner
                    +> opt id enOpt (fun e4 -> genElse synExpr.Range +> genExpr astContext e4)

                else if hasCommentAfterIfBranchExpr && not hasElfis then
                    // f.ex
                    // if x then 0 // meh
                    // else 1
                    genIf synExpr.Range +> genExpr astContext e1 +> sepSpace
                    +> genThen synExpr.Range +> genExpr astContext e2 +> sepNln
                    +> opt id enOpt (fun e4 -> genElse synExpr.Range +> genExpr astContext e4)

                else
                    // If any of the expressions are multi-line:
                    // if cond then
                    //     e1
                    // else
                    //     e2

                    genIf synExpr.Range
                    // f.ex. if // meh
                    //           x
                    // bool expr x should be indented
                    +> ifElse hasCommentAfterIfKeyword (indent +> sepNln) sepNone
                    +> genExpr astContext e1
                    +> ifElse hasCommentAfterBoolExpr sepNln sepSpace
                    +> genThen synExpr.Range
                    // f.ex if x then // meh
                    //          0
                    // 0 should be indented
                    +> ifElse (hasCommentAfterIfBranchThenKeyword && not hasCommentAfterIfKeyword) indent sepNone
                    // f.ex. if x //
                    //       then
                    //           0
                    // 0 should be indented
                    +> ifElse (hasCommentAfterBoolExpr && not hasCommentAfterIfKeyword) indent sepNone
                    // normal scenario
                    // f.ex. if (longCondition
                    //          && onMultipleLines) then
                    //           x
                    +> ifElse (not hasCommentAfterIfKeyword && not hasCommentAfterBoolExpr && not hasCommentAfterIfBranchThenKeyword) indent sepNone
                    +> sepNln
                    +> genExpr astContext e2 +> unindent +> sepNln
                    +> colPost sepNln sepNln elfis genElifMultiLine
                    +> opt id enOpt (fun e4 -> genElse synExpr.Range +>
                                               indent +> sepNln +> genExpr astContext e4 +>
                                               unindent)

            (atCurrentColumn formatIfElseExpr) ctx

    // At this stage, all symbolic operators have been handled.
    | OptVar(s, isOpt) -> ifElse isOpt (!- "?") sepNone -- s
    | LongIdentSet(s, e, _) -> 
        !- (sprintf "%s <- " s) +> autoIndentNlnByFuture (genExpr astContext e)
    | DotIndexedGet(e, es) -> addParenIfAutoNln e (genExpr astContext) -- "." +> sepOpenLFixed +> genIndexers astContext es +> sepCloseLFixed
    | DotIndexedSet(e1, es, e2) -> addParenIfAutoNln e1 (genExpr astContext) -- ".[" +> genIndexers astContext es -- "] <- " +> genExpr astContext e2
    | NamedIndexedPropertySet(ident, e1, e2) ->
        !- ident +> genExpr astContext e1  -- " <- "  +> genExpr astContext e2
    | DotNamedIndexedPropertySet(e, ident, e1, e2) ->
       genExpr astContext e -- "." -- ident +> genExpr astContext e1 -- " <- "  +> genExpr astContext e2
    | DotGet(e, (s,_)) -> 
        let exprF = genExpr { astContext with IsInsideDotGet = true }
        addParenIfAutoNln e exprF -- (sprintf ".%s" s)
    | DotSet(e1, s, e2) -> addParenIfAutoNln e1 (genExpr astContext) -- sprintf ".%s <- " s +> genExpr astContext e2

    | SynExpr.Set(e1,e2, _) ->
        addParenIfAutoNln e1 (genExpr astContext) -- sprintf " <- " +> genExpr astContext e2
        
    | LetOrUseBang(isUse, p, e1, e2) ->
        atCurrentColumn (ifElse isUse (!- "use! ") (!- "let! ") 
            +> genPat astContext p -- " = " +> genExpr astContext e1 +> sepNln +> genExpr astContext e2)

    | ParsingError r -> 
        raise <| FormatException (sprintf "Parsing error(s) between line %i column %i and line %i column %i" 
            r.StartLine (r.StartColumn + 1) r.EndLine (r.EndColumn + 1))
    | UnsupportedExpr r -> 
        raise <| FormatException (sprintf "Unsupported construct(s) between line %i column %i and line %i column %i" 
            r.StartLine (r.StartColumn + 1) r.EndLine (r.EndColumn + 1))
    | e -> failwithf "Unexpected expression: %O" e
    |> genTrivia synExpr.Range

and genLetOrUseList astContext expr =
    match expr with
    | [p, x] -> genLetBinding { astContext with IsFirstChild = true } p x
    | OneLinerLetOrUseL(xs, ys) ->
        let sepXsYs =
            match List.tryHead ys with
            | Some (_,ysh) -> sepNln +> sepNlnConsideringTriviaContentBefore ysh.RangeOfBindingSansRhs
            | None -> rep 2 sepNln

        match ys with
        | [] -> 
            col sepNln xs (fun (p, x) -> genLetBinding { astContext with IsFirstChild = p <> "and" } p x)
        | _ ->
            colEx (fun (_,lx:SynBinding) -> sepNlnConsideringTriviaContentBefore lx.RangeOfBindingSansRhs) xs (fun (p, x) -> genLetBinding { astContext with IsFirstChild = p <> "and" } p x)
            +> sepXsYs +> genLetOrUseList astContext ys

    | MultilineLetOrUseL(xs, ys) ->
        match ys with
        | [] -> 
            colEx (fun (_,synB:SynBinding) -> sepNln +> sepNlnConsideringTriviaContentBefore synB.RangeOfBindingSansRhs) xs (fun (p, x) -> genLetBinding { astContext with IsFirstChild = p <> "and" } p x)
            // Add a trailing new line to separate these with the main expression
            +> sepNln
        | _ ->
            let sepXsYs =
                match List.tryHead ys with
                | Some (_,ysh) -> sepNln +> sepNlnConsideringTriviaContentBefore ysh.RangeOfBindingSansRhs
                | None -> rep 2 sepNln

            colEx (fun (_,lx:SynBinding) -> sepNlnConsideringTriviaContentBefore lx.RangeOfBindingAndRhs) xs (fun (p, x) -> genLetBinding { astContext with IsFirstChild = p <> "and" } p x)
            +> sepXsYs +> genLetOrUseList astContext ys

    | _ -> sepNone

/// When 'hasNewLine' is set, the operator is forced to be in a new line
and genInfixApps astContext hasNewLine synExprs = 
    match synExprs with
    | (s, opE, e)::es when (NoBreakInfixOps.Contains s) -> 
        (sepSpace +> tok opE.Range s
         +> (fun ctx ->
                let isEqualOperator =
                    match opE with
                    | SynExpr.Ident(Ident("op_Equality")) -> true
                    | _ -> false
                let genExpr =
                    if isEqualOperator && (futureNlnCheck (genExpr astContext e) ctx) then
                        indent +> sepNln +> genExpr astContext e +> unindent
                    else
                        sepSpace +> genExpr astContext e
                genExpr ctx))
        +> genInfixApps astContext (hasNewLine || checkNewLine e es) es
    | (s, opE, e)::es when(hasNewLine) ->
        (sepNln +> (tok opE.Range s |> genTrivia opE.Range) +> sepSpace +> genExpr astContext e)
        +> genInfixApps astContext (hasNewLine || checkNewLine e es) es
    | (s, opE, e)::es when(NoSpaceInfixOps.Contains s) ->
        let wrapExpr f =
            match synExprs with
            | ("?", SynExpr.Ident(Ident("op_Dynamic")), SynExpr.Ident(_))::_ ->
                sepOpenT +> f +> sepCloseT
            | _ -> f
        (tok opE.Range s +> autoNln (wrapExpr (genExpr astContext e)))
        +> genInfixApps astContext (hasNewLine || checkNewLine e es) es
    | (s, opE, e)::es ->
        (sepSpace +> autoNln (tok opE.Range s +> sepSpace +> genCommentsAfterInfix (Some opE.Range) +> genExpr astContext e))
        +> genInfixApps astContext (hasNewLine || checkNewLine e es) es
    | [] -> sepNone

/// Use in indexed set and get only
and genIndexers astContext node =
    match node with
    | Indexer(Pair(IndexedVar eo1, IndexedVar eo2)) :: es ->
        ifElse (eo1.IsNone && eo2.IsNone) (!- "*") 
            (opt sepNone eo1 (genExpr astContext) -- ".." +> opt sepNone eo2 (genExpr astContext))
        +> ifElse es.IsEmpty sepNone (sepComma +> genIndexers astContext es)
    | Indexer(Single(IndexedVar eo)) :: es -> 
        ifElse eo.IsNone (!- "*") (opt sepNone eo (genExpr astContext))
        +> ifElse es.IsEmpty sepNone (sepComma +> genIndexers astContext es)
    | Indexer(Single e) :: es -> 
            genExpr astContext e +> ifElse es.IsEmpty sepNone (sepComma +> genIndexers astContext es)
    | _ -> sepNone
    // |> genTrivia node, it a list

and genTypeDefn astContext (TypeDef(ats, px, ao, tds, tcs, tdr, ms, s, preferPostfix) as node) = 
    let typeName = 
        genPreXmlDoc px 
        +> ifElse astContext.IsFirstChild (genAttributes astContext ats -- "type ") 
            (!- "and " +> genOnelinerAttributes astContext ats) 
        +> opt sepSpace ao genAccess
        +> genTypeAndParam astContext s tds tcs preferPostfix

    match tdr with
    | Simple(TDSREnum ecs) ->
        typeName +> sepEq 
        +> indent +> sepNln
        +> genTrivia tdr.Range
            (col sepNln ecs (genEnumCase { astContext with HasVerticalBar = true })
            +> genMemberDefnList { astContext with InterfaceRange = None } ms
            // Add newline after un-indent to be spacing-correct
            +> unindent)

    | Simple(TDSRUnion(ao', xs) as unionNode) ->
        let sepNlnBasedOnTrivia =
            fun (ctx: Context) ->
                let trivia =
                    ctx.Trivia
                    |> List.tryFind (fun t -> t.Range = unionNode.Range && not (List.isEmpty t.ContentBefore))
                    
                match trivia with
                | Some _ -> sepNln
                | None -> sepNone
                <| ctx
        
        let unionCases =  
            match xs with
            | [] -> id
            | [x] when List.isEmpty ms -> 
                indent +> sepSpace +> sepNlnBasedOnTrivia
                +> genTrivia tdr.Range
                    (opt sepSpace ao' genAccess
                    +> genUnionCase { astContext with HasVerticalBar = false } x)
            | xs ->
                indent +> sepNln
                +> genTrivia tdr.Range
                    (opt sepNln ao' genAccess 
                    +> col sepNln xs (genUnionCase { astContext with HasVerticalBar = true }))

        typeName +> sepEq
        +> unionCases +> genMemberDefnList { astContext with InterfaceRange = None } ms
        +> unindent

    | Simple(TDSRRecord(ao', fs)) ->
        typeName +> sepEq 
        +> indent +> sepNln +> opt sepSpace ao' genAccess
        +> genTrivia tdr.Range
            (sepOpenS 
            +> atCurrentColumn (leaveLeftBrace tdr.Range +> col sepSemiNln fs (genField astContext "")) +> sepCloseS
            +> genMemberDefnList { astContext with InterfaceRange = None } ms
            +> unindent)

    | Simple TDSRNone -> 
        typeName
    | Simple(TDSRTypeAbbrev t) -> 
        typeName +> sepEq +> sepSpace
        +> genTrivia tdr.Range
            (genType astContext false t
            +> ifElse (List.isEmpty ms) (!- "") 
                (indent ++ "with" +> indent +> genMemberDefnList { astContext with InterfaceRange = None } ms
            +> unindent +> unindent))
    | Simple(TDSRException(ExceptionDefRepr(ats, px, ao, uc))) ->
        genExceptionBody astContext ats px ao uc
        |> genTrivia tdr.Range

    | ObjectModel(TCSimple (TCInterface | TCClass) as tdk, MemberDefnList(impCtor, others), range) ->
        let interfaceRange =
            match tdk with
            | TCSimple TCInterface -> Some range
            | _ -> None
        let astContext = { astContext with InterfaceRange = interfaceRange }
        typeName +> opt sepNone impCtor (genMemberDefn astContext) +> sepEq
        +> indent +> sepNln
        +> genTrivia tdr.Range
            (genTypeDefKind tdk
            +> indent +> genMemberDefnList astContext others +> unindent
            ++ "end")
        +> unindent
    
    | ObjectModel(TCSimple (TCStruct) as tdk, MemberDefnList(impCtor, others), _) ->
        let sepMem =
            match ms with
            | [] -> sepNone
            | _ -> sepNln
        typeName +> opt sepNone impCtor (genMemberDefn astContext) +> sepEq 
        +> indent +> sepNln 
        +> genTrivia tdr.Range
            (genTypeDefKind tdk
            +> indent +> genMemberDefnList astContext others +> unindent
            ++ "end"
            +> sepMem
            // Prints any members outside the struct-end construct
            +> genMemberDefnList astContext ms)
        +> unindent
    
    | ObjectModel(TCSimple TCAugmentation, _, _) ->
        typeName -- " with" +> indent
        // Remember that we use MemberDefn of parent node
        +> genTrivia tdr.Range (genMemberDefnList { astContext with InterfaceRange = None } ms)
        +> unindent

    | ObjectModel(TCDelegate(FunType ts), _, _) ->
        typeName +> sepEq +> sepSpace +> genTrivia tdr.Range (!- "delegate of " +> genTypeList astContext ts)
    
    | ObjectModel(TCSimple TCUnspecified, MemberDefnList(impCtor, others), _) when not(List.isEmpty ms) ->
        typeName +> opt sepNone impCtor (genMemberDefn { astContext with InterfaceRange = None }) +> sepEq +> indent
        +> genTrivia tdr.Range
            (genMemberDefnList { astContext with InterfaceRange = None } others +> sepNln
            -- "with" +> indent
            +> genMemberDefnList { astContext with InterfaceRange = None } ms +> unindent)
        +> unindent
    
    | ObjectModel(_, MemberDefnList(impCtor, others), _) ->
        typeName +> opt sepNone impCtor (genMemberDefn { astContext with InterfaceRange = None }) +> sepEq
        +> indent
        +> genMemberDefnList { astContext with InterfaceRange = None } others
        +> unindent

    | ExceptionRepr(ExceptionDefRepr(ats, px, ao, uc)) ->
        genExceptionBody astContext ats px ao uc
        |> genTrivia tdr.Range
    |> genTrivia node.Range

and genSigTypeDefn astContext (SigTypeDef(ats, px, ao, tds, tcs, tdr, ms, s, preferPostfix) as node) =
    let range = match node with | SynTypeDefnSig.TypeDefnSig(_,_,_,r) -> r
    let typeName = 
        genPreXmlDoc px 
        +> ifElse astContext.IsFirstChild (genAttributes astContext ats -- "type ") 
            (!- "and " +> genOnelinerAttributes astContext ats) 
        +> opt sepSpace ao genAccess
        +> genTypeAndParam astContext s tds tcs preferPostfix

    match tdr with
    | SigSimple(TDSREnum ecs) ->
        typeName +> sepEq 
        +> indent +> sepNln
        +> col sepNln ecs (genEnumCase { astContext with HasVerticalBar = true })
        +> colPre sepNln sepNln ms (genMemberSig astContext)
        // Add newline after un-indent to be spacing-correct
        +> unindent
         
    | SigSimple(TDSRUnion(ao', xs)) ->
        typeName +> sepEq 
        +> indent +> sepNln +> opt sepNln ao' genAccess 
        +> col sepNln xs (genUnionCase { astContext with HasVerticalBar = true })
        +> colPre sepNln sepNln ms (genMemberSig astContext)
        +> unindent

    | SigSimple(TDSRRecord(ao', fs)) ->
        typeName +> sepEq 
        +> indent +> sepNln +> opt sepNln ao' genAccess +> sepOpenS 
        +> atCurrentColumn (leaveLeftBrace tdr.Range +> col sepSemiNln fs (genField astContext "")) +> sepCloseS
        +> colPre sepNln sepNln ms (genMemberSig astContext)
        +> unindent 

    | SigSimple TDSRNone -> 
        typeName
    | SigSimple(TDSRTypeAbbrev t) -> 
        typeName +> sepEq +> sepSpace +> genType astContext false t
    | SigSimple(TDSRException(ExceptionDefRepr(ats, px, ao, uc))) ->
            genExceptionBody astContext ats px ao uc

    | SigObjectModel(TCSimple (TCStruct | TCInterface | TCClass) as tdk, mds) ->
        typeName +> sepEq +> indent +> sepNln +> genTypeDefKind tdk
        +> indent +> colPre sepNln sepNln mds (genMemberSig astContext) +> unindent
        ++ "end" +> unindent

    | SigObjectModel(TCSimple TCAugmentation, _) ->
        typeName -- " with" +> indent +> sepNln 
        // Remember that we use MemberSig of parent node
        +> col sepNln ms (genMemberSig astContext) +> unindent

    | SigObjectModel(TCDelegate(FunType ts), _) ->
        typeName +> sepEq +> sepSpace -- "delegate of " +> genTypeList astContext ts
    | SigObjectModel(_, mds) -> 
        typeName +> sepEq +> indent +> sepNln 
        +> col sepNln mds (genMemberSig astContext) +> unindent

    | SigExceptionRepr(SigExceptionDefRepr(ats, px, ao, uc)) ->
        genExceptionBody astContext ats px ao uc
    |> genTrivia range

and genMemberSig astContext node =
    let range =
        match node with
        | SynMemberSig.Member(_,_, r)
        | SynMemberSig.Interface(_,r)
        | SynMemberSig.Inherit(_,r)
        | SynMemberSig.ValField(_,r)
        | SynMemberSig.NestedType(_,r) -> r
    
    match node with
    | MSMember(Val(ats, px, ao, s, t, vi, _), mf) -> 
        let (FunType namedArgs) = (t, vi)
        genPreXmlDoc px +> genAttributes astContext ats 
        +> atCurrentColumn (indent +> genMemberFlags { astContext with InterfaceRange = None } mf +> opt sepSpace ao genAccess
                                   +> ifElse (s = "``new``") (!- "new") (!- s) 
                                   +> sepColon +> genTypeList astContext namedArgs +> unindent)

    | MSInterface t -> !- "interface " +> genType astContext false t
    | MSInherit t -> !- "inherit " +> genType astContext false t
    | MSValField f -> genField astContext "val " f
    | MSNestedType _ -> invalidArg "md" "This is not implemented in F# compiler"
    |> genTrivia range

and genTyparDecl astContext (TyparDecl(ats, tp)) =
    genOnelinerAttributes astContext ats +> genTypar astContext tp

and genTypeDefKind node =
    match node with
    | TCSimple TCUnspecified -> sepNone
    | TCSimple TCClass -> !- "class"
    | TCSimple TCInterface -> !- "interface"
    | TCSimple TCStruct -> !- "struct"
    | TCSimple TCRecord -> sepNone
    | TCSimple TCUnion -> sepNone
    | TCSimple TCAbbrev -> sepNone
    | TCSimple TCHiddenRepr -> sepNone
    | TCSimple TCAugmentation -> sepNone
    | TCSimple TCILAssemblyCode -> sepNone
    | TCDelegate _ -> sepNone
    // |> genTrivia node

and genExceptionBody astContext ats px ao uc = 
    genPreXmlDoc px
    +> genAttributes astContext ats  -- "exception " 
    +> opt sepSpace ao genAccess +> genUnionCase { astContext with HasVerticalBar = false } uc

and genException astContext (ExceptionDef(ats, px, ao, uc, ms) as node) =
    genExceptionBody astContext ats px ao uc 
    +> ifElse ms.IsEmpty sepNone 
        (!- " with" +> indent +> genMemberDefnList { astContext with InterfaceRange = None } ms +> unindent)
    |> genTrivia node.Range

and genSigException astContext (SigExceptionDef(ats, px, ao, uc, ms) as node) =
    let range = match node with SynExceptionSig(_,_,range) -> range
    genExceptionBody astContext ats px ao uc 
    +> colPre sepNln sepNln ms (genMemberSig astContext)
    |> genTrivia range

and genUnionCase astContext (UnionCase(ats, px, _, s, UnionCaseType fs) as node) =
    genPreXmlDoc px
    +> genTriviaBeforeClausePipe node.Range
    +> ifElse astContext.HasVerticalBar sepBar sepNone
    +> genOnelinerAttributes astContext ats -- s 
    +> colPre wordOf sepStar fs (genField { astContext with IsUnionField = true } "")
    |> genTrivia node.Range

and genEnumCase astContext (EnumCase(ats, px, _, (_,r)) as node) =
    let genCase =
        match node with
        | SynEnumCase.EnumCase(_, ident, c,_,_) ->
            !- ident.idText +> !- " = " +> genConst c r

    genPreXmlDoc px
    +> ifElse astContext.HasVerticalBar sepBar sepNone 
    +> genOnelinerAttributes astContext ats 
    +> genCase
    |> genTrivia node.Range

and genField astContext prefix (Field(ats, px, ao, isStatic, isMutable, t, so) as node) =
    let range = match node with SynField.Field(_,_,_,_,_,_,_,range) -> range
    // Being protective on union case declaration
    let t = genType astContext astContext.IsUnionField t
    genPreXmlDoc px
    +> genAttributes astContext ats +> ifElse isStatic (!- "static ") sepNone -- prefix
    +> ifElse isMutable (!- "mutable ") sepNone +> opt sepSpace ao genAccess  
    +> opt sepColon so (!-) +> t
    |> genTrivia range

and genTypeByLookup astContext (t: SynType) = getByLookup t.Range (genType astContext false) t

and genType astContext outerBracket t =
    let rec loop = function
        | THashConstraint t -> !- "#" +> loop t
        | TMeasurePower(t, n) -> loop t -- "^" +> str n
        | TMeasureDivide(t1, t2) -> loop t1 -- " / " +> loop t2
        | TStaticConstant(c,r) -> genConst c r
        | TStaticConstantExpr(e) -> genExpr astContext e
        | TStaticConstantNamed(t1, t2) -> loop t1 -- "=" +> loop t2
        | TArray(t, n) -> loop t -- " [" +> rep (n - 1) (!- ",") -- "]"
        | TAnon -> sepWild
        | TVar tp -> genTypar astContext tp
        // Drop bracket around tuples before an arrow
        | TFun(TTuple ts, t) -> sepOpenT +> loopTTupleList ts +> sepArrow +> loop t +> sepCloseT
        // Do similar for tuples after an arrow
        | TFun(t, TTuple ts) -> sepOpenT +> loop t +> sepArrow +> loopTTupleList ts +> sepCloseT
        | TFuns ts -> sepOpenT +> col sepArrow ts loop +> sepCloseT
        | TApp(t, ts, isPostfix) -> 
            let postForm = 
                match ts with
                | [] ->  loop t
                | [t'] -> loop t' +> sepSpace +> loop t
                | ts -> sepOpenT +> col sepComma ts loop +> sepCloseT +> loop t

            ifElse isPostfix postForm (loop t +> genPrefixTypes astContext ts)

        | TLongIdentApp(t, s, ts) -> loop t -- sprintf ".%s" s +> genPrefixTypes astContext ts
        | TTuple ts -> sepOpenT +> loopTTupleList ts +> sepCloseT
        | TStructTuple ts -> !- "struct " +> sepOpenT +> loopTTupleList ts +> sepCloseT
        | TWithGlobalConstraints(TVar _, [TyparSubtypeOfType _ as tc]) -> genTypeConstraint astContext tc
        | TWithGlobalConstraints(TFuns ts, tcs) -> col sepArrow ts loop +> colPre (!- " when ") wordAnd tcs (genTypeConstraint astContext)        
        | TWithGlobalConstraints(t, tcs) -> loop t +> colPre (!- " when ") wordAnd tcs (genTypeConstraint astContext)
        | TLongIdent s -> ifElse astContext.IsCStylePattern (genTypeByLookup astContext t) (!- s)
        | TAnonRecord(isStruct, fields) ->
            ifElse isStruct !- "struct " sepNone
            +> sepOpenAnonRecd
            +> col sepSemi fields (genAnonRecordFieldType astContext)
            +> sepCloseAnonRecd
        | t -> failwithf "Unexpected type: %O" t

    and loopTTupleList = function
        | [] -> sepNone
        | [(_, t)] -> loop t
        | (isDivide, t) :: ts ->
            loop t -- (if isDivide then " / " else " * ") +> loopTTupleList ts

    match t with
    | TFun(TTuple ts, t) -> 
        ifElse outerBracket (sepOpenT +> loopTTupleList ts +> sepArrow +> loop t +> sepCloseT)
            (loopTTupleList ts +> sepArrow +> loop t)
    | TFuns ts -> ifElse outerBracket (sepOpenT +> col sepArrow ts loop +> sepCloseT) (col sepArrow ts loop)
    | TTuple ts -> ifElse outerBracket (sepOpenT +> loopTTupleList ts +> sepCloseT) (loopTTupleList ts)
    | _ -> loop t
    |> genTrivia t.Range
  
and genAnonRecordFieldType astContext (AnonRecordFieldType(s, t)) =
    !- s +> sepColon +> (genType astContext false t)
  
and genPrefixTypes astContext node =
    match node with
    | [] -> sepNone
    // Where <  and ^ meet, we need an extra space. For example:  seq< ^a >
    | (TVar(Typar(_, true)) as t)::ts -> 
        !- "< " +> col sepComma (t::ts) (genType astContext false) -- " >"
    | ts ->
        !- "<" +> col sepComma ts (genType astContext false) -- ">"
    // |> genTrivia node

and genTypeList astContext node =
    match node with
    | [] -> sepNone
    | (t, [ArgInfo(ats, so, isOpt)])::ts -> 
        let gt =
            match t with
            | TTuple _ -> not ts.IsEmpty
            | TFun _ -> true // Fun is grouped by brackets inside 'genType astContext true t'
            | _ -> false
            |> fun hasBracket ->
                opt sepColonFixed so (if isOpt then (sprintf "?%s" >> (!-)) else (!-))
                +> genType astContext hasBracket t
        genOnelinerAttributes astContext ats
        +> gt +> ifElse ts.IsEmpty sepNone (autoNln (sepArrow +> genTypeList astContext ts))

    | (TTuple ts', argInfo)::ts -> 
        // The '/' separator shouldn't appear here
        let hasBracket = not ts.IsEmpty
        let gt = col sepStar (Seq.zip argInfo (Seq.map snd ts')) 
                    (fun (ArgInfo(ats, so, isOpt), t) ->
                        genOnelinerAttributes astContext ats
                        +> opt sepColonFixed so (if isOpt then (sprintf "?%s" >> (!-)) else (!-))
                        +> genType astContext hasBracket t)
        gt +> ifElse ts.IsEmpty sepNone (autoNln (sepArrow +> genTypeList astContext ts))

    | (t, _)::ts -> 
        let gt = genType astContext false t
        gt +> ifElse ts.IsEmpty sepNone (autoNln (sepArrow +> genTypeList astContext ts))
    // |> genTrivia node

and genTypar astContext (Typar(s, isHead) as node) = 
    ifElse isHead (ifElse astContext.IsFirstTypeParam (!- " ^") (!- "^")) (!-"'") -- s
    |> genTrivia node.Range
    
and genTypeConstraint astContext node =
    match node with
    | TyparSingle(kind, tp) -> genTypar astContext tp +> sepColon -- sprintf "%O" kind
    | TyparDefaultsToType(tp, t) -> !- "default " +> genTypar astContext tp +> sepColon +> genType astContext false t
    | TyparSubtypeOfType(tp, t) -> genTypar astContext tp -- " :> " +> genType astContext false t
    | TyparSupportsMember(tps, msg) -> 
        genTyparList astContext tps +> sepColon +> sepOpenT +> genMemberSig astContext msg +> sepCloseT
    | TyparIsEnum(tp, ts) -> 
        genTypar astContext tp +> sepColon -- "enum<" +> col sepComma ts (genType astContext false) -- ">"
    | TyparIsDelegate(tp, ts) ->
        genTypar astContext tp +> sepColon -- "delegate<" +> col sepComma ts (genType astContext false) -- ">"
    // |> genTrivia node no idea

and genInterfaceImpl astContext (InterfaceImpl(t, bs, range)) = 
    match bs with
    | [] -> !- "interface " +> genType astContext false t
    | bs ->
        !- "interface " +> genType astContext false t -- " with"
        +> indent +> sepNln +> genMemberBindingList { astContext with InterfaceRange = Some range } bs +> unindent
    // |> genTrivia node

and genClause astContext hasBar (Clause(p, e, eo) as node) =
    let clauseBody e (ctx: Context) =
        let find tn =
            match tn with
            | ({ Type = Token({ TokenInfo = {TokenName = "RARROW" } }); Range = r  }) -> r.StartLine = p.Range.EndLine // search for `->` token after p
            | _ -> false
        let newlineAfter = function | NewlineAfter -> true | _ -> false
        if TriviaHelpers.``has content after after that matches`` find newlineAfter ctx.Trivia then
            breakNln astContext true e ctx
        else
            preserveBreakNln astContext e ctx

    let pat = genPat astContext p
    let body = optPre (!- " when ") sepNone eo (genExpr astContext) +> sepArrow +> clauseBody e
    genTriviaBeforeClausePipe p.Range +>
    ifElse hasBar (sepBar +> atCurrentColumnWithPrepend pat body) (pat +> body)
    |> genTrivia node.Range

/// Each multiline member definition has a pre and post new line. 
and genMemberDefnList astContext node =
    match node with
    | [x] -> sepNlnConsideringTriviaContentBefore x.Range +> genMemberDefn astContext x

    | MDOpenL(xs, ys) ->
        fun ctx ->
            let xs = sortAndDeduplicate ((|MDOpen|_|) >> Option.get) xs ctx
            match ys with
            | [] -> col sepNln xs (genMemberDefn astContext) ctx
            | _ -> (col sepNln xs (genMemberDefn astContext) +> rep 2 sepNln +> genMemberDefnList astContext ys) ctx

    | MultilineMemberDefnL(xs, []) ->
        let sepMember (m:Composite<SynMemberDefn, SynBinding>) =
            match m with
            | Pair(x1,_) ->
                let attributes = getRangesFromAttributesFromSynBinding x1
                sepNln +> sepNlnConsideringTriviaContentBeforeWithAttributes x1.RangeOfBindingSansRhs attributes
            | Single x ->
                let attributes = getRangesFromAttributesFromSynMemberDefinition x
                sepNln +> sepNlnConsideringTriviaContentBeforeWithAttributes x.Range attributes

        let firstTwoNln =
            match List.tryHead xs with
            | Some xsh -> sepMember xsh
            | None -> rep 2 sepNln
        
        firstTwoNln
        +> colEx sepMember xs (function
                | Pair(x1, x2) -> genPropertyWithGetSet astContext (x1, x2)
                | Single x -> genMemberDefn astContext x)

    | MultilineMemberDefnL(xs, ys) ->
        let sepNlnFirstExpr =
            match List.tryHead xs with
            | Some (Single xsh) ->
                let attributes =
                    match xsh with
                    | SynMemberDefn.Member(SynBinding.Binding(_,_,_,_, _, _,_,_,_,_,_,_) as sb, _) -> getRangesFromAttributesFromSynBinding sb
                    | _ -> []
                sepNlnConsideringTriviaContentBeforeWithAttributes xsh.Range attributes
            | _ -> sepNln
        
        sepNln +> sepNlnFirstExpr 
        +> col (rep 2 sepNln) xs (function
                | Pair(x1, x2) -> genPropertyWithGetSet astContext (x1, x2)
                | Single x -> genMemberDefn astContext x) 
        +> sepNln +> genMemberDefnList astContext ys

    | OneLinerMemberDefnL(xs, ys) ->
        let sepNlnFirstExpr =
            match List.tryHead xs with
            | Some xsh -> sepNlnConsideringTriviaContentBefore xsh.Range
            | None -> sepNln
        sepNlnFirstExpr +> col sepNln xs (genMemberDefn astContext) +> genMemberDefnList astContext ys
        //colEx (fun (mdf:SynMemberDefn) -> sepNlnConsideringTriviaContentBefore mdf.Range) xs (genMemberDefn astContext) +> genMemberDefnList astContext ys
    | _ -> sepNone
    // |> genTrivia node

and genMemberDefn astContext node =
    match node with
    | MDNestedType _ -> invalidArg "md" "This is not implemented in F# compiler"
    | MDOpen(s) -> !- (sprintf "open %s" s)
    // What is the role of so
    | MDImplicitInherit(t, e, _) -> !- "inherit " +> genType astContext false t +> genExpr astContext e
    | MDInherit(t, _) -> !- "inherit " +> genType astContext false t
    | MDValField f -> genField astContext "val " f
    | MDImplicitCtor(ats, ao, ps, so) ->
        let rec simplePats ps =
            match ps with
            | SynSimplePats.SimplePats(pats, _) -> pats
            | SynSimplePats.Typed(spts, _, _) -> simplePats spts
        
        // In implicit constructor, attributes should come even before access qualifiers
        ifElse ats.IsEmpty sepNone (sepSpace +> genOnelinerAttributes astContext ats)
        +> optPre sepSpace sepSpace ao genAccess +> sepOpenT
        +> col sepComma (simplePats ps) (genSimplePat astContext) +> sepCloseT
        +> optPre (!- " as ") sepNone so (!-)

    | MDMember(b) -> genMemberBinding astContext b
    | MDLetBindings(isStatic, isRec, b::bs) ->
        let prefix = 
            if isStatic && isRec then "static let rec "
            elif isStatic then "static let "
            elif isRec then "let rec "
            else "let "

        genLetBinding { astContext with IsFirstChild = true } prefix b 
        +> colPre sepNln sepNln bs (genLetBinding { astContext with IsFirstChild = false } "and ")

    | MDInterface(t, mdo, range) ->
        !- "interface " +> genType astContext false t
        +> opt sepNone mdo 
            (fun mds -> !- " with" +> indent +> genMemberDefnList { astContext with InterfaceRange = Some range } mds +> unindent)

    | MDAutoProperty(ats, px, ao, mk, e, s, _isStatic, typeOpt, memberKindToMemberFlags) ->
        let isFunctionProperty =
            match typeOpt with
            | Some (TFun _) -> true
            | _ -> false
        genPreXmlDoc px
        +> genAttributes astContext ats +> genMemberFlags astContext (memberKindToMemberFlags mk) +> str "val "
        +> opt sepSpace ao genAccess -- s +> optPre sepColon sepNone typeOpt (genType astContext false)
         +> sepEq +> sepSpace +> genExpr astContext e -- genPropertyKind (not isFunctionProperty) mk

    | MDAbstractSlot(ats, px, ao, s, t, vi, ValTyparDecls(tds, _, tcs), MFMemberFlags mk) ->
        let (FunType namedArgs) = (t, vi)
        let isFunctionProperty =
            match t with
            | TFun _ -> true
            | _ -> false

        let sepColonX =
            match tds with
            | [] -> sepColon
            | _ -> sepColonWithSpacesFixed
            
        genPreXmlDoc px 
        +> genAttributes astContext ats
        +> opt sepSpace ao genAccess -- sprintf "abstract %s" s
        +> genTypeParamPostfix astContext tds tcs
        +> sepColonX +> genTypeList astContext namedArgs -- genPropertyKind (not isFunctionProperty) mk

    | md -> failwithf "Unexpected member definition: %O" md
    |> genTrivia node.Range

and genPropertyKind useSyntacticSugar node =
    match node with
    | PropertyGet -> 
        // Try to use syntactic sugar on real properties (not methods in disguise)
        if useSyntacticSugar then "" else " with get"
    | PropertySet -> " with set"
    | PropertyGetSet -> " with get, set"
    | _ -> ""

and genSimplePat astContext node =
    let range =
        match node with
        | SynSimplePat.Attrib(_,_,r)
        | SynSimplePat.Id(_,_,_,_,_,r)
        | SynSimplePat.Typed(_,_,r) -> r
        
    match node with
    | SPId(s, isOptArg, _) -> ifElse isOptArg (!- (sprintf "?%s" s)) (!- s)
    | SPTyped(sp, t) -> genSimplePat astContext sp +> sepColon +> genType astContext false t
    | SPAttrib(ats, sp) -> genOnelinerAttributes astContext ats +> genSimplePat astContext sp
    |> genTrivia range
    
and genSimplePats astContext node =
    let range =
        match node with
        | SynSimplePats.SimplePats(_,r)
        | SynSimplePats.Typed(_,_,r) -> r
    match node with
    // Remove parentheses on an extremely simple pattern
    | SimplePats [SPId _ as sp] -> genSimplePat astContext sp
    | SimplePats ps -> sepOpenT +> col sepComma ps (genSimplePat astContext) +> sepCloseT
    | SPSTyped(ps, t) -> genSimplePats astContext ps +> sepColon +> genType astContext false t
    |> genTrivia range

and genComplexPat astContext node =
    match node with
    | CPId p -> genPat astContext p
    | CPSimpleId(s, isOptArg, _) -> ifElse isOptArg (!- (sprintf "?%s" s)) (!- s)
    | CPTyped(sp, t) -> genComplexPat astContext sp +> sepColon +> genType astContext false t
    | CPAttrib(ats, sp) -> genOnelinerAttributes astContext ats +> genComplexPat astContext sp

and genComplexPats astContext node =
    match node with
    | ComplexPats [CPId _ as c]
    | ComplexPats [CPSimpleId _ as c] -> genComplexPat astContext c
    | ComplexPats ps -> sepOpenT +> col sepComma ps (genComplexPat astContext) +> sepCloseT
    | ComplexTyped(ps, t) -> genComplexPats astContext ps +> sepColon +> genType astContext false t

and genPatRecordFieldName astContext (PatRecordFieldName(s1, s2, p) as node) =
    let ((_, idn),_) = node
    ifElse (s1 = "") (!- (sprintf "%s = " s2)) (!- (sprintf "%s.%s = " s1 s2)) +> genPat astContext p
    |> genTrivia idn.idRange

and genPatWithIdent astContext (ido, p) = 
    opt (sepEq +> sepSpace) ido (!-) +> genPat astContext p

and genPat astContext pat =
    match pat with
    | PatOptionalVal(s) -> !- (sprintf "?%s" s)
    | PatAttrib(p, ats) -> genOnelinerAttributes astContext ats +> genPat astContext p
    | PatOr(p1, p2) -> genPat astContext p1 +> sepNln -- "| " +> genPat astContext p2
    | PatAnds(ps) -> col (!- " & ") ps (genPat astContext)
    | PatNullary PatNull -> !- "null"
    | PatNullary PatWild -> sepWild
    | PatTyped(p, t) -> 
        // CStyle patterns only occur on extern declaration so it doesn't escalate to expressions
        // We lookup sources to get extern types since it has quite many exceptions compared to normal F# types
        ifElse astContext.IsCStylePattern (genTypeByLookup astContext t +> sepSpace +> genPat astContext p)
            (genPat astContext p +> sepColon +> genType astContext false t) 
    | PatNamed(ao, PatNullary PatWild, s) -> opt sepSpace ao genAccess +> infixOperatorFromTrivia pat.Range s
    | PatNamed(ao, p, s) -> opt sepSpace ao genAccess +> genPat astContext p -- sprintf " as %s" s 
    | PatLongIdent(ao, s, ps, tpso) -> 
        let aoc = opt sepSpace ao genAccess
        let tpsoc = opt sepNone tpso (fun (ValTyparDecls(tds, _, tcs)) -> genTypeParamPostfix astContext tds tcs)
        // Override escaped new keyword
        let s = if s = "``new``" then "new" else s
        match ps with
        | [] ->  aoc -- s +> tpsoc
        | [(_, PatTuple [p1; p2])] when s = "(::)" -> 
            aoc +> genPat astContext p1 -- " :: " +> genPat astContext p2
        | [(ido, p) as ip] ->
            aoc +> infixOperatorFromTrivia pat.Range s +> tpsoc +> 
            ifElse (hasParenInPat p || Option.isSome ido) (ifElse (addSpaceBeforeParensInFunDef s p) sepBeforeArg sepNone) sepSpace 
            +> ifElse (Option.isSome ido) (sepOpenT +> genPatWithIdent astContext ip +> sepCloseT) (genPatWithIdent astContext ip)
        // This pattern is potentially long
        | ps -> 
            let hasBracket = ps |> Seq.map fst |> Seq.exists Option.isSome
            atCurrentColumn (aoc -- s +> tpsoc +> sepSpace 
                +> ifElse hasBracket sepOpenT sepNone 
                +> colAutoNlnSkip0 (ifElse hasBracket sepSemi sepSpace) ps (genPatWithIdent astContext)
                +> ifElse hasBracket sepCloseT sepNone)

    | PatParen(PatConst(Const "()", _)) -> !- "()"
    | PatParen(p) -> sepOpenT +> genPat astContext p +> sepCloseT
    | PatTuple ps -> 
        atCurrentColumn (colAutoNlnSkip0 sepComma ps (genPat astContext))
    | PatStructTuple ps -> 
        !- "struct " +> sepOpenT +> atCurrentColumn (colAutoNlnSkip0 sepComma ps (genPat astContext)) +> sepCloseT
    | PatSeq(PatList, ps) -> 
        ifElse ps.IsEmpty (sepOpenLFixed +> sepCloseLFixed) 
            (sepOpenL +> atCurrentColumn (colAutoNlnSkip0 sepSemi ps (genPat astContext)) +> sepCloseL)

    | PatSeq(PatArray, ps) -> 
        ifElse ps.IsEmpty (sepOpenAFixed +> sepCloseAFixed)
            (sepOpenA +> atCurrentColumn (colAutoNlnSkip0 sepSemi ps (genPat astContext)) +> sepCloseA)

    | PatRecord(xs) -> 
        sepOpenS +> atCurrentColumn (colAutoNlnSkip0 sepSemi xs (genPatRecordFieldName astContext)) +> sepCloseS
    | PatConst(c,r) -> genConst c r
    | PatIsInst(TApp(_, [_], _) as t)
    | PatIsInst(TArray(_) as t) -> 
        // special case for things like ":? (int seq) ->"
        !- ":? " +> sepOpenT +> genType astContext false t +> sepCloseT
    | PatIsInst(t) -> 
        // Should have brackets around in the type test patterns
        !- ":? " +> genType astContext true t
    // Quotes will be printed by inner expression
    | PatQuoteExpr e -> genExpr astContext e
    | p -> failwithf "Unexpected pattern: %O" p
    |> genTrivia pat.Range

and genConst (c:SynConst) (r:range) =
    match c with
    | SynConst.Unit ->
            fun (ctx: Context) ->
                let innerComments =
                    ctx.Trivia
                    |> List.tryFind (fun t ->
                        let rangeMatch = t.Range.StartLine = r.StartLine && t.Range.StartColumn = r.StartColumn
                        match rangeMatch, t.Type with
                        | true, Token({TokenInfo = ti}) when (ti.TokenName = "LPAREN") -> true
                        | _ -> false
                    )
                    |> Option.map (fun tv -> tv.ContentAfter |> List.choose(function | Comment(BlockComment(bc,_,_)) -> Some bc | _ -> None))
                    |> Option.defaultValue []

                match innerComments with
                | [] -> !- "()"
                | comments ->
                    !- "(" +> !- (String.concat " " comments) +> !- ")"
                <| ctx
    | SynConst.Bool(b) -> !- (if b then "true" else "false")
    | SynConst.Byte(_)
    | SynConst.SByte(_)
    | SynConst.Int16(_)
    | SynConst.Int32(_)
    | SynConst.Int64(_)
    | SynConst.UInt16(_)
    | SynConst.UInt16s(_)
    | SynConst.UInt32(_)
    | SynConst.UInt64(_)
    | SynConst.Double(_)
    | SynConst.Single(_)
    | SynConst.Decimal(_)
    | SynConst.IntPtr(_)
    | SynConst.UInt64(_)
    | SynConst.UIntPtr(_)
    | SynConst.UserNum(_,_) -> genConstNumber c r
    | SynConst.String(s,_) ->
        fun (ctx: Context) ->
            let trivia =
                ctx.Trivia
                |> List.tryFind (fun tv -> tv.Range = r)

            let triviaStringContent =
                trivia
                |> Option.bind(fun tv ->
                    match tv.ContentItself with
                    | Some(StringContent(sc)) -> Some sc
                    | _ -> None
                )

            match triviaStringContent, trivia with
            | Some stringContent, Some _ ->
                !- stringContent
            | None, Some({ ContentBefore = [Keyword({TokenInfo = { TokenName = "KEYWORD_STRING"; }; Content = kw})] }) ->
                !- kw
            | None, Some({ ContentBefore = [Keyword({TokenInfo = { TokenName = "QMARK" }})] }) ->
                !- s
            | _ ->
                let escaped = Regex.Replace(s, "\"{1}", "\\\"")
                !- (sprintf "\"%s\"" escaped)
            <| ctx
    | SynConst.Char(c) ->
        let escapedChar = Char.escape c
        !- (sprintf "\'%s\'" escapedChar)
    | SynConst.Bytes(bytes,_) -> genConstBytes bytes r
    | SynConst.Measure(c, m) ->
        let measure =
            match m with
            | Measure m -> !- m
            
        genConstNumber c r +> measure

and genConstNumber (c:SynConst) (r: range) =
    fun (ctx: Context) ->
        ctx.Trivia
        |> List.tryFind (fun t -> t.Range = r)
        |> Option.bind(fun tn ->
            match tn.ContentItself with | Some(Number(n)) -> Some n | _ -> None
        )
        |> fun n ->
            match n with
            | Some n -> !- n
            | None ->
                match c with
                | SynConst.Byte(v) -> !- (sprintf "%A" v)
                | SynConst.SByte(v) -> !- (sprintf "%A" v)
                | SynConst.Int16(v) -> !- (sprintf "%A" v)
                | SynConst.Int32(v) -> !- (sprintf "%A" v)
                | SynConst.Int64(v) -> !- (sprintf "%A" v)
                | SynConst.UInt16(v) -> !- (sprintf "%A" v)
                | SynConst.UInt16s(v) -> !- (sprintf "%A" v)
                | SynConst.UInt32(v) -> !- (sprintf "%A" v)
                | SynConst.UInt64(v) -> !- (sprintf "%A" v)
                | SynConst.Double(v) -> !- (sprintf "%A" v)
                | SynConst.Single(v) -> !- (sprintf "%A" v)
                | SynConst.Decimal(v) -> !- (sprintf "%A" v)
                | SynConst.IntPtr(v) -> !- (sprintf "%A" v)
                | SynConst.UIntPtr(v) -> !- (sprintf "%A" v)
                | SynConst.UserNum(v,s) -> !- (sprintf "%A%s" v s)
                | _ -> failwithf "Cannot generating Const number for %A" c
        <| ctx

and genConstBytes (bytes: byte []) (r: range) =
    fun (ctx: Context) ->
        let trivia =
            ctx.Trivia
            |> List.tryFind(fun t -> t.Range = r)
            |> Option.bind (fun tv ->
                match tv.ContentItself with
                | Some(StringContent(content)) -> Some content
                | _ -> None
            )

        match trivia with
        | Some t -> !- t
        | None -> !- (sprintf "%A" bytes)
        <| ctx

and genTrivia (range: range) f =
    enterNode range +> f +> leaveNode range

and infixOperatorFromTrivia range fallback (ctx: Context) =
    ctx.Trivia
    |> List.choose(fun t ->
        match t.Range = range with
        | true ->
            match t.ContentItself with
            | Some(IdentOperatorAsWord(iiw)) -> Some iiw
            | Some(IdentBetweenTicks(iiw)) -> Some iiw // Used when value between ``...``
            | _ -> None
        | _ -> None)
    |> List.tryHead
    |> fun iiw ->
        match iiw with
        | Some iiw -> !- iiw
        | None ->  !- fallback
    <| ctx
<|MERGE_RESOLUTION|>--- conflicted
+++ resolved
@@ -882,11 +882,6 @@
         expr
     | JoinIn(e1, e2) -> genExpr astContext e1 -- " in " +> genExpr astContext e2
     | Paren(DesugaredLambda(cps, e)) ->
-<<<<<<< HEAD
-          sepOpenT -- "fun " +>  col sepSpace cps (genComplexPats astContext)
-        +> triviaAfterArrow synExpr.Range
-        +> noIndentBreakNln astContext e +> sepCloseT
-=======
         let genLamba f =
             sepOpenT -- "fun " +> col sepSpace cps (genComplexPats astContext) +> sepArrow
             +> f astContext e +> sepCloseT
@@ -896,7 +891,6 @@
             (genLamba (fun a e -> autoIndentNlnByFuture (genExpr a e)))
             (genLamba noIndentBreakNln)
 
->>>>>>> 6ed15724
     | DesugaredLambda(cps, e) -> 
         !- "fun " +>  col sepSpace cps (genComplexPats astContext) +> sepArrow +> preserveBreakNln astContext e 
     | Paren(Lambda(e, sps)) ->
