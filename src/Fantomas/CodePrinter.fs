--- conflicted
+++ resolved
@@ -52,7 +52,6 @@
         | _ -> col (rep 2 sepNln) xs genModuleDecl +> rep 2 sepNln +> genModuleDeclList ys
     | _ -> sepNone    
 
-<<<<<<< HEAD
 and genModuleDecl md =
     let rec genModuleDecl = function
         | Attributes(ats) ->
@@ -65,10 +64,10 @@
             genParsedHashDirective p
         // Add a new line after module-level let bindings
         | Let(b) ->
-            genLetBinding "let " b
+            genLetBinding true "let " b
         | LetRec(b::bs) -> 
-            genLetBinding "let rec " b 
-            +> colPre (rep 2 sepNln) (rep 2 sepNln) bs (genLetBinding "and ")
+            genLetBinding true "let rec " b 
+            +> colPre (rep 2 sepNln) (rep 2 sepNln) bs (genLetBinding false "and ")
 
         | ModuleAbbrev(s1, s2) ->
             !- "module " -- s1 +> sepEq -- s2
@@ -111,63 +110,6 @@
         | md ->
             failwithf "Unexpected module signature declaration: %O" md
     genComments md +> genSigModuleDec md
-=======
-and genModuleDecl = function
-    | Attributes(ats) ->
-        col sepNln ats genAttribute
-    | DoExpr(e) ->
-        genExpr e
-    | Exception(ex) ->
-        genException ex
-    | HashDirective(p) -> 
-        genParsedHashDirective p
-    /// Add a new line after module-level let bindings
-    | Let(b) ->
-        genLetBinding true "let " b
-    | LetRec(b::bs) -> 
-        genLetBinding true "let rec " b 
-        +> colPre (rep 2 sepNln) (rep 2 sepNln) bs (genLetBinding false "and ")
-
-    | ModuleAbbrev(s1, s2) ->
-        !- "module " -- s1 +> sepEq -- s2
-    | NamespaceFragment(m) ->
-        failwithf "NamespaceFragment hasn't been implemented yet: %O" m
-    | NestedModule(ats, px, ao, s, mds) -> 
-        genPreXmlDoc px
-        +> colPost sepNln sepNln ats genAttribute -- "module " +> opt sepSpace ao genAccess -- s +> sepEq
-        +> indent +> sepNln +> genModuleDeclList mds +> unindent
-
-    | Open(s) ->
-        !- (sprintf "open %s" s)
-    /// There is no nested types and they are recursive if there are more than one definition
-    | Types(t::ts) ->
-        genTypeDefn true t +> colPre (rep 2 sepNln) (rep 2 sepNln) ts (genTypeDefn false)
-    | md ->
-        failwithf "Unexpected module declaration: %O" md
-
-and genSigModuleDecl = function
-    | SigException(ex) ->
-        genSigException ex
-    | SigHashDirective(p) -> 
-        genParsedHashDirective p
-    | SigVal(v) ->
-        genVal v
-    | SigModuleAbbrev(s1, s2) ->
-        !- "module " -- s1 +> sepEq -- s2
-    | SigNamespaceFragment(m) ->
-        failwithf "NamespaceFragment is not supported yet: %O" m
-    | SigNestedModule(ats, px, ao, s, mds) -> 
-        genPreXmlDoc px
-        +> colPost sepNln sepNln ats genAttribute -- "module " +> opt sepSpace ao genAccess -- s +> sepEq
-        +> indent +> sepNln +> col sepNln mds genSigModuleDecl +> unindent
-
-    | SigOpen(s) ->
-        !- (sprintf "open %s" s)
-    | SigTypes(t::ts) ->
-        genSigTypeDefn true t +> colPre (rep 2 sepNln) (rep 2 sepNln) ts (genSigTypeDefn false)
-    | md ->
-        failwithf "Unexpected module signature declaration: %O" md
->>>>>>> d3c09a95
 
 and genAccess(Access s) = !- s
 
@@ -193,21 +135,12 @@
     ifElse (List.isEmpty tds) sepNone
         (!- "<" +> col sepComma tds genTyparDecl +> colPre (!- " when ") wordAnd tcs genTypeConstraint -- ">")
 
-<<<<<<< HEAD
-and genLetBinding pref b =
-    match b with 
+and genLetBinding isFirst pref = function
     | LetBinding(ats, _, ao, isInline, isMutable, p, e) ->
         let prefix =
-            colPost sepNln sepNone ats genAttribute -- pref +> opt sepSpace ao genAccess
-=======
-and genLetBinding isFirst pref = function
-    | LetBinding(ats, px, ao, isInline, isMutable, p, e) ->
-        let prefix =
-            genPreXmlDoc px
-            +> ifElse isFirst (colPost sepNln sepNone ats genAttribute -- pref) 
+            ifElse isFirst (colPost sepNln sepNone ats genAttribute -- pref) 
                 (!- pref +> colPost sepSpace sepNone ats genAttribute)
             +> opt sepSpace ao genAccess
->>>>>>> d3c09a95
             +> ifElse isMutable (!- "mutable ") sepNone +> ifElse isInline (!- "inline ") sepNone
             +> genPat p
 
@@ -443,17 +376,10 @@
         match bs with
         | b::bs ->
             /// and is applicable for use binding
-<<<<<<< HEAD
-            atCurrentColumn (genComments expr +> genLetBinding prefix b +> 
-                colPre sepNln sepNln bs (genLetBinding "and ") +> sepNln +> genExpr e)
-
-        | _ -> atCurrentColumn (genComments expr +> col sepNln bs (genLetBinding prefix) +> sepNln +> genExpr e)
-=======
-            atCurrentColumn (genLetBinding true prefix b +> 
+            atCurrentColumn (genComments expr +> genLetBinding true prefix b +> 
                 colPre sepNln sepNln bs (genLetBinding false "and ") +> sepNln +> genExpr e)
 
-        | _ -> atCurrentColumn (col sepNln bs (genLetBinding true prefix) +> sepNln +> genExpr e)
->>>>>>> d3c09a95
+        | _ -> atCurrentColumn (genComments expr +> col sepNln bs (genLetBinding true prefix) +> sepNln +> genExpr e)
 
     /// Could customize a bit if e is single line
     | TryWith(e, cs) ->  
@@ -800,7 +726,6 @@
         sepNln +> col sepNln xs (genMemberDefn inter) +> genMemberDefnList inter ys
     | _ -> sepNone
 
-<<<<<<< HEAD
 and genMemberDefn inter md =
     let rec genMemberDefn inter = function
         | MDNestedType _ -> invalidArg "md" "This is not implemented in F# compiler"
@@ -815,14 +740,14 @@
             +> optPre (!- " as ") sepNone so (!-)
 
         | MDMember(b) -> genMemberBinding inter b
-        | MDLetBindings(isStatic, isRec, bs) ->
+        | MDLetBindings(isStatic, isRec, b::bs) ->
             let prefix = 
                 if isStatic && isRec then "static let rec "
                 elif isStatic then "static let "
                 elif isRec then "let rec "
                 else "let "
 
-            col sepNln bs (genLetBinding prefix)
+            genLetBinding true prefix b +> colPre sepNln sepNln bs (genLetBinding false "and ")
 
         | MDInterface(t, mdo) -> 
             !- "interface " +> genType t
@@ -842,48 +767,6 @@
         | md -> failwithf "Unexpected member definition: %O" md
 
     genComments md +> genMemberDefn inter md
-=======
-and genMemberDefn inter = function
-    | MDNestedType _ -> invalidArg "md" "This is not implemented in F# compiler"
-    | MDOpen(s) -> !- s
-    /// What is the role of so
-    | MDImplicitInherit(t, e, _) -> !- "inherit " +> genType t +> genExpr e
-    | MDInherit(t, _) -> !- "inherit " +> genType t
-    | MDValField f -> genField false "val " f
-    | MDImplicitCtor(ats, ao, ps, so) -> 
-        optPre sepSpace sepSpace ao genAccess +> sepOpenT
-        +> colPost sepSpace sepNone ats genAttribute +> col sepComma ps genSimplePat +> sepCloseT
-        +> optPre (!- " as ") sepNone so (!-)
-
-    | MDMember(b) -> genMemberBinding inter b
-    | MDLetBindings(isStatic, isRec, b::bs) ->
-        let prefix = 
-            if isStatic && isRec then "static let rec "
-            elif isStatic then "static let "
-            elif isRec then "let rec "
-            else "let "
-
-        genLetBinding true prefix b +> colPre sepNln sepNln bs (genLetBinding false "and ")
-
-    | MDInterface(t, mdo) -> 
-        !- "interface " +> genType t
-        +> opt sepNone mdo 
-            (fun mds -> !- " with" +> indent +> genMemberDefnList true mds +> unindent)
-
-    | MDAutoProperty(ats, px, ao, mk, e, s) -> 
-        genPreXmlDoc px
-        +> colPost sepSpace sepNone ats genAttribute -- "member val " 
-        +> opt sepSpace ao genAccess -- s +> sepEq +> genExpr e -- propertyKind mk
-
-    | MDAbstractSlot(ats, px, ao, s, t, ValTyparDecls(tds, _, tcs), MFMemberFlags mk) ->
-        genPreXmlDoc px 
-        +> colPost sepSpace sepNone ats genAttribute
-        +> opt sepSpace ao genAccess -- sprintf "abstract %s" s
-        +> genTypeParam tds tcs
-        +> sepColon +> genType t -- propertyKind mk
-
-    | md -> failwithf "Unexpected member definition: %O" md
->>>>>>> d3c09a95
 
 and propertyKind = function
     | PropertyGet -> " with get"
