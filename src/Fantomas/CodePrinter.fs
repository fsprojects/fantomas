﻿module internal Fantomas.CodePrinter

open System
open System.Text.RegularExpressions
open FSharp.Compiler.Ast
open FSharp.Compiler.Range
open FSharp.Compiler.SourceCodeServices
open Fantomas
open Fantomas.FormatConfig
open Fantomas.SourceParser
open Fantomas.SourceTransformer
open Fantomas.Context
open Fantomas.TriviaTypes
open Fantomas.TriviaContext

/// This type consists of contextual information which is important for formatting
type ASTContext =
    {
      /// Original file name without extension of the parsed AST
      TopLevelModuleName: string
      /// Current node is the first child of its parent
      IsFirstChild: bool
      /// Current node is a subnode deep down in an interface
      InterfaceRange: range option
      /// This pattern matters for formatting extern declarations
      IsCStylePattern: bool
      /// Range operators are naked in 'for..in..do' constructs
      IsNakedRange: bool
      /// The optional `|` in pattern matching and union type definitions
      HasVerticalBar: bool
      /// A field is rendered as union field or not
      IsUnionField: bool
      /// First type param might need extra spaces to avoid parsing errors on `<^`, `<'`, etc.
      IsFirstTypeParam: bool
      /// Check whether the context is inside DotGet to suppress whitespaces
      IsInsideDotGet: bool
    }
    static member Default =
        { TopLevelModuleName = ""
          IsFirstChild = false; InterfaceRange = None
          IsCStylePattern = false; IsNakedRange = false
          HasVerticalBar = false; IsUnionField = false
          IsFirstTypeParam = false; IsInsideDotGet = false }

let rec addSpaceBeforeParensInFunCall functionOrMethod arg =
    match functionOrMethod, arg with
    | _, ConstExpr(Const "()", _) ->
        false
    | SynExpr.LongIdent(_, LongIdentWithDots _, _, _), SynExpr.Ident(_) ->
        true
    | SynExpr.LongIdent(_, LongIdentWithDots s, _, _), _ ->
        let parts = s.Split '.'
        not <| Char.IsUpper parts.[parts.Length - 1].[0]
    | SynExpr.Ident(_), SynExpr.Ident(_) ->
        true
    | SynExpr.Ident(Ident s), _ ->
        not <| Char.IsUpper s.[0]
    | SynExpr.TypeApp(e, _, _, _, _, _, _), _ ->
        addSpaceBeforeParensInFunCall e arg
    | _ -> true

let addSpaceBeforeParensInFunDef functionOrMethod args =
    match functionOrMethod, args with
    | _, PatParen (PatConst(Const "()", _)) -> false
    | "new", _ -> false
    | (s:string), _ ->
        let parts = s.Split '.'
        not <| Char.IsUpper parts.[parts.Length - 1].[0]
    | _ -> true

let rec genParsedInput astContext = function
    | ImplFile im -> genImpFile astContext im
    | SigFile si -> genSigFile astContext si

(*
    See https://github.com/fsharp/FSharp.Compiler.Service/blob/master/src/fsharp/ast.fs#L1518
    hs = hashDirectives : ParsedHashDirective list
    mns = modules : SynModuleOrNamespace list
*)
and genImpFile astContext (ParsedImplFileInput(hs, mns)) =
    col sepNone hs genParsedHashDirective +> (if hs.IsEmpty then sepNone else sepNln)
    +> col sepNln mns (genModuleOrNamespace astContext)

and genSigFile astContext (ParsedSigFileInput(hs, mns)) =
    col sepNone hs genParsedHashDirective +> (if hs.IsEmpty then sepNone else sepNln)
    +> col sepNln mns (genSigModuleOrNamespace astContext)

and genParsedHashDirective (ParsedHashDirective(h, s, r)) =
    let printArgument arg =
        match arg with
        | "" -> sepNone
        // Use verbatim string to escape '\' correctly
        | _ when arg.Contains("\\") -> !- (sprintf "@\"%O\"" arg)
        | _ -> !- (sprintf "\"%O\"" arg)

    let printIdent (ctx:Context) =
        ctx.Trivia
        |> List.tryFind (fun t -> t.Range = r)
        |> Option.bind(fun t -> t.ContentBefore
                                |> List.choose (fun tc ->
                                    match tc with
                                    | Keyword({ TokenInfo = {TokenName = "KEYWORD_STRING"}; Content = c }) -> Some c
                                    | _ -> None)
                                |> List.tryHead)
        |> function
           | Some kw -> !- kw
           | None -> col sepSpace s printArgument
        <| ctx

    !- "#" -- h +> sepSpace +> printIdent
    |> genTrivia r

and genModuleOrNamespace astContext (ModuleOrNamespace(ats, px, ao, s, mds, isRecursive, moduleKind) as node) =
    let sepModuleAndFirstDecl =
        let firstDecl = List.tryHead mds
        match firstDecl with
        | None -> rep 2 sepNln
        | Some mdl ->
            let attrRanges = getRangesFromAttributesFromModuleDeclaration mdl
            sepNlnConsideringTriviaContentBeforeWithAttributes mdl.Range attrRanges +> sepNln

    let genTriviaForLongIdent (f: Context -> Context) =
        match node with
        | SynModuleOrNamespace.SynModuleOrNamespace(lid,_, SynModuleOrNamespaceKind.DeclaredNamespace,_,_,_,_,_) ->
            lid
            |> List.fold (fun (acc: Context -> Context) (ident:Ident) -> acc |> (genTrivia ident.idRange)) f
        | _ -> f

    let moduleOrNamespace = ifElse moduleKind.IsModule (!- "module ") (!- "namespace ")
    let recursive = ifElse isRecursive (!- "rec ") sepNone
    let namespaceFn = ifElse (s = "") (!- "global") (!- s)

    genPreXmlDoc px
    +> genAttributes astContext ats
    +> ifElse (moduleKind = AnonModule)
         sepNone
         (genTriviaForLongIdent (moduleOrNamespace +> opt sepSpace ao genAccess +> recursive +> namespaceFn +> sepModuleAndFirstDecl))
    +> genModuleDeclList astContext mds
    |> genTrivia node.Range

and genSigModuleOrNamespace astContext (SigModuleOrNamespace(ats, px, ao, s, mds, _, moduleKind) as node) =
    let range = match node with | SynModuleOrNamespaceSig(_,_,_,_,_,_,_,range) -> range
    let sepModuleAndFirstDecl =
        let firstDecl = List.tryHead mds
        match firstDecl with
        | None -> rep 2 sepNln
        | Some mdl ->
            sepNlnConsideringTriviaContentBefore mdl.Range +> sepNln

    let genTriviaForLongIdent (f: Context -> Context) =
        match node with
        | SynModuleOrNamespaceSig(lid,_, SynModuleOrNamespaceKind.DeclaredNamespace,_,_,_,_,_) ->
            lid
            |> List.fold (fun (acc: Context -> Context) (ident:Ident) -> acc |> (genTrivia ident.idRange)) f
        | _ -> f

    let moduleOrNamespace = ifElse moduleKind.IsModule (!- "module ") (!- "namespace ")

    // Don't generate trivia before in case the SynModuleOrNamespaceKind is a DeclaredNamespace
    // The range of the namespace is not correct, see https://github.com/dotnet/fsharp/issues/7680
    ifElse moduleKind.IsModule (enterNode range) sepNone +>
    genPreXmlDoc px
    +> genAttributes astContext ats
    +> ifElse (moduleKind = AnonModule)
            sepNone
            (genTriviaForLongIdent (moduleOrNamespace +> opt sepSpace ao genAccess -- s +> sepModuleAndFirstDecl))
    +> genSigModuleDeclList astContext mds
    +> leaveNode range

and genModuleDeclList astContext e =
    match e with
    | [x] -> genModuleDecl astContext x

    | OpenL(xs, ys) ->
        fun ctx ->
            let originalOpens =
                xs
                |> List.map (fun x -> x.Range, ctx.Trivia |> List.tryFind (fun t -> t.Range = x.Range))

            let xs = sortAndDeduplicate ((|Open|_|) >> Option.get) xs ctx

            // Restore the range of the open statement after sorting, this way comments stay on the same place.
            let xs' : SynModuleDecl list =
                if List.length xs = List.length originalOpens then
                    List.map2 (fun (range, trivia) (sortedOpen: SynModuleDecl) ->
                        match range <> sortedOpen.Range, trivia, sortedOpen with
                        | true, Some _, SynModuleDecl.Open(longDotId, _) ->
                            SynModuleDecl.Open(longDotId, range)
                        | _ -> sortedOpen

                    ) originalOpens xs
                else
                    xs

            match ys with
            | [] -> col sepNln xs' (genModuleDecl astContext) ctx
            | _ ->
                let sepModuleDecl =
                    match List.tryHead ys with
                    | Some ysh ->
                        let attrs = getRangesFromAttributesFromModuleDeclaration ysh
                        sepNln +> sepNlnConsideringTriviaContentBeforeWithAttributes ysh.Range attrs
                    | None -> rep 2 sepNln

                (col sepNln xs' (genModuleDecl astContext) +> sepModuleDecl +> genModuleDeclList astContext ys) ctx

    | HashDirectiveL(xs, ys)
    | DoExprAttributesL(xs, ys)
    | ModuleAbbrevL(xs, ys)
    | OneLinerLetL(xs, ys) ->
        let sepXsYs =
            match List.tryHead ys with
            | Some ysh ->
                let attrs = getRangesFromAttributesFromModuleDeclaration ysh
                sepNln +> sepNlnConsideringTriviaContentBeforeWithAttributes ysh.Range attrs
            | None -> rep 2 sepNln

        match ys with
        | [] -> col sepNln xs (genModuleDecl astContext)
        | _ -> col sepNln xs (genModuleDecl astContext) +> sepXsYs +> genModuleDeclList astContext ys

    | MultilineModuleDeclL(xs, ys) ->
        match ys with
        | [] ->
            colEx (fun (mdl: SynModuleDecl) ->
                let r = mdl.Range
                let ar = getRangesFromAttributesFromModuleDeclaration mdl
                sepNln +> sepNlnConsideringTriviaContentBeforeWithAttributes r ar
            ) xs (genModuleDecl astContext)

        | _ ->
            let sepXsYs =
                match List.tryHead ys with
                | Some ysh -> sepNln +> sepNlnConsideringTriviaContentBefore ysh.Range
                | None -> rep 2 sepNln

            let sepXs =
                colEx (fun (mdl: SynModuleDecl) ->
                    let r = mdl.Range
                    let ar = getRangesFromAttributesFromModuleDeclaration mdl
                    sepNln +> sepNlnConsideringTriviaContentBeforeWithAttributes r ar
                )

            sepXs xs (genModuleDecl astContext) +> sepXsYs +> genModuleDeclList astContext ys
    | _ -> sepNone
    // |> genTrivia e , e is a list, genTrivia will probably need to occur after each item.

and genSigModuleDeclList astContext node =
    match node with
    | [x] -> genSigModuleDecl astContext x

    | SigOpenL(xs, ys) ->
        fun ctx ->
            let xs = sortAndDeduplicate ((|SigOpen|_|) >> Option.get) xs ctx
            match ys with
            | [] -> col sepNln xs (genSigModuleDecl astContext) ctx
            | _ -> (col sepNln xs (genSigModuleDecl astContext) +> rep 2 sepNln +> genSigModuleDeclList astContext ys) ctx

    | SigHashDirectiveL(xs, ys) ->
        match ys with
        | [] -> col sepNone xs (genSigModuleDecl astContext)
        | _ -> col sepNone xs (genSigModuleDecl astContext) +> sepNln +> genSigModuleDeclList astContext ys

    | SigModuleAbbrevL(xs, ys)
    | SigValL(xs, ys) ->
        match ys with
        | [] -> col sepNln xs (genSigModuleDecl astContext)
        | _ ->
            let sepXsYs =
                match List.tryHead ys with
                | Some ysh ->
                    let attributeRanges = getRangesFromAttributesFromSynModuleSigDeclaration ysh
                    sepNln +> sepNlnConsideringTriviaContentBeforeWithAttributes ysh.Range attributeRanges
                | None -> rep 2 sepNln
            col sepNln xs (genSigModuleDecl astContext) +> sepXsYs +> genSigModuleDeclList astContext ys

    | SigMultilineModuleDeclL(xs, ys) ->
        match ys with
        | [] ->
            colEx (fun (smd: SynModuleSigDecl) ->
                let ranges = getRangesFromAttributesFromSynModuleSigDeclaration smd
                sepNln +> sepNlnConsideringTriviaContentBeforeWithAttributes smd.Range ranges
            ) xs (genSigModuleDecl astContext)

        | _ -> col (rep 2 sepNln) xs (genSigModuleDecl astContext) +> rep 2 sepNln +> genSigModuleDeclList astContext ys

    | _ -> sepNone
    // |> genTrivia node, see genModuleDeclList

and genModuleDecl astContext node =
    match node with
    | Attributes(ats) ->
        col sepNone ats
            (fun a -> col sepNln a.Attributes (genAttribute astContext)
                      |> genTrivia a.Range)
    | DoExpr(e) ->
        genExpr astContext e
    | Exception(ex) ->
        genException astContext ex
    | HashDirective(p) ->
        genParsedHashDirective p
    | Extern(ats, px, ao, t, s, ps) ->
        genPreXmlDoc px
        +> genAttributes astContext ats
        -- "extern " +> genType { astContext with IsCStylePattern = true } false t +> sepSpace +> opt sepSpace ao genAccess
        -- s +> sepOpenT +> col sepComma ps (genPat { astContext with IsCStylePattern = true }) +> sepCloseT
    // Add a new line after module-level let bindings
    | Let(b) ->
        genLetBinding { astContext with IsFirstChild = true } "let " b
    | LetRec(b::bs) ->
        let sepBAndBs =
            match List.tryHead bs with
            | Some b' ->
                let r = b'.RangeOfBindingSansRhs
                sepNln +> sepNlnConsideringTriviaContentBefore r
            | None -> id

        genLetBinding { astContext with IsFirstChild = true } "let rec " b
        +> sepBAndBs
        +> colEx (fun (b': SynBinding) ->
                let r = b'.RangeOfBindingSansRhs
                sepNln +> sepNlnConsideringTriviaContentBefore r
            ) bs (genLetBinding { astContext with IsFirstChild = false } "and ")

    | ModuleAbbrev(s1, s2) ->
        !- "module " -- s1 +> sepEq +> sepSpace -- s2
    | NamespaceFragment(m) ->
        failwithf "NamespaceFragment hasn't been implemented yet: %O" m
    | NestedModule(ats, px, ao, s, isRecursive, mds) ->
        genPreXmlDoc px
        +> genAttributes astContext ats
        +> (!- "module ")
        +> opt sepSpace ao genAccess
        +> ifElse isRecursive (!- "rec ") sepNone -- s +> sepEq
        +> indent +> sepNln
        +> genModuleDeclList astContext mds +> unindent

    | Open(s) ->
        !- (sprintf "open %s" s)
    // There is no nested types and they are recursive if there are more than one definition
    | Types(t::ts) ->
        let sepTs =
            match List.tryHead ts with
            | Some tsh -> sepNln +> sepNlnConsideringTriviaContentBefore tsh.Range
            | None -> rep 2 sepNln

        genTypeDefn { astContext with IsFirstChild = true } t
        +> colPreEx sepTs (fun (ty: SynTypeDefn) -> sepNln +> sepNlnConsideringTriviaContentBefore ty.Range) ts (genTypeDefn { astContext with IsFirstChild = false })
    | md ->
        failwithf "Unexpected module declaration: %O" md
    |> genTrivia node.Range

and genSigModuleDecl astContext node =
    match node with
    | SigException(ex) ->
        genSigException astContext ex
    | SigHashDirective(p) ->
        genParsedHashDirective p
    | SigVal(v) ->
        genVal astContext v
    | SigModuleAbbrev(s1, s2) ->
        !- "module " -- s1 +> sepEq +> sepSpace -- s2
    | SigNamespaceFragment(m) ->
        failwithf "NamespaceFragment is not supported yet: %O" m
    | SigNestedModule(ats, px, ao, s, mds) ->
        genPreXmlDoc px
        +> genAttributes astContext ats -- "module " +> opt sepSpace ao genAccess -- s +> sepEq
        +> indent +> sepNln +> genSigModuleDeclList astContext mds +> unindent

    | SigOpen(s) ->
        !- (sprintf "open %s" s)
    | SigTypes(t::ts) ->
        genSigTypeDefn { astContext with IsFirstChild = true } t
        +> colPre (rep 2 sepNln) (rep 2 sepNln) ts (genSigTypeDefn { astContext with IsFirstChild = false })
    | md ->
        failwithf "Unexpected module signature declaration: %O" md
    |> genTrivia node.Range

and genAccess (Access s) = !- s

and genAttribute astContext (Attribute(s, e, target)) =
    match e with
    // Special treatment for function application on attributes
    | ConstExpr(Const "()", _) ->
        !- "[<" +> opt sepColonFixed target (!-) -- s -- ">]"
    | e ->
        let argSpacing =
            if SourceTransformer.hasParenthesis e then id else sepSpace
        !- "[<"  +> opt sepColonFixed target (!-) -- s +> argSpacing +> genExpr astContext e -- ">]"
    |> genTrivia e.Range

and genAttributesCore astContext (ats: SynAttribute seq) =
    let genAttributeExpr astContext (Attribute(s, e, target) as attr) =
        match e with
        | ConstExpr(Const "()", _) ->
            opt sepColonFixed target (!-) -- s
        | e ->
            let argSpacing =
                if SourceTransformer.hasParenthesis e then id else sepSpace
            opt sepColonFixed target (!-) -- s +> argSpacing +> genExpr astContext e
        |> genTrivia attr.Range
    ifElse (Seq.isEmpty ats) sepNone (!- "[<" +> col sepSemi ats (genAttributeExpr astContext) -- ">]")

and genOnelinerAttributes astContext ats =
    let ats = List.collect (fun a -> a.Attributes) ats
    ifElse (Seq.isEmpty ats) sepNone (genAttributesCore astContext ats +> sepSpace)

/// Try to group attributes if they are on the same line
/// Separate same-line attributes by ';'
/// Each bucket is printed in a different line
and genAttributes astContext (ats: SynAttributes) =
    ats
    |> List.fold (fun acc a ->
        fun (ctx:Context) ->
            let dontAddNewline =
                TriviaHelpers.``has content after that ends with``
                    (fun t -> t.Range = a.Range)
                    (function | Directive(_) | Newline -> true | _ -> false)
                    ctx.Trivia
            let chain =
                acc +>
                (genAttributesCore astContext a.Attributes |> genTrivia a.Range)
                +> ifElse dontAddNewline sepNone sepNln
            chain ctx
    ) sepNone

and genPreXmlDoc (PreXmlDoc lines) ctx =
    if ctx.Config.StrictMode then
        colPost sepNln sepNln lines (sprintf "///%s" >> (!-)) ctx
    else ctx

and breakNln astContext brk e =
    ifElse brk (indent +> sepNln +> genExpr astContext e +> unindent)
        (indent +> autoNln (genExpr astContext e) +> unindent)

and breakNlnOrAddSpace astContext brk e =
    ifElse brk (indent +> sepNln +> genExpr astContext e +> unindent)
        (indent +> autoNlnOrSpace (genExpr astContext e) +> unindent)

/// Preserve a break even if the expression is a one-liner
and preserveBreakNln astContext e ctx =
    let brk = checkPreserveBreakForExpr e ctx || futureNlnCheck (genExpr astContext e) ctx
    breakNln astContext brk e ctx

and preserveBreakNlnOrAddSpace astContext e ctx =
    breakNlnOrAddSpace astContext (checkPreserveBreakForExpr e ctx) e ctx

and addSpaceAfterGenericConstructBeforeColon ctx =
    if not ctx.Config.SpaceBeforeColon then
        match Context.lastWriteEventOnLastLine ctx |> Option.bind Seq.tryLast with
        | Some('>') -> sepSpace
        | _ -> sepNone
    else
        sepNone
    <| ctx

and genExprSepEqPrependType (genPat: Context -> Context) astContext prefix (pat:SynPat) e ctx =

    let multilineCheck =
        match e with
        | MatchLambda _ -> false
        | _ -> futureNlnCheck (genExpr astContext e) ctx

    let hasTriviaContentAfterEqual =
        ctx.Trivia
        |> List.exists (fun tn ->
            match tn.Type with
            | TriviaTypes.Token(tok) ->
                tok.TokenInfo.TokenName = "EQUALS" && tn.Range.StartLine = pat.Range.StartLine
            | _ -> false
        )

    let sepEqual isPrefixMultiline = ifElse isPrefixMultiline (indent +> sepNln +> !- "=" +> unindent) sepEq

    match e with
    | TypedExpr(Typed, e, t) ->
        let addExtraSpaceBeforeGenericType =
            match pat with
            | SynPat.LongIdent(_, _, Some(SynValTyparDecls(_)), _, _, _) ->
                addSpaceAfterGenericConstructBeforeColon
            | _ -> sepNone

        let genCommentBeforeColon ctx =
            let hasLineComment = TriviaHelpers.``has line comment before`` t.Range ctx.Trivia
            (ifElse hasLineComment indent sepNone
             +> enterNode t.Range
             +> ifElse hasLineComment unindent sepNone) ctx

        let isPrefixMultiline = futureNlnCheck (genPat +> genType astContext false t) ctx

        (prefix +> addExtraSpaceBeforeGenericType
        +> genCommentBeforeColon
        +> sepColon +> genType astContext false t +> sepEqual isPrefixMultiline
        +> breakNlnOrAddSpace astContext (hasTriviaContentAfterEqual || multilineCheck || checkPreserveBreakForExpr e ctx) e) ctx
    | e ->
        let isPrefixMultiline = futureNlnCheck genPat ctx
        (prefix +> sepEqual isPrefixMultiline +> leaveEqualsToken pat.Range +> breakNlnOrAddSpace astContext (isPrefixMultiline || hasTriviaContentAfterEqual || multilineCheck || checkPreserveBreakForExpr e ctx) e) ctx

/// Break but doesn't indent the expression
and noIndentBreakNln astContext e ctx =
    ifElse (checkPreserveBreakForExpr e ctx) (sepNln +> genExpr astContext e) (autoNlnByFuture (genExpr astContext e)) ctx
/// Like noIndentBreakNln but instead use genExpr on expr it use provided function f
and noIndentBreakNlnFun f expr ctx =
    ifElse (checkPreserveBreakForExpr expr ctx) (sepNln +> f expr) (autoNlnByFuture (f expr)) ctx

and genTyparList astContext tps =
    ifElse (List.atMostOne tps) (col wordOr tps (genTypar astContext)) (sepOpenT +> col wordOr tps (genTypar astContext) +> sepCloseT)

and genTypeAndParam astContext typeName tds tcs preferPostfix =
    let types openSep closeSep =
        (!- openSep +> coli sepComma tds (fun i decl -> genTyparDecl { astContext with IsFirstTypeParam = i = 0 } decl)
         +> colPre (!- " when ") wordAnd tcs (genTypeConstraint astContext) -- closeSep)
    if List.isEmpty tds then !- typeName
    elif preferPostfix then !- typeName +> types "<" ">"
    elif List.atMostOne tds then types "" "" -- " " -- typeName
    else types "(" ")" -- " " -- typeName

and genTypeParamPostfix astContext tds tcs = genTypeAndParam astContext "" tds tcs true

and genLetBinding astContext pref b =
    match b with
    | LetBinding(ats, px, ao, isInline, isMutable, p, e) ->
        let genPat =
            match e, p with
            | TypedExpr(Typed, _, t),  PatLongIdent(ao, s, ps, tpso) when (List.length ps > 1)->
                genPatWithReturnType ao s ps tpso (Some t) astContext
            | _,  PatLongIdent(ao, s, ps, tpso) when (List.length ps > 1)->
                genPatWithReturnType ao s ps tpso None astContext
            | _ ->
                genPat astContext p

        let prefix =
            let genAttr =
                ifElse astContext.IsFirstChild
                    (genAttributes astContext ats -- pref)
                    (!- pref +> genOnelinerAttributes astContext ats)
            let afterLetKeyword =
                opt sepSpace ao genAccess
                +> ifElse isMutable (!- "mutable ") sepNone +> ifElse isInline (!- "inline ") sepNone


            genPreXmlDoc px
<<<<<<< HEAD
            +> ifElse astContext.IsFirstChild (genAttributes astContext ats -- pref)
                (!- pref +> genOnelinerAttributes astContext ats)
            +> opt sepSpace ao genAccess
            +> ifElse isMutable (!- "mutable ") sepNone +> ifElse isInline (!- "inline ") sepNone
            +> genPat astContext p
=======
            +> genAttr // this already contains the `let` or `and` keyword
            +> afterLetKeyword
            +> genPat
>>>>>>> 3fa733cf

        genExprSepEqPrependType genPat astContext prefix p e

    | DoBinding(ats, px, e) ->
        let prefix = if pref.Contains("let") then pref.Replace("let", "do") else "do "
        genPreXmlDoc px
        +> genAttributes astContext ats -- prefix +> preserveBreakNln astContext e

    | b ->
        failwithf "%O isn't a let binding" b
    |> genTrivia b.RangeOfBindingSansRhs

and genShortGetProperty astContext (pat:SynPat) e =
    genExprSepEqPrependType sepNone astContext !- "" pat e

and genProperty astContext prefix ao propertyKind ps e =
    let tuplerize ps =
        let rec loop acc = function
            | [p] -> (List.rev acc, p)
            | p1::ps -> loop (p1::acc) ps
            | [] -> invalidArg "p" "Patterns should not be empty"
        loop [] ps

    match ps with
    | [PatTuple ps] ->
        let (ps, p) = tuplerize ps
        !- prefix +> opt sepSpace ao genAccess -- propertyKind
        +> ifElse (List.atMostOne ps) (col sepComma ps (genPat astContext) +> sepSpace)
            (sepOpenT +> col sepComma ps (genPat astContext) +> sepCloseT +> sepSpace)
        +> genPat astContext p +> genExprSepEqPrependType sepNone astContext !- "" p e

    | ps ->
        let (_,p) = tuplerize ps
        !- prefix +> opt sepSpace ao genAccess -- propertyKind +> col sepSpace ps (genPat astContext)
        +> genExprSepEqPrependType sepNone astContext !- "" p e
    |> genTrivia e.Range

and genPropertyWithGetSet astContext (b1, b2) =
    match b1, b2 with
    | PropertyBinding(ats, px, ao, isInline, mf1, PatLongIdent(ao1, s1, ps1, _), e1),
      PropertyBinding(_, _, _, _, _, PatLongIdent(ao2, _, ps2, _), e2) ->
        let prefix =
            genPreXmlDoc px
            +> genAttributes astContext ats +> genMemberFlags astContext mf1
            +> ifElse isInline (!- "inline ") sepNone +> opt sepSpace ao genAccess
        assert(ps1 |> Seq.map fst |> Seq.forall Option.isNone)
        assert(ps2 |> Seq.map fst |> Seq.forall Option.isNone)
        let ps1 = List.map snd ps1
        let ps2 = List.map snd ps2
        prefix
        +> genTrivia b1.RangeOfBindingAndRhs
            (!- s1 +> indent +> sepNln
            +> genProperty astContext "with " ao1 "get " ps1 e1 +> sepNln)
        +> genTrivia b2.RangeOfBindingAndRhs
            (genProperty astContext "and " ao2 "set " ps2 e2 +> unindent)
    | _ -> sepNone

/// Each member is separated by a new line.
and genMemberBindingList astContext node =
    match node with
    | [x] -> genMemberBinding astContext x

    | MultilineBindingL(xs, ys) ->
        let prefix =
            let genX =
               function
               | Pair(x1, x2) -> genPropertyWithGetSet astContext (x1, x2)
               | Single x -> genMemberBinding astContext x

            let sepNlnX (x': Composite<SynBinding, SynBinding>) =
               match x' with
               | Pair(x, _)
               | Single x -> sepNln +> sepNlnConsideringTriviaContentBefore x.RangeOfBindingSansRhs

            let firstSepNln =
                match xs with
                | (Pair(x,_))::_
                | (Single x)::_ -> sepNlnConsideringTriviaContentBefore x.RangeOfBindingSansRhs
                | _ -> sepNln

            firstSepNln +> colEx sepNlnX xs genX

        match ys with
        | [] -> prefix
        | _ -> prefix +> rep 2 sepNln +> genMemberBindingList astContext ys

    | OneLinerBindingL(xs, ys) ->
        match ys with
        | [] -> col sepNln xs (genMemberBinding astContext)
        | _ -> col sepNln xs (genMemberBinding astContext) +> sepNln +> genMemberBindingList astContext ys
    | _ -> sepNone

and genMemberBinding astContext b =
    match b with
    | PropertyBinding(ats, px, ao, isInline, mf, p, e) ->
        let prefix =
            genPreXmlDoc px
            +> genAttributes astContext ats +> genMemberFlags astContext mf
            +> ifElse isInline (!- "inline ") sepNone +> opt sepSpace ao genAccess

        let propertyKind =
            match mf with
            | MFProperty PropertyGet -> "get "
            | MFProperty PropertySet -> "set "
            | mf -> failwithf "Unexpected member flags: %O" mf

        match p with
        | PatLongIdent(ao, s, ps, _) ->
            assert (ps |> Seq.map fst |> Seq.forall Option.isNone)
            match ao, propertyKind, ps with
            | None, "get ", [_, PatParen(PatConst(Const "()", _))] ->
                // Provide short-hand notation `x.Member = ...` for `x.Member with get()` getters
                prefix -- s +> genShortGetProperty astContext p e
            | _ ->
                let ps = List.map snd ps
                prefix -- s +> indent +> sepNln +>
                genProperty astContext "with " ao propertyKind ps e
                +> unindent
        | p -> failwithf "Unexpected pattern: %O" p

    | MemberBinding(ats, px, ao, isInline, mf, p, e) ->
        let prefix =
            genPreXmlDoc px
            +> genAttributes astContext ats +> genMemberFlagsForMemberBinding astContext mf b.RangeOfBindingAndRhs
            +> ifElse isInline (!- "inline ") sepNone +> opt sepSpace ao genAccess +> genPat astContext p

        match e with
        | TypedExpr(Typed, e, t) -> prefix +> sepColon +> genType astContext false t +> sepEq +> preserveBreakNlnOrAddSpace astContext e
        | e -> prefix +> sepEq +> preserveBreakNlnOrAddSpace astContext e

    | ExplicitCtor(ats, px, ao, p, e, so) ->
        let prefix =
            genPreXmlDoc px
            +> genAttributes astContext ats
            +> opt sepSpace ao genAccess +> genPat astContext p
            +> opt sepNone so (sprintf " as %s" >> (!-))

        match e with
        // Handle special "then" block i.e. fake sequential expressions in constructors
        | Sequential(e1, e2, false) ->
            prefix +> sepEq +> indent +> sepNln
            +> genExpr astContext e1 ++ "then " +> preserveBreakNln astContext e2 +> unindent

        | e -> prefix +> sepEq +> preserveBreakNlnOrAddSpace astContext e

    | b -> failwithf "%O isn't a member binding" b
    |> genTrivia b.RangeOfBindingSansRhs

and genMemberFlags astContext node =
    match node with
    | MFMember _ -> !- "member "
    | MFStaticMember _ -> !- "static member "
    | MFConstructor _ -> sepNone
    | MFOverride _ -> ifElse astContext.InterfaceRange.IsSome (!- "member ") (!- "override ")
    // |> genTrivia node check each case

and genMemberFlagsForMemberBinding astContext (mf:MemberFlags) (rangeOfBindingAndRhs: range) =
    fun ctx ->
         match mf with
         | MFMember _
         | MFStaticMember _
         | MFConstructor _ ->
            genMemberFlags astContext mf
         | MFOverride _ ->
             (fun (ctx: Context) ->
                ctx.Trivia
                |> List.tryFind(fun { Type = t; Range = r }  -> t = MainNode "SynMemberDefn.Member" && RangeHelpers.``range contains`` r rangeOfBindingAndRhs)
                |> Option.bind(fun tn ->
                    tn.ContentBefore
                    |> List.choose (fun tc ->
                        match tc with
                        | Keyword({ Content = kw }) when (kw = "override" || kw = "default") -> Some (!- (sprintf "%s " kw))
                        | _ -> None)
                    |> List.tryHead
                )
                |> Option.defaultValue (!- "member ")
                <| ctx
             )
        <| ctx

and genVal astContext (Val(ats, px, ao, s, t, vi, _) as node) =
    let range, synValTyparDecls  =
        match node with
        | ValSpfn(_,_, synValTyparDecls,_,_,_,_,_,_,_,range) -> range, synValTyparDecls

    let genericParams =
        match synValTyparDecls with
        | SynValTyparDecls([], _, _) -> sepNone
        | SynValTyparDecls(tpd, _, cst) -> genTypeParamPostfix astContext tpd cst

    let (FunType namedArgs) = (t, vi)
    genPreXmlDoc px
    +> genAttributes astContext ats
    +> atCurrentColumn (indent -- "val " +> opt sepSpace ao genAccess -- s
                        +> genericParams
                        +> addSpaceAfterGenericConstructBeforeColon
                        +> sepColon +> genTypeList astContext namedArgs +> unindent)
    |> genTrivia range

and genRecordFieldName astContext (RecordFieldName(s, eo) as node) =
    let (rfn,_,_) = node
    let range = (fst rfn).Range
    opt sepNone eo (fun e -> !- s +> sepEq +> preserveBreakNlnOrAddSpace astContext e)
    |> genTrivia range

and genAnonRecordFieldName astContext (AnonRecordFieldName(s, e)) =
    !- s +> sepEq +> preserveBreakNlnOrAddSpace astContext e

and genTuple astContext es =
    atCurrentColumn (coli sepComma es (fun i e ->
            let f =
                addParenWhen (fun e ->
                    match e with
                    |ElIf _
                    | SynExpr.Lambda _ -> true
                    |_ -> false) // "if .. then .. else" have precedence over ","
                    (genExpr astContext)
            if i = 0 then f e else noIndentBreakNlnFun f e
        ))

and genExpr astContext synExpr =
    let appNlnFun e =
        match e with
        | CompExpr _
        | MatchLambda _
        | Paren (MatchLambda _) -> autoNln
        | Lambda _
        | Paren (Lambda _) -> autoNlnByFutureLazy
        | _ -> autoNlnByFuture

    let kw tokenName f = tokN synExpr.Range tokenName f
    let sepOpenT = tokN synExpr.Range "LPAREN" sepOpenT
    let sepCloseT = tokN synExpr.Range "RPAREN" sepCloseT

    match synExpr with
    | SingleExpr(Lazy, e) ->
        // Always add braces when dealing with lazy
        let addParens = hasParenthesis e || multiline e
        str "lazy "
        +> ifElse addParens id sepOpenT
        +> breakNln astContext (multiline e) e
        +> ifElse addParens id sepCloseT
    | SingleExpr(kind, e) -> str kind +> genExpr astContext e
    | ConstExpr(c,r) -> genConst c r
    | NullExpr -> !- "null"
    // Not sure about the role of e1
    | Quote(_, e2, isRaw) ->
        let e = genExpr astContext e2
        ifElse isRaw (!- "<@@ " +> e -- " @@>") (!- "<@ " +> e -- " @>")
    | TypedExpr(TypeTest, e, t) -> genExpr astContext e -- " :? " +> genType astContext false t
    | TypedExpr(New, e, t) ->
        !- "new " +> genType astContext false t +> ifElse (hasParenthesis e) sepNone sepSpace +> genExpr astContext e
    | TypedExpr(Downcast, e, t) -> genExpr astContext e -- " :?> " +> genType astContext false t
    | TypedExpr(Upcast, e, t) -> genExpr astContext e -- " :> " +> genType astContext false t
    | TypedExpr(Typed, e, t) -> genExpr astContext e +> sepColon +> genType astContext false t
    | Tuple es -> genTuple astContext es
    | StructTuple es -> !- "struct " +> sepOpenT +> genTuple astContext es +> sepCloseT
    | ArrayOrList(isArray, [], _) ->
        ifElse isArray (sepOpenAFixed +> sepCloseAFixed) (sepOpenLFixed +> sepCloseLFixed)
    | ArrayOrList(isArray, xs, isSimple) as alNode ->
        let isMultiline (ctx:Context) =
            xs
            |> List.fold (fun (isMultiline, f) e ->
                if isMultiline || futureNlnCheck (f +> genExpr astContext e) ctx then
                    true, sepNone
                else
                    false, f +> genExpr astContext e
            ) (false,sepNone)
            |> fst

        let sep = ifElse isSimple sepSemi sepSemiNln

        let hasLineCommentAfter range (ctx:Context) =
            ctx.Trivia
            |> List.tryFind (fun t -> t.Range = range)
            |> Option.map (fun t -> List.exists (fun tc -> match tc with | Comment(LineCommentAfterSourceCode(_)) -> true | _ -> false) t.ContentAfter)
            |> Option.defaultValue false

        let isLastItem (x:SynExpr) =
            List.tryLast xs
            |> Option.map (fun i -> i.Range = x.Range)
            |> Option.defaultValue false

        fun ctx ->
            let isArrayOrListMultiline = isMultiline ctx
            let expr =
                 xs
                 |> List.fold (fun acc e ->
                     fun (ctx: Context) ->
                        let isLastItem = isLastItem e
                        if isArrayOrListMultiline then
                            (acc +> genExpr astContext e +> ifElse isLastItem sepNone sepNln) ctx
                        else
                            let hasLineComment = hasLineCommentAfter e.Range ctx
                            let afterExpr = ifElse isLastItem sepNone (ifElse hasLineComment sepNln sep)
                            (acc +> genExpr astContext e +> afterExpr) ctx
                 ) sepNone
                 |> atCurrentColumn
            ifElse isArray
                (sepOpenA +> atCurrentColumn (leaveLeftBrackBar alNode.Range +> expr) +> enterRightBracketBar alNode.Range +> sepCloseA)
                (sepOpenL +> atCurrentColumn (leaveLeftBrack alNode.Range +> expr) +> enterRightBracket alNode.Range +> sepCloseL)
            <| ctx


    | Record(inheritOpt, xs, eo) ->
        ifGReseach
            (genRecordInstanceGResearch inheritOpt xs eo astContext)
            (genRecordInstance inheritOpt xs eo synExpr astContext) 
            

    | AnonRecord(isStruct, fields, copyInfo) ->
        ifGReseach
            (genAnonRecordGResearch isStruct fields copyInfo astContext)
            (genAnonRecord isStruct fields copyInfo astContext)

    | ObjExpr(t, eio, bd, ims, range) ->
        ifGReseach
            (genObjExprGResearch t eio bd ims range astContext)
            (genObjExpr t eio bd ims range astContext)

    | While(e1, e2) ->
        atCurrentColumn (!- "while " +> genExpr astContext e1 -- " do"
        +> indent +> sepNln +> genExpr astContext e2 +> unindent)

    | For(s, e1, e2, e3, isUp) ->
        atCurrentColumn (!- (sprintf "for %s = " s) +> genExpr astContext e1
            +> ifElse isUp (!- " to ") (!- " downto ") +> genExpr astContext e2 -- " do"
            +> indent +> sepNln +> genExpr astContext e3 +> unindent)

    // Handle the form 'for i in e1 -> e2'
    | ForEach(p, e1, e2, isArrow) ->
        atCurrentColumn (!- "for " +> genPat astContext p -- " in " +> genExpr { astContext with IsNakedRange = true } e1
            +> ifElse isArrow (sepArrow +> preserveBreakNln astContext e2) (!- " do" +> indent +> sepNln +> genExpr astContext e2 +> unindent))

    | CompExpr(isArrayOrList, e) ->
        ifElse isArrayOrList (genExpr astContext e)
            (sepOpenS +> noIndentBreakNln astContext e
             +> ifElse (checkBreakForExpr e) (unindent +> sepNln +> sepCloseSFixed) sepCloseS)

    | ArrayOrListOfSeqExpr(isArray, e) as aNode ->
        let astContext = { astContext with IsNakedRange = true }
        let expr =
            ifElse isArray
                (sepOpenA +> genExpr astContext e +> enterRightBracketBar aNode.Range +> sepCloseA)
                (sepOpenL +> genExpr astContext e +> enterRightBracket aNode.Range +> sepCloseL)
        expr
    | JoinIn(e1, e2) -> genExpr astContext e1 -- " in " +> genExpr astContext e2
    | Paren(DesugaredLambda(cps, e)) ->
        let genLamba f =
            sepOpenT -- "fun " +> col sepSpace cps (genComplexPats astContext)
            +> triviaAfterArrow synExpr.Range
            +> f astContext e +> sepCloseT

        ifElseCtx
            (lastLineOnlyContains [| ' ';'('|])
            (genLamba (fun a e -> autoIndentNlnByFuture (genExpr a e)))
            (genLamba noIndentBreakNln)

    | DesugaredLambda(cps, e) ->
        !- "fun " +>  col sepSpace cps (genComplexPats astContext) +> sepArrow +> preserveBreakNln astContext e
    | Paren(Lambda(e, sps)) ->
        let genLamba f =
            sepOpenT -- "fun " +> col sepSpace sps (genSimplePats astContext) +> sepArrow
            +> f astContext e +> sepCloseT

        ifElseCtx
            (lastLineOnlyContains [| ' ';'('|])
            (genLamba (fun a e -> autoIndentNlnByFuture (genExpr a e)))
            (genLamba noIndentBreakNln)

    // When there are parentheses, most likely lambda will appear in function application
    | Lambda(e, sps) ->
        !- "fun " +> col sepSpace sps (genSimplePats astContext) +> sepArrow +> preserveBreakNln astContext e
    | MatchLambda(sp, _) -> !- "function " +> colPre sepNln sepNln sp (genClause astContext true)
    | Match(e, cs) ->
        atCurrentColumn (!- "match " +> genExpr astContext e -- " with" +> colPre sepNln sepNln cs (genClause astContext true))
    | MatchBang(e, cs) ->
        atCurrentColumn (!- "match! " +> genExpr astContext e -- " with" +> colPre sepNln sepNln cs (genClause astContext true))
    | TraitCall(tps, msg, e) ->
        genTyparList astContext tps +> sepColon +> sepOpenT +> genMemberSig astContext msg +> sepCloseT
        +> sepSpace +> genExpr astContext e

    | Paren (ILEmbedded r) ->
        // Just write out original code inside (# ... #)
        fun ctx -> !- (defaultArg (lookup r ctx) "") ctx
    | Paren e ->
        // Parentheses nullify effects of no space inside DotGet
        sepOpenT +> genExpr { astContext with IsInsideDotGet = false } e +> sepCloseT
    | CompApp(s, e) ->
        !- s +> sepSpace +> sepOpenS +> genExpr { astContext with IsNakedRange = true } e
        +> ifElse (checkBreakForExpr e) (sepNln +> sepCloseSFixed) sepCloseS
    // This supposes to be an infix function, but for some reason it isn't picked up by InfixApps
    | App(Var "?", e::es) ->
        match es with
        | SynExpr.Const(SynConst.String(_,_),_)::_ ->
            genExpr astContext e -- "?" +> col sepSpace es (genExpr astContext)
        | _ ->
            genExpr astContext e -- "?" +> sepOpenT +> col sepSpace es (genExpr astContext) +> sepCloseT

    | App(Var "..", [e1; e2]) ->
        let expr = genExpr astContext e1 +> sepSpace -- ".." +> sepSpace +> genExpr astContext e2
        ifElse astContext.IsNakedRange expr (sepOpenS +> expr +> sepCloseS)
    | App(Var ".. ..", [e1; e2; e3]) ->
        let expr = genExpr astContext e1 +> sepSpace -- ".." +> sepSpace +> genExpr astContext e2 +> sepSpace -- ".." +> sepSpace +> genExpr astContext e3
        ifElse astContext.IsNakedRange expr (sepOpenS +> expr +> sepCloseS)
    // Separate two prefix ops by spaces
    | PrefixApp(s1, PrefixApp(s2, e)) -> !- (sprintf "%s %s" s1 s2) +> genExpr astContext e
    | PrefixApp(s, e) -> !- s +> genExpr astContext e
    // Handle spaces of infix application based on which category it belongs to
    | InfixApps(e, es) ->
        // Only put |> on the same line in a very trivial expression
        atCurrentColumn (genExpr astContext e +> genInfixApps astContext (checkNewLine e es) es)

    | TernaryApp(e1,e2,e3) ->
        atCurrentColumn (genExpr astContext e1 +> !- "?" +> genExpr astContext e2 +> sepSpace +> !- "<-" +> sepSpace +> genExpr astContext e3)

    // This filters a few long examples of App
    | DotGetAppSpecial(s, es) ->
        !- s
        +> atCurrentColumn
             (colAutoNlnSkip0 sepNone es (fun ((s,r), e) ->
                sepNlnIfTriviaBefore r +>
                ((!- (sprintf ".%s" s) |> genTrivia r)
                    +> ifElse (hasParenthesis e || isArrayOrList e) sepNone sepSpace +> genExpr astContext e)
                ))

    | DotGetApp(e, es) as appNode ->
        fun (ctx: Context) ->
            // find all the lids recursively + range of do expr
            let dotGetFuncExprIdents =
                let rec selectIdent appNode =
                    match appNode with
                    | SynExpr.App(_,_,(SynExpr.DotGet(_,_,LongIdentWithDots.LongIdentWithDots(lids,_),_) as dotGet), argExpr,_) ->
                        let lids = List.map (fun lid -> (argExpr.Range, lid)) lids
                        let childLids = selectIdent dotGet
                        lids @ childLids
                    | SynExpr.DotGet(aExpr,_,_,_) ->
                        selectIdent aExpr
                    | _ -> []
                selectIdent appNode

            let hasLineCommentAfterExpression (currentLine) =
                let findTrivia tn = tn.Range.EndLine = currentLine
                let predicate = function | Comment _ -> true | _ -> false
                TriviaHelpers.``has content after after that matches`` findTrivia predicate ctx.Trivia

            let lineCommentsAfter =
                [ yield (e.Range.EndLine, hasLineCommentAfterExpression e.Range.EndLine)
                  yield! (es |> List.map (fun ((_,re'),_) -> re'.EndLine , hasLineCommentAfterExpression re'.EndLine)) ]
                |> Map.ofList

            let hasLineCommentOn lineNumber =
                Map.tryFind lineNumber lineCommentsAfter
                |> Option.defaultValue false

            let dotGetExprRange = e.Range

            let expr =
                match e with
                | App(e1, [e2]) ->
                    noNln (genExpr astContext e1 +> ifElse (hasParenthesis e2) sepNone sepSpace +> genExpr astContext e2)
                | _ ->
                    genExpr astContext e

            expr
            +> indent
            +> (col sepNone es (fun ((s,_), e) ->
                    let currentExprRange = e.Range
                    let genTriviaOfIdent =
                        dotGetFuncExprIdents
                        |> List.tryFind (fun (er, _) -> er = e.Range)
                        |> Option.map (snd >> (fun lid -> genTrivia lid.idRange))
                        |> Option.defaultValue (id)

                    let hasParenthe = hasParenthesis e
                    let writeExpr = ((genTriviaOfIdent (!- (sprintf ".%s" s))) +> ifElse hasParenthe sepNone sepSpace
                                     +> (fun ctx ->
                                            let hasFutureNln = futureNlnCheck (genExpr astContext e) ctx
                                            let whenNln = ifElse hasParenthe (indent +> sepNln +> genExpr astContext e +> unindent) (sepNln +> genExpr astContext e)
                                            ctx
                                            |> ifElse hasFutureNln whenNln (genExpr astContext e)
                                     ))

                    let addNewlineIfNeeded (ctx: Context) =
                        if ctx.Config.KeepNewlineAfter then
                            let willAddAutoNewline:bool =
                                autoNlnCheck writeExpr sepNone ctx

                            let expressionOnNextLine = dotGetExprRange.StartLine < currentExprRange.StartLine
                            let addNewline = (not willAddAutoNewline) && expressionOnNextLine

                            ctx
                            |> ifElse addNewline sepNln sepNone
                        else
                            // If the line before ended with a line comment, it should add a newline
                            (ifElse (hasLineCommentOn (currentExprRange.EndLine - 1)) sepNln sepNone) ctx

                    addNewlineIfNeeded +> autoNln writeExpr))
            +> unindent
            <| ctx

    // Unlike infix app, function application needs a level of indentation
    | App(e1, [e2]) ->
        let hasPar = hasParenthesis e2
        let addSpaceBefore = addSpaceBeforeParensInFunCall e1 e2
        atCurrentColumn (genExpr astContext e1 +>
            ifElse (not astContext.IsInsideDotGet)
                (ifElse hasPar
                    (ifElse addSpaceBefore sepBeforeArg sepNone)
                    sepSpace)
                sepNone
            +> indent +> (ifElse (not hasPar && addSpaceBefore) sepSpace sepNone) +> appNlnFun e2 (genExpr astContext e2) +> unindent)

    // Always spacing in multiple arguments
    | App(e, es) ->
        // we need to make sure each expression in the function application has offset at least greater than
        // identation of the function expression itself
        // we replace sepSpace in such case
        // remarks: https://github.com/fsprojects/fantomas/issues/545
        let indentIfNeeded (ctx: Context) =
            let savedColumn = ctx.WriterModel.AtColumn
            if savedColumn > ctx.Column then
                // missingSpaces needs to be at least one more than the column
                // of function expression being applied upon, otherwise (as known up to F# 4.7)
                // this would lead to a compile error for the function application
                let missingSpaces = (savedColumn - ctx.FinalizeModel.Column + 1)
                atIndentLevel true savedColumn (!- (String.replicate missingSpaces " ")) ctx
            else
                sepSpace ctx

        atCurrentColumn (genExpr astContext e +>
            colPre sepSpace sepSpace es (fun e ->
                indent +> appNlnFun e (indentIfNeeded +> genExpr astContext e) +> unindent))

    | TypeApp(e, ts) -> genExpr astContext e -- "<" +> col sepComma ts (genType astContext false) -- ">"
    | LetOrUses(bs, e) ->
        let isFromAst (ctx: Context) = ctx.Content = String.Empty
        let isInSameLine ctx =
            match bs with
            | [_, LetBinding(_, _, _, _, _, p, _)] ->
                not (isFromAst ctx) && p.Range.EndLine = e.Range.StartLine && not(checkBreakForExpr e)
            | _ -> false

        let sepNlnBeforeExpr =
            match e with
            | SynExpr.Sequential(_,_,e1,_,_) -> sepNlnConsideringTriviaContentBefore e1.Range
            | _ -> (sepNlnConsideringTriviaContentBefore e.Range)

        atCurrentColumn (genLetOrUseList astContext bs +> ifElseCtx isInSameLine (!- " in ") sepNlnBeforeExpr  +> genExpr astContext e)

    // Could customize a bit if e is single line
    | TryWith(e, cs) ->
        let prefix = kw "TRY" !-"try " +> indent +> sepNln +> genExpr astContext e +> unindent +> kw "WITH" !+~"with"
        match cs with
        | [SynMatchClause.Clause(SynPat.Or(_,_,_),_,_,_,_)] ->
            atCurrentColumn (prefix +> indentOnWith +> sepNln +> col sepNln cs (genClause astContext true) +> unindentOnWith)
        | [c] ->
            atCurrentColumn (prefix +> sepSpace +> genClause astContext false c)
        | _ ->
            atCurrentColumn (prefix +> indentOnWith +> sepNln +> col sepNln cs (genClause astContext true) +> unindentOnWith)

    | TryFinally(e1, e2) ->
        atCurrentColumn (kw "TRY" !-"try " +> indent +> sepNln +> genExpr astContext e1 +> unindent +> kw "FINALLY" !+~"finally"
            +> indent +> sepNln +> genExpr astContext e2 +> unindent)

    | SequentialSimple es | Sequentials es ->
        // This is one situation where the trivia needs to printed before atCurrentColumn due to compiler restriction (last tested FCS 32)
        // If the trivia would be printed in a AtCurrentColumn block that code would be started too far off,
        // and thus, engender compile errors.
        // See :
        // * https://github.com/fsprojects/fantomas/issues/478
        // * https://github.com/fsprojects/fantomas/issues/513
        firstNewlineOrComment es +> atCurrentColumn (colEx (fun (e:SynExpr) -> sepConsideringTriviaContentBefore sepSemiNln e.Range) es (genExpr astContext))

    | IfThenElse(e1, e2, None) ->
        atCurrentColumn (!- "if " +> ifElse (checkBreakForExpr e1) (genExpr astContext e1 ++ "then") (genExpr astContext e1 +- "then")
                         -- " " +> preserveBreakNln astContext e2)
    // A generalization of IfThenElse
    | ElIf((e1,e2, _, _, _)::es, enOpt) ->
        // https://docs.microsoft.com/en-us/dotnet/fsharp/style-guide/formatting#formatting-if-expressions
        fun ctx ->
            let elseKeywordRange =
                ctx.Trivia
                |> TriviaHelpers.``keyword tokens inside range`` ["IF"; "THEN"; "ELIF"; "ELSE"] synExpr.Range
                |> fun tokens ->
                    // skip if .. then and take first else keyword
                    // ignore if third keyword is elif f.ex.

                    match synExpr with
                    // elif keyword matches the start of the optional else expression
                    | SynExpr.IfThenElse(_, _, Some(optionalExprElse), _, _, _, _)
                        when (List.exists (fun ({ TokenName = tn }: FSharpTokenInfo,t) -> tn = "ELIF" && t.Range.Start = optionalExprElse.Range.Start) tokens) ->
                        None
                    // the else keyword is floating between the thenExpression and the optional elseExpression
                    | SynExpr.IfThenElse(_, exprThen, Some(_), _, _, _, _) ->
                        let filtered =
                            tokens
                            |> List.filter (fun ({ TokenName = tn }, t) -> tn = "ELSE" && RangeHelpers.``range starts after`` exprThen.Range t.Range)
                            |> List.tryHead
                            |> Option.map (fun (_,t) -> t.Range)
                        filtered

                    | _ ->
                        None

            let elfis =
                let lastEsIndex = (List.length es) - 1
                List.indexed es
                |> List.map (fun (idx, (elf1, elf2, _, fullRange, _)) ->
                    if idx = lastEsIndex then
                        // In some scenarios the last else keyword of the 'else if' combination is not included in inner IfThenElse syn expr
                        // f.ex if  a then b else // meh
                        //          if c then d else e
                        let correctedRange =
                            match elseKeywordRange with
                            | Some er -> mkRange "else if" er.Start fullRange.End
                            | None -> fullRange
                        (elf1, elf2, correctedRange)
                    else
                        (elf1, elf2, fullRange)
            )

            let hasElfis = not (List.isEmpty elfis)

            let commentAfterKeyword keyword rangePredicate (ctx: Context) =
                ctx.Trivia
                |> TriviaHelpers.``has content after after that matches``
                    (fun t ->
                        let ttt = TriviaHelpers.``is token of type`` keyword t
                        let rrr = rangePredicate t.Range
                        ttt && rrr)
                    (function | Comment(LineCommentAfterSourceCode(_)) -> true | _ -> false)

            let hasCommentAfterBoolExpr =
                TriviaHelpers.``has content after after that matches``
                    (fun tn -> tn.Range = e1.Range)
                    (function | Comment(LineCommentAfterSourceCode(_)) -> true | _ -> false)
                    ctx.Trivia

            let hasCommentAfterIfKeyword =
                commentAfterKeyword "IF" (RangeHelpers.``have same range start`` synExpr.Range) ctx

            let ``has line comment after source code for range`` range =
                TriviaHelpers.``has content after after that matches``
                    (fun tn -> tn.Range = range)
                    (function | Comment(LineCommentAfterSourceCode(_)) -> true | _ -> false)
                    ctx.Trivia

            let hasCommentAfterIfBranchExpr = ``has line comment after source code for range`` e2.Range

            let hasCommentAfterIfBranchThenKeyword =
                commentAfterKeyword "THEN" (RangeHelpers.``range contains`` synExpr.Range) ctx

            let hasCommentAfterElseKeyword =
                commentAfterKeyword "ELSE" (RangeHelpers.``range contains`` synExpr.Range) ctx

            let isConditionMultiline =
                hasCommentAfterIfKeyword ||
                hasCommentAfterBoolExpr ||
                hasCommentAfterIfBranchThenKeyword ||
                futureNlnCheck (!- "if " +> genExpr astContext e1) ctx

            let isIfBranchMultiline =
                futureNlnCheck (genExpr astContext e2) ctx

            let isElseBranchMultiline =
                match enOpt with
                | Some e3 ->
                    hasCommentAfterElseKeyword ||
                    futureNlnCheck (!- " else " +> genExpr astContext e3) ctx
                | None -> false

            let genIf ifElseRange = tokN ifElseRange "IF" (!- "if ")
            let genThen ifElseRange = tokN ifElseRange "THEN" (!- "then ")
            let genElse ifElseRange = tokN ifElseRange "ELSE" (!- "else ")

            let genElifOneliner ((elf1: SynExpr), (elf2: SynExpr), fullRange) =
                let hasCommentAfterBoolExpr =
                    TriviaHelpers.``has content after after that matches``
                        (fun tn -> tn.Range = elf1.Range)
                        (function | Comment(LineCommentAfterSourceCode(_)) -> true | _ -> false)
                        ctx.Trivia
                let hasCommentAfterThenKeyword =
                    commentAfterKeyword "THEN" (RangeHelpers.``range contains`` fullRange) ctx

                TriviaContext.``else if / elif`` fullRange
                +> genExpr astContext elf1 +> sepSpace
                +> ifElse hasCommentAfterBoolExpr sepNln sepNone
                +> genThen fullRange
                +> ifElse hasCommentAfterThenKeyword sepNln sepNone
                +> genExpr astContext elf2
                |> genTrivia fullRange

            let genElifTwoLiner ((elf1: SynExpr), (elf2: SynExpr), fullRange) =
                let hasCommentAfterThenKeyword =
                    commentAfterKeyword "THEN" (RangeHelpers.``range contains`` fullRange) ctx

                TriviaContext.``else if / elif`` fullRange
                +> genExpr astContext elf1 +> sepNln
                +> genThen fullRange
                +> ifElse hasCommentAfterThenKeyword sepNln sepNone
                +> genExpr astContext elf2
                |> genTrivia fullRange

            let isAnyElifBranchMultiline =
                elfis
                |> List.exists (fun elf -> futureNlnCheck (genElifOneliner elf) ctx)

            let anyElifBranchHasCommentAfterBranchExpr =
                elfis
                |> List.exists (fun (_, e, _) -> ``has line comment after source code for range`` e.Range)

            let isAnyExpressionIsLongerButNotMultiline =
                let longerSetting = ctx.Config.MaxIfThenElseShortWidth
                let elseExceedsWith =
                    match enOpt with
                    | Some e4 -> exceedsWidth longerSetting (genExpr astContext e4) ctx
                    | None -> false

                exceedsWidth longerSetting (genExpr astContext e1) ctx ||
                exceedsWidth longerSetting (genExpr astContext e2) ctx ||
                elseExceedsWith

            let isAnyExpressionIsMultiline = isConditionMultiline || isIfBranchMultiline || isElseBranchMultiline || isAnyElifBranchMultiline

            let genElifMultiLine ((elf1: SynExpr), elf2, fullRange) (ctx: Context) =
                let indentAfterThenKeyword =
                    ctx.Trivia
                    |> TriviaHelpers.``keyword tokens inside range`` ["IF"; "ELIF"] fullRange
                    |> List.tryHead
                    |> Option.map (fun (_, t) ->
                        if TriviaHelpers.``has line comment after`` t then
                            // don't indent because comment after if/elif keyword
                            // TriviaContext.``else if / elif`` fullRange will already placed indentation
                            sepNone
                        else
                            indent)
                    |> Option.defaultValue indent

                let hasCommentAfterBoolExpr =
                    TriviaHelpers.``has content after after that matches``
                        (fun tn -> tn.Range = elf1.Range)
                        (function | Comment(LineCommentAfterSourceCode(_)) -> true | _ -> false)
                        ctx.Trivia

                let elifExpr =
                    TriviaContext.``else if / elif`` fullRange
                    +> genExpr astContext elf1
                    +> ifElse hasCommentAfterBoolExpr sepNln sepSpace
                    +> genThen fullRange
                    +> indentAfterThenKeyword +> sepNln
                    +> genExpr astContext elf2
                    +> unindent

                (elifExpr |> genTrivia fullRange) ctx

            let genOneliner =
                genIf synExpr.Range +> genExpr astContext e1 +> sepSpace
                +> genThen synExpr.Range +> genExpr astContext e2
                +> col sepNone elfis (fun elf -> sepSpace +> genElifOneliner elf)
                +> opt id enOpt (fun e4 -> (sepSpace +> genElse synExpr.Range +> genExpr astContext e4))

            // This is a simplistic check to see if everything fits on one line
            let isOneLiner =
                not hasElfis &&
                not isAnyExpressionIsLongerButNotMultiline &&
                not isAnyExpressionIsMultiline &&
                not hasCommentAfterIfBranchExpr &&
                not anyElifBranchHasCommentAfterBranchExpr &&
                not (futureNlnCheck genOneliner ctx)

            let formatIfElseExpr =
                if isOneLiner then
                    // Indentation of conditionals depends on the sizes of the expressions that make them up. If cond, e1 and e2 are short, simply write them on one line:
                    // if cond then e1 else e2
                    genOneliner

                elif not isOneLiner && not isAnyExpressionIsMultiline
                     && isAnyExpressionIsLongerButNotMultiline then
                    // If either cond, e1 or e2 are longer, but not multi-line:
                    // if cond
                    // then e1
                    // else e2

                    genIf synExpr.Range +> genExpr astContext e1 +> sepNln
                    +> genThen synExpr.Range +> genExpr astContext e2 +> sepNln
                    +> colPost sepNln sepNln elfis genElifTwoLiner
                    +> opt id enOpt (fun e4 -> genElse synExpr.Range +> genExpr astContext e4)

                elif hasElfis && not isAnyExpressionIsMultiline then
                    // Multiple conditionals with elif and else are indented at the same scope as the if:
                    // if cond1 then e1
                    // elif cond2 then e2
                    // elif cond3 then e3
                    // else e4

                    genIf synExpr.Range +> genExpr astContext e1 +> sepSpace
                    +> genThen synExpr.Range +> genExpr astContext e2 +> sepNln
                    +> colPost sepNln sepNln elfis genElifOneliner
                    +> opt id enOpt (fun e4 -> genElse synExpr.Range +> genExpr astContext e4)

                else if hasCommentAfterIfBranchExpr && not hasElfis then
                    // f.ex
                    // if x then 0 // meh
                    // else 1
                    genIf synExpr.Range +> genExpr astContext e1 +> sepSpace
                    +> genThen synExpr.Range +> genExpr astContext e2 +> sepNln
                    +> opt id enOpt (fun e4 -> genElse synExpr.Range +> genExpr astContext e4)

                else
                    // If any of the expressions are multi-line:
                    // if cond then
                    //     e1
                    // else
                    //     e2

                    genIf synExpr.Range
                    // f.ex. if // meh
                    //           x
                    // bool expr x should be indented
                    +> ifElse hasCommentAfterIfKeyword (indent +> sepNln) sepNone
                    +> genExpr astContext e1
                    +> ifElse hasCommentAfterBoolExpr sepNln sepSpace
                    +> genThen synExpr.Range
                    // f.ex if x then // meh
                    //          0
                    // 0 should be indented
                    +> ifElse (hasCommentAfterIfBranchThenKeyword && not hasCommentAfterIfKeyword) indent sepNone
                    // f.ex. if x //
                    //       then
                    //           0
                    // 0 should be indented
                    +> ifElse (hasCommentAfterBoolExpr && not hasCommentAfterIfKeyword) indent sepNone
                    // normal scenario
                    // f.ex. if (longCondition
                    //          && onMultipleLines) then
                    //           x
                    +> ifElse (not hasCommentAfterIfKeyword && not hasCommentAfterBoolExpr && not hasCommentAfterIfBranchThenKeyword) indent sepNone
                    +> sepNln
                    +> genExpr astContext e2 +> unindent +> sepNln
                    +> colPost sepNln sepNln elfis genElifMultiLine
                    +> opt id enOpt (fun e4 -> genElse synExpr.Range +>
                                               indent +> sepNln +> genExpr astContext e4 +>
                                               unindent)

            (atCurrentColumn formatIfElseExpr) ctx

    // At this stage, all symbolic operators have been handled.
    | OptVar(s, isOpt, ranges) ->
        // In case s is f.ex `onStrongDiscard.IsNone`, last range is the range of `IsNone`
        let lastRange = List.tryLast ranges
        ifElse isOpt (!- "?") sepNone -- s +> opt id lastRange (fun r ctx -> leaveNode r ctx)
    | LongIdentSet(s, e, _) ->
        !- (sprintf "%s <- " s) +> autoIndentNlnByFuture (genExpr astContext e)
    | DotIndexedGet(e, es) -> addParenIfAutoNln e (genExpr astContext) -- "." +> sepOpenLFixed +> genIndexers astContext es +> sepCloseLFixed
    | DotIndexedSet(e1, es, e2) -> addParenIfAutoNln e1 (genExpr astContext) -- ".[" +> genIndexers astContext es -- "] <- " +> genExpr astContext e2
    | NamedIndexedPropertySet(ident, e1, e2) ->
        !- ident +> genExpr astContext e1  -- " <- "  +> genExpr astContext e2
    | DotNamedIndexedPropertySet(e, ident, e1, e2) ->
       genExpr astContext e -- "." -- ident +> genExpr astContext e1 -- " <- "  +> genExpr astContext e2
    | DotGet(e, (s,_)) ->
        let exprF = genExpr { astContext with IsInsideDotGet = true }
        addParenIfAutoNln e exprF -- (sprintf ".%s" s)
    | DotSet(e1, s, e2) -> addParenIfAutoNln e1 (genExpr astContext) -- sprintf ".%s <- " s +> genExpr astContext e2

    | SynExpr.Set(e1,e2, _) ->
        addParenIfAutoNln e1 (genExpr astContext) -- sprintf " <- " +> genExpr astContext e2

    | LetOrUseBang(isUse, p, e1, ands, e2) ->

        let genAndList astContext (ands: list<SequencePointInfoForBinding * bool * bool * SynPat * SynExpr * range>) =
            colPost sepNln sepNln
                ands
                (fun (_,_,_,pat,expr,_) -> !- "and! " +> genPat astContext pat -- " = " +> genExpr astContext expr)

        atCurrentColumn (ifElse isUse (!- "use! ") (!- "let! ")
            +> genPat astContext p -- " = " +> genExpr astContext e1 +> sepNln
            +> genAndList astContext ands
            +> genExpr astContext e2
        )

    | ParsingError r ->
        raise <| FormatException (sprintf "Parsing error(s) between line %i column %i and line %i column %i"
            r.StartLine (r.StartColumn + 1) r.EndLine (r.EndColumn + 1))
    | UnsupportedExpr r ->
        raise <| FormatException (sprintf "Unsupported construct(s) between line %i column %i and line %i column %i"
            r.StartLine (r.StartColumn + 1) r.EndLine (r.EndColumn + 1))
    | e -> failwithf "Unexpected expression: %O" e
    |> genTrivia synExpr.Range

and genRecordInstance
    (inheritOpt:(SynType * SynExpr) option)
    (xs: (RecordFieldName * SynExpr option * BlockSeparator option) list)
    (eo: SynExpr option)
    synExpr astContext (ctx: Context) =
    let recordExpr =
        let fieldsExpr = col sepSemiNln xs (genRecordFieldName astContext)
        eo |> Option.map (fun e ->
            genExpr astContext e +> ifElseCtx (futureNlnCheck fieldsExpr) (!- " with" +> indent +> sepNln +> fieldsExpr +> unindent) (!- " with " +> fieldsExpr))
        |> Option.defaultValue fieldsExpr
    
    let fixRecordBraceOffset ctx =
        match ctx.RecordBraceStart with
        | rbs::rest ->
            if ctx.Column < rbs then
                let offset = (if ctx.Config.SpaceAroundDelimiter then 2 else 1) + 1
                let delta = Math.Max((rbs - ctx.Column) - offset, 0)
                (!- System.String.Empty.PadRight(delta)) ({ctx with RecordBraceStart = rest})
            else
                sepNone ({ctx with RecordBraceStart = rest})
        | [] ->
                sepNone ctx
        
    let expr =
        sepOpenS
        +> (fun (ctx:Context) -> { ctx with RecordBraceStart = ctx.Column::ctx.RecordBraceStart })
        +> atCurrentColumnIndent (leaveLeftBrace synExpr.Range +> opt (if xs.IsEmpty then sepNone else ifElseCtx (futureNlnCheck recordExpr) sepNln sepSemi) inheritOpt
            (fun (typ, expr) -> !- "inherit " +> genType astContext false typ +> genExpr astContext expr) +> recordExpr)
        +> fixRecordBraceOffset
        +> sepCloseS
            
    expr ctx

and genRecordInstanceGResearch
    (inheritOpt:(SynType * SynExpr) option)
    (xs: (RecordFieldName * SynExpr option * BlockSeparator option) list)
    (eo: SynExpr option)
    astContext (ctx: Context) =

    let genEo fieldsExpr e =
        genExpr astContext e
        +> ifElseCtx (futureNlnCheck fieldsExpr)
               (!- " with" +> indent +> sepNln +> fieldsExpr +> unindent)
               (!- " with " +> fieldsExpr)

    let fieldsExpr = col sepSemiNln xs (genRecordFieldName astContext)
    let genInherit (typ, expr) = !- "inherit " +> genType astContext false typ +> genExpr astContext expr

    let isRecordExprMultiline =
        let expr =
            match eo with
            | Some ci -> genEo fieldsExpr ci
            | None -> fieldsExpr
        Option.isSome inheritOpt || futureNlnCheck expr ctx

    let expr =
        match eo, isRecordExprMultiline with
        | Some e, false ->
            sepOpenS +> genEo fieldsExpr e +> sepCloseS
        | Some e, true ->
            sepOpenS +> genEo fieldsExpr e +> sepNln +> sepCloseSFixed
        | None, false ->
            sepOpenS +> fieldsExpr +> sepCloseS
        | None, true ->
            sepOpenSFixed +> indent +> sepNln +>
            opt sepNln inheritOpt genInherit  +> fieldsExpr
            +> unindent +> sepNln +> sepCloseSFixed

        |> atCurrentColumnIndent

    expr ctx

and genAnonRecord isStruct fields copyInfo astContext (ctx:Context) =
    let recordExpr =
        let fieldsExpr = col sepSemiNln fields (genAnonRecordFieldName astContext)
        copyInfo |> Option.map (fun e ->
            genExpr astContext e +> ifElseCtx (futureNlnCheck fieldsExpr) (!- " with" +> indent +> sepNln +> fieldsExpr +> unindent) (!- " with " +> fieldsExpr))
        |> Option.defaultValue fieldsExpr

    let expr =
        ifElse isStruct !- "struct " sepNone
        +> sepOpenAnonRecd
        +> atCurrentColumnIndent recordExpr
        +> sepCloseAnonRecd

    expr ctx

and genAnonRecordGResearch isStruct fields copyInfo astContext (ctx:Context) =
    let fieldsExpr = col sepSemiNln fields (genAnonRecordFieldName astContext)

    let copyExpr fieldsExpr e =
        genExpr astContext e +>
            ifElseCtx (futureNlnCheck fieldsExpr)
                (!- " with" +> indent +> sepNln +> fieldsExpr +> unindent)
                (!- " with " +> fieldsExpr)

    let isRecordExprMultiline =
        let expr =
            match copyInfo with
            | Some ci -> copyExpr fieldsExpr ci
            | None -> fieldsExpr
        futureNlnCheck expr ctx

    let genAnonRecord =
        match copyInfo, isRecordExprMultiline with
        | Some ci, false ->
            sepOpenAnonRecd +>  copyExpr fieldsExpr ci +> sepCloseAnonRecd
        | Some ci, true ->
            sepOpenAnonRecd +> copyExpr fieldsExpr ci +> sepNln +> sepCloseAnonRecdFixed
        | None, false ->
            sepOpenAnonRecd +> fieldsExpr +> sepCloseAnonRecd
        | None, true ->
            sepOpenAnonRecdFixed +> indent +> sepNln +> fieldsExpr +> unindent +> sepNln +> sepCloseAnonRecdFixed

    let expr =
        ifElse isStruct !- "struct " sepNone
        +> atCurrentColumnIndent genAnonRecord

    expr ctx

and genObjExpr t eio bd ims range (astContext: ASTContext) =
    // Check the role of the second part of eio
    let param = opt sepNone (Option.map fst eio) (genExpr astContext)
    sepOpenS +>
    atCurrentColumn (!- "new " +> genType astContext false t +> param -- " with"
        +> indent +> sepNln +> genMemberBindingList { astContext with InterfaceRange = Some range } bd +> unindent
        +> colPre sepNln sepNln ims (genInterfaceImpl astContext)) +> sepCloseS

and genObjExprGResearch t eio bd ims range (astContext: ASTContext) =
    // Check the role of the second part of eio
    let param = opt sepNone (Option.map fst eio) (genExpr astContext)
    let genObjExpr =
        atCurrentColumn (!- "new " +> genType astContext false t +> param -- " with"
            +> indent +> sepNln +> genMemberBindingList { astContext with InterfaceRange = Some range } bd +> unindent
            +> colPre sepNln sepNln ims (genInterfaceImpl astContext))

    atCurrentColumnIndent (
        sepOpenS +> genObjExpr +> sepNln +> sepCloseSFixed)

and genLetOrUseList astContext expr =
    match expr with
    | [p, x] -> genLetBinding { astContext with IsFirstChild = true } p x
    | OneLinerLetOrUseL(xs, ys) ->
        let sepXsYs =
            match List.tryHead ys with
            | Some (_,ysh) -> sepNln +> sepNlnConsideringTriviaContentBefore ysh.RangeOfBindingSansRhs
            | None -> rep 2 sepNln

        match ys with
        | [] ->
            col sepNln xs (fun (p, x) -> genLetBinding { astContext with IsFirstChild = p <> "and" } p x)
        | _ ->
            colEx (fun (_,lx:SynBinding) -> sepNlnConsideringTriviaContentBefore lx.RangeOfBindingSansRhs) xs (fun (p, x) -> genLetBinding { astContext with IsFirstChild = p <> "and" } p x)
            +> sepXsYs +> genLetOrUseList astContext ys

    | MultilineLetOrUseL(xs, ys) ->
        match ys with
        | [] ->
            colEx (fun (_,synB:SynBinding) -> sepNln +> sepNlnConsideringTriviaContentBefore synB.RangeOfBindingSansRhs) xs (fun (p, x) -> genLetBinding { astContext with IsFirstChild = p <> "and" } p x)
            // Add a trailing new line to separate these with the main expression
            +> sepNln
        | _ ->
            let sepXsYs =
                match List.tryHead ys with
                | Some (_,ysh) -> sepNln +> sepNlnConsideringTriviaContentBefore ysh.RangeOfBindingSansRhs
                | None -> rep 2 sepNln

            colEx (fun (_,lx:SynBinding) -> sepNlnConsideringTriviaContentBefore lx.RangeOfBindingAndRhs) xs (fun (p, x) -> genLetBinding { astContext with IsFirstChild = p <> "and" } p x)
            +> sepXsYs +> genLetOrUseList astContext ys

    | _ -> sepNone

/// When 'hasNewLine' is set, the operator is forced to be in a new line
and genInfixApps astContext (hasNewLine:bool) synExprs (ctx:Context) =
    let expr =
        match synExprs with
        | (s, opE, e)::es when (NoBreakInfixOps.Contains s) ->
            (sepSpace +> tok opE.Range s
             +> (fun ctx ->
                    let isEqualOperator =
                        match opE with
                        | SynExpr.Ident(Ident("op_Equality")) -> true
                        | _ -> false
                    let genExpr =
                        if isEqualOperator && (futureNlnCheck (genExpr astContext e) ctx) then
                            indent +> sepNln +> genExpr astContext e +> unindent
                        else
                            sepSpace +> genExpr astContext e
                    genExpr ctx))
            +> genInfixApps astContext (hasNewLine || checkNewLine e es) es
        | (s, opE, e)::es when(hasNewLine) ->
            (sepNln +> (tok opE.Range s |> genTrivia opE.Range) +> sepSpace +> genExpr astContext e)
            +> genInfixApps astContext (hasNewLine || checkNewLine e es) es
        | (s, opE, e)::es when(NoSpaceInfixOps.Contains s) ->
            let wrapExpr f =
                match synExprs with
                | ("?", SynExpr.Ident(Ident("op_Dynamic")), SynExpr.Ident(_))::_ ->
                    sepOpenT +> f +> sepCloseT
                | _ -> f
            (tok opE.Range s +> autoNln (wrapExpr (genExpr astContext e)))
            +> genInfixApps astContext (hasNewLine || checkNewLine e es) es
        | (s, opE, e)::es ->
            let hasLineCommentAfter =
                TriviaHelpers.``has content after after that matches``
                    (fun ({ Range = r }) -> r.EndLine = e.Range.EndLine && r.EndColumn = e.Range.EndColumn)
                    (function | Comment(LineCommentAfterSourceCode(_)) -> true | _ -> false)
                    ctx.Trivia

            (sepSpace +> autoNln (tok opE.Range s +> sepSpace +> genCommentsAfterInfix (Some opE.Range) +> genExpr astContext e))
            +> genInfixApps astContext (hasNewLine || checkNewLine e es || hasLineCommentAfter) es
        | [] -> sepNone
    expr ctx

/// Use in indexed set and get only
and genIndexers astContext node =
    // helper to generate the remaining indexer expressions
    // (pulled out due to duplication)
    let inline genRest astContext (es: _ list) = ifElse es.IsEmpty sepNone (sepComma +> genIndexers astContext es)

    // helper to generate a single indexer expression with support for the from-end slice marker
    let inline genSingle astContext (isFromEnd: bool) (e: SynExpr) =
        ifElse isFromEnd (!- "^") sepNone
        +> genExpr astContext e

    match node with
    // list.[*]
    | Indexer(Pair((IndexedVar None, _),(IndexedVar None, _))) :: es ->
        !- "*"
        +> genRest astContext es
    // list.[(fromEnd)<idx>..]
    | Indexer(Pair((IndexedVar(Some e01), e1FromEnd),(IndexedVar None, _))) :: es ->
        genSingle astContext e1FromEnd e01
        -- ".."
        +> genRest astContext es
    // list.[..(fromEnd)<idx>]
    | Indexer(Pair((IndexedVar None, _),(IndexedVar(Some e2), e2FromEnd))) :: es ->
        !- ".."
        +> genSingle astContext e2FromEnd e2
        +> genRest astContext es
    // list.[(fromEnd)<idx>..(fromEnd)<idx>]
    | Indexer(Pair((IndexedVar(Some e01), e1FromEnd),(IndexedVar(Some eo2), e2FromEnd))) :: es ->
        genSingle astContext e1FromEnd e01
        -- ".."
        +> genSingle astContext e2FromEnd eo2
        +> genRest astContext es
    // list.[*]
    | Indexer(Single(IndexedVar None, _)) :: es ->
        !- "*"
        +> genRest astContext es
    // list.[(fromEnd)<idx>]
    | Indexer(Single(eo, fromEnd)) :: es ->
        genSingle astContext fromEnd eo
        +> genRest astContext es
    | _ -> sepNone


and genTypeDefn astContext (TypeDef(ats, px, ao, tds, tcs, tdr, ms, s, preferPostfix) as node) =
    let typeName =
        genPreXmlDoc px
        +> ifElse astContext.IsFirstChild (genAttributes astContext ats -- "type ")
            (!- "and " +> genOnelinerAttributes astContext ats)
        +> opt sepSpace ao genAccess
        +> genTypeAndParam astContext s tds tcs preferPostfix

    match tdr with
    | Simple(TDSREnum ecs) ->
        typeName +> sepEq
        +> indent +> sepNln
        +> genTrivia tdr.Range
            (col sepNln ecs (genEnumCase { astContext with HasVerticalBar = true })
            +> genMemberDefnList { astContext with InterfaceRange = None } ms
            // Add newline after un-indent to be spacing-correct
            +> unindent)

    | Simple(TDSRUnion(ao', xs) as unionNode) ->
        let sepNlnBasedOnTrivia =
            fun (ctx: Context) ->
                let trivia =
                    ctx.Trivia
                    |> List.tryFind (fun t -> t.Range = unionNode.Range && not (List.isEmpty t.ContentBefore))

                match trivia with
                | Some _ -> sepNln
                | None -> sepNone
                <| ctx

        let unionCases =
            match xs with
            | [] -> id
            | [UnionCase(attrs, _,_,_,(UnionCaseType fs)) as x] when List.isEmpty ms ->
                let hasVerticalBar = Option.isSome ao' || not (List.isEmpty attrs) || List.isEmpty fs

                indent +> sepSpace +> sepNlnBasedOnTrivia
                +> genTrivia tdr.Range
                    (opt sepSpace ao' genAccess
                    +> genUnionCase { astContext with HasVerticalBar = hasVerticalBar } x)
            | xs ->
                indent +> sepNln
                +> genTrivia tdr.Range
                    (opt sepNln ao' genAccess
                    +> col sepNln xs (genUnionCase { astContext with HasVerticalBar = true }))

        typeName +> sepEq
        +> unionCases +> genMemberDefnList { astContext with InterfaceRange = None } ms
        +> unindent

    | Simple(TDSRRecord(ao', fs)) ->
        ifGReseach
            (genSimpleRecordTypeDefnGResearch typeName tdr ms ao' fs astContext)
            (genSimpleRecordTypeDefn typeName tdr ms ao' fs astContext)

    | Simple TDSRNone ->
        typeName
    | Simple(TDSRTypeAbbrev t) ->
        let genTypeAbbrev =
            let needsParenthesis =
                match t with
                | SynType.Tuple(isStruct, typeNames, _) ->
                    (isStruct && List.length typeNames > 1)
                | _ -> false

            ifElse needsParenthesis sepOpenT sepNone +>
            genType astContext false t +>
            ifElse needsParenthesis sepCloseT sepNone

        let genMembers =
            ifElse (List.isEmpty ms)
                (!- "")
                (indent ++ "with" +> indent +> genMemberDefnList { astContext with InterfaceRange = None } ms
            +> unindent +> unindent)

        let genTypeBody =  autoIndentNlnByFuture (genTrivia tdr.Range genTypeAbbrev) +> genMembers

        typeName +> sepEq +> sepSpace +> genTypeBody
    | Simple(TDSRException(ExceptionDefRepr(ats, px, ao, uc))) ->
        genExceptionBody astContext ats px ao uc
        |> genTrivia tdr.Range

    | ObjectModel(TCSimple (TCInterface | TCClass) as tdk, MemberDefnList(impCtor, others), range) ->
        let interfaceRange =
            match tdk with
            | TCSimple TCInterface -> Some range
            | _ -> None
        let astContext = { astContext with InterfaceRange = interfaceRange }
        typeName +> opt sepNone impCtor (genMemberDefn astContext) +> sepEq
        +> indent +> sepNln
        +> genTrivia tdr.Range
            (genTypeDefKind tdk
            +> indent +> genMemberDefnList astContext others +> unindent
            ++ "end")
        +> unindent

    | ObjectModel(TCSimple (TCStruct) as tdk, MemberDefnList(impCtor, others), _) ->
        let sepMem =
            match ms with
            | [] -> sepNone
            | _ -> sepNln
        typeName +> opt sepNone impCtor (genMemberDefn astContext) +> sepEq
        +> indent +> sepNln
        +> genTrivia tdr.Range
            (genTypeDefKind tdk
            +> indent +> genMemberDefnList astContext others +> unindent
            ++ "end"
            +> sepMem
            // Prints any members outside the struct-end construct
            +> genMemberDefnList astContext ms)
        +> unindent

    | ObjectModel(TCSimple TCAugmentation, _, _) ->
        typeName -- " with" +> indent
        // Remember that we use MemberDefn of parent node
        +> genTrivia tdr.Range (genMemberDefnList { astContext with InterfaceRange = None } ms)
        +> unindent

    | ObjectModel(TCDelegate(FunType ts), _, _) ->
        typeName +> sepEq +> sepSpace +> genTrivia tdr.Range (!- "delegate of " +> genTypeList astContext ts)

    | ObjectModel(TCSimple TCUnspecified, MemberDefnList(impCtor, others), _) when not(List.isEmpty ms) ->
        typeName +> opt sepNone impCtor (genMemberDefn { astContext with InterfaceRange = None }) +> sepEq +> indent
        +> genTrivia tdr.Range
            (genMemberDefnList { astContext with InterfaceRange = None } others +> sepNln
            -- "with" +> indent
            +> genMemberDefnList { astContext with InterfaceRange = None } ms +> unindent)
        +> unindent

    | ObjectModel(_, MemberDefnList(impCtor, others), _) ->
        typeName +> opt sepNone impCtor (genMemberDefn { astContext with InterfaceRange = None }) +> sepEq
        +> indent
        +> genMemberDefnList { astContext with InterfaceRange = None } others
        +> unindent

    | ExceptionRepr(ExceptionDefRepr(ats, px, ao, uc)) ->
        genExceptionBody astContext ats px ao uc
        |> genTrivia tdr.Range
    |> genTrivia node.Range

and genSimpleRecordTypeDefn typeName tdr ms ao' fs astContext =
    typeName +> sepEq
        +> indent +> sepNln +> opt sepSpace ao' genAccess
        +> genTrivia tdr.Range
            (sepOpenS
            +> atCurrentColumn (leaveLeftBrace tdr.Range +> col sepSemiNln fs (genField astContext "")) +> sepCloseS
            +> genMemberDefnList { astContext with InterfaceRange = None } ms
            +> unindent)

and genSimpleRecordTypeDefnGResearch typeName tdr ms ao' fs astContext =
    typeName +> sepEq
        +> indent +> sepNln +> opt sepSpace ao' genAccess
        +> genTrivia tdr.Range
            (sepOpenSFixed +> indent +> sepNln
            +> atCurrentColumn (leaveLeftBrace tdr.Range +> col sepSemiNln fs (genField astContext ""))
            +> unindent +> sepNln +> sepCloseSFixed
            +> genMemberDefnList { astContext with InterfaceRange = None } ms
            +> unindent)

and genSigTypeDefn astContext (SigTypeDef(ats, px, ao, tds, tcs, tdr, ms, s, preferPostfix) as node) =
    let range = match node with | SynTypeDefnSig.TypeDefnSig(_,_,_,r) -> r
    let typeName =
        genPreXmlDoc px
        +> ifElse astContext.IsFirstChild (genAttributes astContext ats -- "type ")
            (!- "and " +> genOnelinerAttributes astContext ats)
        +> opt sepSpace ao genAccess
        +> genTypeAndParam astContext s tds tcs preferPostfix

    match tdr with
    | SigSimple(TDSREnum ecs) ->
        typeName +> sepEq
        +> indent +> sepNln
        +> col sepNln ecs (genEnumCase { astContext with HasVerticalBar = true })
        +> colPre sepNln sepNln ms (genMemberSig astContext)
        // Add newline after un-indent to be spacing-correct
        +> unindent

    | SigSimple(TDSRUnion(ao', xs) as unionNode) ->
        let sepNlnBasedOnTrivia =
            fun (ctx: Context) ->
                let trivia =
                    ctx.Trivia
                    |> List.tryFind (fun t -> t.Range = unionNode.Range && not (List.isEmpty t.ContentBefore))

                match trivia with
                | Some _ -> sepNln
                | None -> sepNone
                <| ctx

        let unionCases =
            match xs with
            | [] -> id
            | [UnionCase(attrs, _,_,_, (UnionCaseType fs)) as x] when List.isEmpty ms ->
                let hasVerticalBar = Option.isSome ao' || not (List.isEmpty attrs) || List.isEmpty fs

                indent +> sepSpace +> sepNlnBasedOnTrivia
                +> genTrivia tdr.Range
                    (opt sepSpace ao' genAccess
                    +> genUnionCase { astContext with HasVerticalBar = hasVerticalBar } x)
            | xs ->
                indent +> sepNln
                +> genTrivia tdr.Range
                    (opt sepNln ao' genAccess
                    +> col sepNln xs (genUnionCase { astContext with HasVerticalBar = true }))

        typeName +> sepEq
        +> unionCases
        +> colPre sepNln sepNln ms (genMemberSig astContext)
        +> unindent

    | SigSimple(TDSRRecord(ao', fs)) ->
        ifGReseach
            (genSigSimpleRecordGResearch typeName tdr ms ao' fs astContext)
            (genSigSimpleRecord typeName tdr ms ao' fs astContext)

    | SigSimple TDSRNone ->
        let genMembers =
            match ms with
            | [] -> sepNone
            | _ -> !- " with" +> indent +> sepNln +> col sepNln ms (genMemberSig astContext) +> unindent
        typeName +> genMembers
    | SigSimple(TDSRTypeAbbrev t) ->
        let genTypeAbbrev =
            let needsParenthesis =
                match t with
                | SynType.Tuple(isStruct, typeNames, _) ->
                    (isStruct && List.length typeNames > 1)
                | _ -> false

            ifElse needsParenthesis sepOpenT sepNone +>
            genType astContext false t +>
            ifElse needsParenthesis sepCloseT sepNone

        typeName +> sepEq +> sepSpace +> genTypeAbbrev
    | SigSimple(TDSRException(ExceptionDefRepr(ats, px, ao, uc))) ->
            genExceptionBody astContext ats px ao uc

    | SigObjectModel(TCSimple (TCStruct | TCInterface | TCClass) as tdk, mds) ->
        typeName +> sepEq +> indent +> sepNln +> genTypeDefKind tdk
        +> indent +> colPre sepNln sepNln mds (genMemberSig astContext) +> unindent
        ++ "end" +> unindent

    | SigObjectModel(TCSimple TCAugmentation, _) ->
        typeName -- " with" +> indent +> sepNln
        // Remember that we use MemberSig of parent node
        +> col sepNln ms (genMemberSig astContext) +> unindent

    | SigObjectModel(TCDelegate(FunType ts), _) ->
        typeName +> sepEq +> sepSpace -- "delegate of " +> genTypeList astContext ts
    | SigObjectModel(_, mds) ->
        typeName +> sepEq +> indent +> sepNln
        +> col sepNln mds (genMemberSig astContext) +> unindent

    | SigExceptionRepr(SigExceptionDefRepr(ats, px, ao, uc)) ->
        genExceptionBody astContext ats px ao uc
    |> genTrivia range

and genSigSimpleRecord typeName tdr ms ao' fs astContext =
    typeName +> sepEq
    +> indent +> sepNln +> opt sepNln ao' genAccess +> sepOpenS
    +> atCurrentColumn (leaveLeftBrace tdr.Range +> col sepSemiNln fs (genField astContext "")) +> sepCloseS
    +> colPre sepNln sepNln ms (genMemberSig astContext)
    +> unindent

and genSigSimpleRecordGResearch typeName tdr ms ao' fs astContext =
    typeName +> sepEq
    +> indent +> sepNln +> opt sepNln ao' genAccess
    +> sepOpenSFixed +> indent +> sepNln
    +> atCurrentColumn (leaveLeftBrace tdr.Range +> col sepSemiNln fs (genField astContext ""))
    +> unindent +> sepNln +> sepCloseSFixed
    +> colPre sepNln sepNln ms (genMemberSig astContext)
    +> unindent
and genMemberSig astContext node =
    let range =
        match node with
        | SynMemberSig.Member(_,_, r)
        | SynMemberSig.Interface(_,r)
        | SynMemberSig.Inherit(_,r)
        | SynMemberSig.ValField(_,r)
        | SynMemberSig.NestedType(_,r) -> r

    match node with
    | MSMember(Val(ats, px, ao, s, t, vi, _), mf) ->
        let (FunType namedArgs) = (t, vi)
        genPreXmlDoc px +> genAttributes astContext ats
        +> atCurrentColumn (indent +> genMemberFlags { astContext with InterfaceRange = None } mf +> opt sepSpace ao genAccess
                                   +> ifElse (s = "``new``") (!- "new") (!- s)
                                   +> sepColon +> genTypeList astContext namedArgs +> unindent)

    | MSInterface t -> !- "interface " +> genType astContext false t
    | MSInherit t -> !- "inherit " +> genType astContext false t
    | MSValField f -> genField astContext "val " f
    | MSNestedType _ -> invalidArg "md" "This is not implemented in F# compiler"
    |> genTrivia range

and genTyparDecl astContext (TyparDecl(ats, tp)) =
    genOnelinerAttributes astContext ats +> genTypar astContext tp

and genTypeDefKind node =
    match node with
    | TCSimple TCUnspecified -> sepNone
    | TCSimple TCClass -> !- "class"
    | TCSimple TCInterface -> !- "interface"
    | TCSimple TCStruct -> !- "struct"
    | TCSimple TCRecord -> sepNone
    | TCSimple TCUnion -> sepNone
    | TCSimple TCAbbrev -> sepNone
    | TCSimple TCHiddenRepr -> sepNone
    | TCSimple TCAugmentation -> sepNone
    | TCSimple TCILAssemblyCode -> sepNone
    | TCDelegate _ -> sepNone
    // |> genTrivia node

and genExceptionBody astContext ats px ao uc =
    genPreXmlDoc px
    +> genAttributes astContext ats  -- "exception "
    +> opt sepSpace ao genAccess +> genUnionCase { astContext with HasVerticalBar = false } uc

and genException astContext (ExceptionDef(ats, px, ao, uc, ms) as node) =
    genExceptionBody astContext ats px ao uc
    +> ifElse ms.IsEmpty sepNone
        (!- " with" +> indent +> genMemberDefnList { astContext with InterfaceRange = None } ms +> unindent)
    |> genTrivia node.Range

and genSigException astContext (SigExceptionDef(ats, px, ao, uc, ms) as node) =
    let range = match node with SynExceptionSig(_,_,range) -> range
    genExceptionBody astContext ats px ao uc
    +> colPre sepNln sepNln ms (genMemberSig astContext)
    |> genTrivia range

and genUnionCase astContext (UnionCase(ats, px, _, s, UnionCaseType fs) as node) =
    genPreXmlDoc px
    +> genTriviaBeforeClausePipe node.Range
    +> ifElse astContext.HasVerticalBar sepBar sepNone
    +> genOnelinerAttributes astContext ats -- s
    +> colPre wordOf sepStar fs (genField { astContext with IsUnionField = true } "")
    |> genTrivia node.Range

and genEnumCase astContext (EnumCase(ats, px, _, (_,_)) as node) =
    let genCase (ctx: Context) =
        let expr =
            match node with
            | EnumCase(_, _, identInAST, (c,r)) ->
                let ident =
                    match TriviaHelpers.``has content itself is ident between ticks`` r ctx.Trivia with
                    | Some identBetweenTicks -> identBetweenTicks
                    | None -> identInAST
                !- ident +> !- " = " +> genConst c r
        expr ctx

    genPreXmlDoc px
    +> genTriviaBeforeClausePipe node.Range
    +> ifElse astContext.HasVerticalBar sepBar sepNone
    +> genOnelinerAttributes astContext ats
    +> genCase
    |> genTrivia node.Range

and genField astContext prefix (Field(ats, px, ao, isStatic, isMutable, t, so) as node) =
    let range = match node with SynField.Field(_,_,_,_,_,_,_,range) -> range
    // Being protective on union case declaration
    let t = genType astContext astContext.IsUnionField t
    genPreXmlDoc px
    +> genAttributes astContext ats +> ifElse isStatic (!- "static ") sepNone -- prefix
    +> ifElse isMutable (!- "mutable ") sepNone +> opt sepSpace ao genAccess
    +> opt sepColon so (!-) +> t
    |> genTrivia range

and genTypeByLookup astContext (t: SynType) = getByLookup t.Range (genType astContext false) t

and genType astContext outerBracket t =
    let rec loop current =
        match current with
        | THashConstraint t ->
            let wrapInParentheses f =
                match t with
                | TApp(_, ts, isPostfix) when (isPostfix && List.isNotEmpty ts) -> sepOpenT +> f +> sepCloseT
                | _ -> f

            !- "#" +> wrapInParentheses (loop t)
        | TMeasurePower(t, n) -> loop t -- "^" +> str n
        | TMeasureDivide(t1, t2) -> loop t1 -- " / " +> loop t2
        | TStaticConstant(c,r) -> genConst c r
        | TStaticConstantExpr(e) -> genExpr astContext e
        | TStaticConstantNamed(t1, t2) -> loop t1 -- "=" +> loop t2
        | TArray(t, n) -> loop t -- " [" +> rep (n - 1) (!- ",") -- "]"
        | TAnon -> sepWild
        | TVar tp -> genTypar astContext tp
        // Drop bracket around tuples before an arrow
        | TFun(TTuple ts, t) -> sepOpenT +> loopTTupleList ts +> sepArrow +> loop t +> sepCloseT
        // Do similar for tuples after an arrow
        | TFun(t, TTuple ts) -> sepOpenT +> loop t +> sepArrow +> loopTTupleList ts +> sepCloseT
        | TFuns ts -> sepOpenT +> col sepArrow ts loop +> sepCloseT
        | TApp(t, ts, isPostfix) ->
            let postForm =
                match ts with
                | [] ->  loop t
                | [t'] -> loop t' +> sepSpace +> loop t
                | ts -> sepOpenT +> col sepComma ts loop +> sepCloseT +> loop t

            ifElse isPostfix postForm (loop t +> genPrefixTypes astContext ts)

        | TLongIdentApp(t, s, ts) -> loop t -- sprintf ".%s" s +> genPrefixTypes astContext ts
        | TTuple ts -> sepOpenT +> loopTTupleList ts +> sepCloseT
        | TStructTuple ts -> !- "struct " +> sepOpenT +> loopTTupleList ts +> sepCloseT
        | TWithGlobalConstraints(TVar _, [TyparSubtypeOfType _ as tc]) -> genTypeConstraint astContext tc
        | TWithGlobalConstraints(TFuns ts, tcs) -> col sepArrow ts loop +> colPre (!- " when ") wordAnd tcs (genTypeConstraint astContext)
        | TWithGlobalConstraints(t, tcs) -> loop t +> colPre (!- " when ") wordAnd tcs (genTypeConstraint astContext)
        | TLongIdent s -> ifElseCtx (fun ctx -> not ctx.Config.StrictMode && astContext.IsCStylePattern) (genTypeByLookup astContext t) (!- s)
        | TAnonRecord(isStruct, fields) ->
            ifElse isStruct !- "struct " sepNone
            +> sepOpenAnonRecd
            +> col sepSemi fields (genAnonRecordFieldType astContext)
            +> sepCloseAnonRecd
        | t -> failwithf "Unexpected type: %O" t

    and loopTTupleList = function
        | [] -> sepNone
        | [(_, t)] -> loop t
        | (isDivide, t) :: ts ->
            loop t -- (if isDivide then " / " else " * ") +> loopTTupleList ts

    match t with
    | TFun(TTuple ts, t) ->
        ifElse outerBracket (sepOpenT +> loopTTupleList ts +> sepArrow +> loop t +> sepCloseT)
            (loopTTupleList ts +> sepArrow +> loop t)
    | TFuns ts -> ifElse outerBracket (sepOpenT +> col sepArrow ts loop +> sepCloseT) (col sepArrow ts loop)
    | TTuple ts -> ifElse outerBracket (sepOpenT +> loopTTupleList ts +> sepCloseT) (loopTTupleList ts)
    | _ -> loop t
    |> genTrivia t.Range

and genAnonRecordFieldType astContext (AnonRecordFieldType(s, t)) =
    !- s +> sepColon +> (genType astContext false t)

and genPrefixTypes astContext node =
    match node with
    | [] -> sepNone
    // Where <  and ^ meet, we need an extra space. For example:  seq< ^a >
    | (TVar(Typar(_, true)) as t)::ts ->
        !- "< " +> col sepComma (t::ts) (genType astContext false) -- " >"
    | ts ->
        !- "<" +> col sepComma ts (genType astContext false) -- ">"
    // |> genTrivia node

and genTypeList astContext node =
    match node with
    | [] -> sepNone
    | (t, [ArgInfo(ats, so, isOpt)])::ts ->
        let gt =
            match t with
            | TTuple _ -> not ts.IsEmpty
            | TFun _ -> true // Fun is grouped by brackets inside 'genType astContext true t'
            | _ -> false
            |> fun hasBracket ->
                opt sepColonFixed so (if isOpt then (sprintf "?%s" >> (!-)) else (!-))
                +> genType astContext hasBracket t
        genOnelinerAttributes astContext ats
        +> gt +> ifElse ts.IsEmpty sepNone (autoNln (sepArrow +> genTypeList astContext ts))

    | (TTuple ts', argInfo)::ts ->
        // The '/' separator shouldn't appear here
        let hasBracket = not ts.IsEmpty
        let gt = col sepStar (Seq.zip argInfo (Seq.map snd ts'))
                    (fun (ArgInfo(ats, so, isOpt), t) ->
                        genOnelinerAttributes astContext ats
                        +> opt sepColonFixed so (if isOpt then (sprintf "?%s" >> (!-)) else (!-))
                        +> genType astContext hasBracket t)
        gt +> ifElse ts.IsEmpty sepNone (autoNln (sepArrow +> genTypeList astContext ts))

    | (t, _)::ts ->
        let gt = genType astContext false t
        gt +> ifElse ts.IsEmpty sepNone (autoNln (sepArrow +> genTypeList astContext ts))
    // |> genTrivia node

and genTypar astContext (Typar(s, isHead) as node) =
    ifElse isHead (ifElse astContext.IsFirstTypeParam (!- " ^") (!- "^")) (!-"'") -- s
    |> genTrivia node.Range

and genTypeConstraint astContext node =
    match node with
    | TyparSingle(kind, tp) -> genTypar astContext tp +> sepColon -- sprintf "%O" kind
    | TyparDefaultsToType(tp, t) -> !- "default " +> genTypar astContext tp +> sepColon +> genType astContext false t
    | TyparSubtypeOfType(tp, t) -> genTypar astContext tp -- " :> " +> genType astContext false t
    | TyparSupportsMember(tps, msg) ->
        genTyparList astContext tps +> sepColon +> sepOpenT +> genMemberSig astContext msg +> sepCloseT
    | TyparIsEnum(tp, ts) ->
        genTypar astContext tp +> sepColon -- "enum<" +> col sepComma ts (genType astContext false) -- ">"
    | TyparIsDelegate(tp, ts) ->
        genTypar astContext tp +> sepColon -- "delegate<" +> col sepComma ts (genType astContext false) -- ">"
    // |> genTrivia node no idea

and genInterfaceImpl astContext (InterfaceImpl(t, bs, range)) =
    match bs with
    | [] -> !- "interface " +> genType astContext false t
    | bs ->
        !- "interface " +> genType astContext false t -- " with"
        +> indent +> sepNln +> genMemberBindingList { astContext with InterfaceRange = Some range } bs +> unindent
    // |> genTrivia node

and genClause astContext hasBar (Clause(p, e, eo) as node) =
    let clauseBody e (ctx: Context) =
        let find tn =
            match tn with
            | ({ Type = Token({ TokenInfo = {TokenName = "RARROW" } }); Range = r  }) -> r.StartLine = p.Range.EndLine // search for `->` token after p
            | _ -> false
        let newlineAfter = function | NewlineAfter -> true | _ -> false
        if TriviaHelpers.``has content after after that matches`` find newlineAfter ctx.Trivia then
            breakNln astContext true e ctx
        else
            preserveBreakNln astContext e ctx

    let pat = genPat astContext p
    let body = optPre (!- " when ") sepNone eo (genExpr astContext) +> sepArrow +> clauseBody e
    genTriviaBeforeClausePipe p.Range +>
    ifElse hasBar (sepBar +> atCurrentColumnWithPrepend pat body) (pat +> body)
    |> genTrivia node.Range

/// Each multiline member definition has a pre and post new line.
and genMemberDefnList astContext node =
    match node with
    | [x] -> sepNlnConsideringTriviaContentBefore x.Range +> genMemberDefn astContext x

    | MDOpenL(xs, ys) ->
        fun ctx ->
            let xs = sortAndDeduplicate ((|MDOpen|_|) >> Option.get) xs ctx
            match ys with
            | [] -> col sepNln xs (genMemberDefn astContext) ctx
            | _ -> (col sepNln xs (genMemberDefn astContext) +> rep 2 sepNln +> genMemberDefnList astContext ys) ctx

    | MultilineMemberDefnL(xs, ys) ->
        let sepNlnFirstExpr =
            match List.tryHead xs with
            | Some (Single xsh) ->
                let attributes = getRangesFromAttributesFromSynMemberDefinition xsh
                sepNlnConsideringTriviaContentBeforeWithAttributes xsh.Range attributes
            | _ -> sepNln

        let sepMember (m:Composite<SynMemberDefn, SynBinding>) =
            match m with
            | Pair(x1,_) ->
                let attributes = getRangesFromAttributesFromSynBinding x1
                sepNln +> sepNlnConsideringTriviaContentBeforeWithAttributes x1.RangeOfBindingSansRhs attributes
            | Single x ->
                let attributes = getRangesFromAttributesFromSynMemberDefinition x
                sepNln +> sepNlnConsideringTriviaContentBeforeWithAttributes x.Range attributes

        let genYs =
            match ys with
            | [ ] -> sepNone
            | _ -> sepNln +> genMemberDefnList astContext ys

        sepNln +> sepNlnFirstExpr
        +> colEx sepMember xs (function
                | Pair(x1, x2) -> genPropertyWithGetSet astContext (x1, x2)
                | Single x -> genMemberDefn astContext x)
        +> genYs

    | OneLinerMemberDefnL(xs, ys) ->
        let sepNlnFirstExpr =
            match List.tryHead xs with
            | Some xsh -> sepNlnConsideringTriviaContentBefore xsh.Range
            | None -> sepNln
        sepNlnFirstExpr +> col sepNln xs (genMemberDefn astContext) +> genMemberDefnList astContext ys
        //colEx (fun (mdf:SynMemberDefn) -> sepNlnConsideringTriviaContentBefore mdf.Range) xs (genMemberDefn astContext) +> genMemberDefnList astContext ys
    | _ -> sepNone
    // |> genTrivia node

and genMemberDefn astContext node =
    match node with
    | MDNestedType _ -> invalidArg "md" "This is not implemented in F# compiler"
    | MDOpen(s) -> !- (sprintf "open %s" s)
    // What is the role of so
    | MDImplicitInherit(t, e, _) -> !- "inherit " +> genType astContext false t +> genExpr astContext e
    | MDInherit(t, _) -> !- "inherit " +> genType astContext false t
    | MDValField f -> genField astContext "val " f
    | MDImplicitCtor(ats, ao, ps, so) ->
        let rec simplePats ps =
            match ps with
            | SynSimplePats.SimplePats(pats, _) -> pats
            | SynSimplePats.Typed(spts, _, _) -> simplePats spts

        // In implicit constructor, attributes should come even before access qualifiers
        ifElse ats.IsEmpty sepNone (sepSpace +> genOnelinerAttributes astContext ats)
        +> optPre sepSpace sepSpace ao genAccess +> sepOpenT
        +> col sepComma (simplePats ps) (genSimplePat astContext) +> sepCloseT
        +> optPre (!- " as ") sepNone so (!-)

    | MDMember(b) -> genMemberBinding astContext b
    | MDLetBindings(isStatic, isRec, b::bs) ->
        let prefix =
            if isStatic && isRec then "static let rec "
            elif isStatic then "static let "
            elif isRec then "let rec "
            else "let "

        genLetBinding { astContext with IsFirstChild = true } prefix b
        +> colPre sepNln sepNln bs (genLetBinding { astContext with IsFirstChild = false } "and ")

    | MDInterface(t, mdo, range) ->
        !- "interface " +> genType astContext false t
        +> opt sepNone mdo
            (fun mds -> !- " with" +> indent +> genMemberDefnList { astContext with InterfaceRange = Some range } mds +> unindent)

    | MDAutoProperty(ats, px, ao, mk, e, s, _isStatic, typeOpt, memberKindToMemberFlags) ->
        let isFunctionProperty =
            match typeOpt with
            | Some (TFun _) -> true
            | _ -> false
        genPreXmlDoc px
        +> genAttributes astContext ats +> genMemberFlags astContext (memberKindToMemberFlags mk) +> str "val "
        +> opt sepSpace ao genAccess -- s +> optPre sepColon sepNone typeOpt (genType astContext false)
         +> sepEq +> sepSpace +> genExpr astContext e -- genPropertyKind (not isFunctionProperty) mk

    | MDAbstractSlot(ats, px, ao, s, t, vi, ValTyparDecls(tds, _, tcs), MFMemberFlags mk) ->
        let (FunType namedArgs) = (t, vi)
        let isFunctionProperty =
            match t with
            | TFun _ -> true
            | _ -> false

        let sepColonX =
            match tds with
            | [] -> sepColon
            | _ -> sepColonWithSpacesFixed

        genPreXmlDoc px
        +> genAttributes astContext ats
        +> opt sepSpace ao genAccess -- sprintf "abstract %s" s
        +> genTypeParamPostfix astContext tds tcs
        +> sepColonX +> genTypeList astContext namedArgs -- genPropertyKind (not isFunctionProperty) mk

    | md -> failwithf "Unexpected member definition: %O" md
    |> genTrivia node.Range

and genPropertyKind useSyntacticSugar node =
    match node with
    | PropertyGet ->
        // Try to use syntactic sugar on real properties (not methods in disguise)
        if useSyntacticSugar then "" else " with get"
    | PropertySet -> " with set"
    | PropertyGetSet -> " with get, set"
    | _ -> ""

and genSimplePat astContext node =
    let range =
        match node with
        | SynSimplePat.Attrib(_,_,r)
        | SynSimplePat.Id(_,_,_,_,_,r)
        | SynSimplePat.Typed(_,_,r) -> r

    match node with
    | SPId(s, isOptArg, _) -> ifElse isOptArg (!- (sprintf "?%s" s)) (!- s)
    | SPTyped(sp, t) -> genSimplePat astContext sp +> sepColon +> genType astContext false t
    | SPAttrib(ats, sp) -> genOnelinerAttributes astContext ats +> genSimplePat astContext sp
    |> genTrivia range

and genSimplePats astContext node =
    let range =
        match node with
        | SynSimplePats.SimplePats(_,r)
        | SynSimplePats.Typed(_,_,r) -> r
    match node with
    // Remove parentheses on an extremely simple pattern
    | SimplePats [SPId _ as sp] -> genSimplePat astContext sp
    | SimplePats ps -> sepOpenT +> col sepComma ps (genSimplePat astContext) +> sepCloseT
    | SPSTyped(ps, t) -> genSimplePats astContext ps +> sepColon +> genType astContext false t
    |> genTrivia range

and genComplexPat astContext node =
    match node with
    | CPId p -> genPat astContext p
    | CPSimpleId(s, isOptArg, _) -> ifElse isOptArg (!- (sprintf "?%s" s)) (!- s)
    | CPTyped(sp, t) -> genComplexPat astContext sp +> sepColon +> genType astContext false t
    | CPAttrib(ats, sp) -> genOnelinerAttributes astContext ats +> genComplexPat astContext sp

and genComplexPats astContext node =
    match node with
    | ComplexPats [CPId _ as c]
    | ComplexPats [CPSimpleId _ as c] -> genComplexPat astContext c
    | ComplexPats ps -> sepOpenT +> col sepComma ps (genComplexPat astContext) +> sepCloseT
    | ComplexTyped(ps, t) -> genComplexPats astContext ps +> sepColon +> genType astContext false t

and genPatRecordFieldName astContext (PatRecordFieldName(s1, s2, p) as node) =
    let ((_, idn),_) = node
    ifElse (s1 = "") (!- (sprintf "%s = " s2)) (!- (sprintf "%s.%s = " s1 s2)) +> genPat astContext p
    |> genTrivia idn.idRange

and genPatWithIdent astContext (ido, p) =
    opt (sepEq +> sepSpace) ido (!-) +> genPat astContext p

and genPat astContext pat =
    match pat with
    | PatOptionalVal(s) -> !- (sprintf "?%s" s)
    | PatAttrib(p, ats) -> genOnelinerAttributes astContext ats +> genPat astContext p
    | PatOr(p1, p2) -> genPat astContext p1 +> sepNln -- "| " +> genPat astContext p2
    | PatAnds(ps) -> col (!- " & ") ps (genPat astContext)
    | PatNullary PatNull -> !- "null"
    | PatNullary PatWild -> sepWild
    | PatTyped(p, t) ->
        // CStyle patterns only occur on extern declaration so it doesn't escalate to expressions
        // We lookup sources to get extern types since it has quite many exceptions compared to normal F# types
        ifElse astContext.IsCStylePattern (genTypeByLookup astContext t +> sepSpace +> genPat astContext p)
            (genPat astContext p +> sepColon +> genType astContext false t)
    | PatNamed(ao, PatNullary PatWild, s) -> opt sepSpace ao genAccess +> infixOperatorFromTrivia pat.Range s
    | PatNamed(ao, p, s) -> opt sepSpace ao genAccess +> genPat astContext p -- sprintf " as %s" s
    | PatLongIdent(ao, s, ps, tpso) ->
        let aoc = opt sepSpace ao genAccess
        let tpsoc = opt sepNone tpso (fun (ValTyparDecls(tds, _, tcs)) -> genTypeParamPostfix astContext tds tcs)
        // Override escaped new keyword
        let s = if s = "``new``" then "new" else s
        match ps with
        | [] ->  aoc -- s +> tpsoc
        | [(_, PatTuple [p1; p2])] when s = "(::)" ->
            aoc +> genPat astContext p1 -- " :: " +> genPat astContext p2
        | [(ido, p) as ip] ->
            aoc +> infixOperatorFromTrivia pat.Range s +> tpsoc +>
            ifElse (hasParenInPat p || Option.isSome ido) (ifElse (addSpaceBeforeParensInFunDef s p) sepBeforeArg sepNone) sepSpace
            +> ifElse (Option.isSome ido) (sepOpenT +> genPatWithIdent astContext ip +> sepCloseT) (genPatWithIdent astContext ip)
        // This pattern is potentially long
        | ps ->
            let hasBracket = ps |> Seq.map fst |> Seq.exists Option.isSome
            let genName = aoc -- s +> tpsoc +> sepSpace
            let genParameters = colAutoNlnSkip0 (ifElse hasBracket sepSemi sepSpace) ps (genPatWithIdent astContext) +> dumpAndContinue

            atCurrentColumn (genName +> dumpAndContinue
                +> ifElse hasBracket sepOpenT sepNone
                +> genParameters
                +> dumpAndContinue
                +> ifElse hasBracket sepCloseT sepNone)

    | PatParen(PatConst(Const "()", _)) -> !- "()"
    | PatParen(p) -> sepOpenT +> genPat astContext p +> sepCloseT
    | PatTuple ps ->
        atCurrentColumn (colAutoNlnSkip0 sepComma ps (genPat astContext))
    | PatStructTuple ps ->
        !- "struct " +> sepOpenT +> atCurrentColumn (colAutoNlnSkip0 sepComma ps (genPat astContext)) +> sepCloseT
    | PatSeq(PatList, ps) ->
        ifElse ps.IsEmpty (sepOpenLFixed +> sepCloseLFixed)
            (sepOpenL +> atCurrentColumn (colAutoNlnSkip0 sepSemi ps (genPat astContext)) +> sepCloseL)

    | PatSeq(PatArray, ps) ->
        ifElse ps.IsEmpty (sepOpenAFixed +> sepCloseAFixed)
            (sepOpenA +> atCurrentColumn (colAutoNlnSkip0 sepSemi ps (genPat astContext)) +> sepCloseA)

    | PatRecord(xs) ->
        sepOpenS +> atCurrentColumn (colAutoNlnSkip0 sepSemi xs (genPatRecordFieldName astContext)) +> sepCloseS
    | PatConst(c,r) -> genConst c r
    | PatIsInst(TApp(_, [_], _) as t)
    | PatIsInst(TArray(_) as t) ->
        // special case for things like ":? (int seq) ->"
        !- ":? " +> sepOpenT +> genType astContext false t +> sepCloseT
    | PatIsInst(t) ->
        // Should have brackets around in the type test patterns
        !- ":? " +> genType astContext true t
    // Quotes will be printed by inner expression
    | PatQuoteExpr e -> genExpr astContext e
    | p -> failwithf "Unexpected pattern: %O" p
    |> genTrivia pat.Range

and genPatWithReturnType ao s ps tpso (t:SynType option) (astContext: ASTContext) =
    let aoc = opt sepSpace ao genAccess
    let tpsoc = opt sepNone tpso (fun (ValTyparDecls(tds, _, tcs)) -> genTypeParamPostfix astContext tds tcs)
    // Override escaped new keyword
    let s = if s = "``new``" then "new" else s

    let hasBracket = ps |> Seq.map fst |> Seq.exists Option.isSome
    let genName = aoc -- s +> tpsoc +> sepSpace
    let genParametersInitial =
        colAutoNlnSkip0 (ifElse hasBracket sepSemi sepSpace) ps (genPatWithIdent astContext)


    let genReturnType, newlineBeforeReturnType =
        match t with
        | Some t -> genType astContext false t, sepNln
        | None -> sepNone, sepNone

    let genParametersWithNewlines =
        (sepNln +> col sepNln ps (genPatWithIdent astContext) +> newlineBeforeReturnType)

    let isLongFunctionSignature ctx=
        futureNlnCheck (genName +> dumpAndContinue +> genParametersInitial +> genReturnType +> dumpAndContinue) ctx

    atCurrentColumn (fun ctx ->
        let isLong = isLongFunctionSignature ctx
        let expr =
            genName
            +> ifElse hasBracket sepOpenT sepNone
            +> ifElse isLong genParametersWithNewlines genParametersInitial
            +> ifElse hasBracket sepCloseT sepNone
        expr ctx)
and genConst (c:SynConst) (r:range) =
    match c with
    | SynConst.Unit ->
            fun (ctx: Context) ->
                let innerComments =
                    ctx.Trivia
                    |> List.tryFind (fun t ->
                        let rangeMatch = t.Range.StartLine = r.StartLine && t.Range.StartColumn = r.StartColumn
                        match rangeMatch, t.Type with
                        | true, Token({TokenInfo = ti}) when (ti.TokenName = "LPAREN") -> true
                        | _ -> false
                    )
                    |> Option.map (fun tv -> tv.ContentAfter |> List.choose(function | Comment(BlockComment(bc,_,_)) -> Some bc | _ -> None))
                    |> Option.defaultValue []

                match innerComments with
                | [] -> !- "()"
                | comments ->
                    !- "(" +> !- (String.concat " " comments) +> !- ")"
                <| ctx
    | SynConst.Bool(b) -> !- (if b then "true" else "false")
    | SynConst.Byte(_)
    | SynConst.SByte(_)
    | SynConst.Int16(_)
    | SynConst.Int32(_)
    | SynConst.Int64(_)
    | SynConst.UInt16(_)
    | SynConst.UInt16s(_)
    | SynConst.UInt32(_)
    | SynConst.UInt64(_)
    | SynConst.Double(_)
    | SynConst.Single(_)
    | SynConst.Decimal(_)
    | SynConst.IntPtr(_)
    | SynConst.UInt64(_)
    | SynConst.UIntPtr(_)
    | SynConst.UserNum(_,_) -> genConstNumber c r
    | SynConst.String(s,_) ->
        fun (ctx: Context) ->
            let trivia =
                ctx.Trivia
                |> List.tryFind (fun tv -> tv.Range = r)

            let triviaStringContent =
                trivia
                |> Option.bind(fun tv ->
                    match tv.ContentItself with
                    | Some(StringContent(sc)) -> Some sc
                    | _ -> None
                )

            match triviaStringContent, trivia with
            | Some stringContent, Some _ ->
                !- stringContent
            | None, Some({ ContentBefore = [Keyword({TokenInfo = { TokenName = "KEYWORD_STRING"; }; Content = kw})] }) ->
                !- kw
            | None, Some({ ContentBefore = [Keyword({TokenInfo = { TokenName = "QMARK" }})] }) ->
                !- s
            | _ ->
                let escaped = Regex.Replace(s, "\"{1}", "\\\"")
                !- (sprintf "\"%s\"" escaped)
            <| ctx
    | SynConst.Char(c) ->
        fun (ctx: Context) ->
            let charContentFromTrivia = TriviaHelpers.``get CharContent`` r ctx.Trivia
            let expr =
                match charContentFromTrivia with
                | Some content -> !- content
                | None ->
                    let escapedChar = Char.escape c
                    !- (sprintf "\'%s\'" escapedChar)
            expr ctx
    | SynConst.Bytes(bytes,_) -> genConstBytes bytes r
    | SynConst.Measure(c, m) ->
        let measure =
            match m with
            | Measure m -> !- m

        genConstNumber c r +> measure
    |> genTrivia r
and genConstNumber (c:SynConst) (r: range) =
    fun (ctx: Context) ->
        ctx.Trivia
        |> List.tryFind (fun t -> t.Range = r)
        |> Option.bind(fun tn ->
            match tn.ContentItself with | Some(Number(n)) -> Some n | _ -> None
        )
        |> fun n ->
            match n with
            | Some n -> !- n
            | None ->
                match c with
                | SynConst.Byte(v) -> !- (sprintf "%A" v)
                | SynConst.SByte(v) -> !- (sprintf "%A" v)
                | SynConst.Int16(v) -> !- (sprintf "%A" v)
                | SynConst.Int32(v) -> !- (sprintf "%A" v)
                | SynConst.Int64(v) -> !- (sprintf "%A" v)
                | SynConst.UInt16(v) -> !- (sprintf "%A" v)
                | SynConst.UInt16s(v) -> !- (sprintf "%A" v)
                | SynConst.UInt32(v) -> !- (sprintf "%A" v)
                | SynConst.UInt64(v) -> !- (sprintf "%A" v)
                | SynConst.Double(v) -> !- (sprintf "%A" v)
                | SynConst.Single(v) -> !- (sprintf "%A" v)
                | SynConst.Decimal(v) -> !- (sprintf "%A" v)
                | SynConst.IntPtr(v) -> !- (sprintf "%A" v)
                | SynConst.UIntPtr(v) -> !- (sprintf "%A" v)
                | SynConst.UserNum(v,s) -> !- (sprintf "%A%s" v s)
                | _ -> failwithf "Cannot generating Const number for %A" c
        <| ctx

and genConstBytes (bytes: byte []) (r: range) =
    fun (ctx: Context) ->
        let trivia =
            ctx.Trivia
            |> List.tryFind(fun t -> t.Range = r)
            |> Option.bind (fun tv ->
                match tv.ContentItself with
                | Some(StringContent(content)) -> Some content
                | _ -> None
            )

        match trivia with
        | Some t -> !- t
        | None -> !- (sprintf "%A" bytes)
        <| ctx

and genTrivia (range: range) f =
    enterNode range +> f +> leaveNode range

and infixOperatorFromTrivia range fallback (ctx: Context) =
    ctx.Trivia
    |> List.choose(fun t ->
        match t.Range = range with
        | true ->
            match t.ContentItself with
            | Some(IdentOperatorAsWord(iiw)) -> Some iiw
            | Some(IdentBetweenTicks(iiw)) -> Some iiw // Used when value between ``...``
            | _ -> None
        | _ -> None)
    |> List.tryHead
    |> fun iiw ->
        match iiw with
        | Some iiw -> !- iiw
        | None ->  !- fallback
    <| ctx<|MERGE_RESOLUTION|>--- conflicted
+++ resolved
@@ -540,17 +540,9 @@
 
 
             genPreXmlDoc px
-<<<<<<< HEAD
-            +> ifElse astContext.IsFirstChild (genAttributes astContext ats -- pref)
-                (!- pref +> genOnelinerAttributes astContext ats)
-            +> opt sepSpace ao genAccess
-            +> ifElse isMutable (!- "mutable ") sepNone +> ifElse isInline (!- "inline ") sepNone
-            +> genPat astContext p
-=======
             +> genAttr // this already contains the `let` or `and` keyword
             +> afterLetKeyword
             +> genPat
->>>>>>> 3fa733cf
 
         genExprSepEqPrependType genPat astContext prefix p e
 
@@ -858,8 +850,8 @@
     | Record(inheritOpt, xs, eo) ->
         ifGReseach
             (genRecordInstanceGResearch inheritOpt xs eo astContext)
-            (genRecordInstance inheritOpt xs eo synExpr astContext) 
-            
+            (genRecordInstance inheritOpt xs eo synExpr astContext)
+
 
     | AnonRecord(isStruct, fields, copyInfo) ->
         ifGReseach
@@ -1451,7 +1443,7 @@
         eo |> Option.map (fun e ->
             genExpr astContext e +> ifElseCtx (futureNlnCheck fieldsExpr) (!- " with" +> indent +> sepNln +> fieldsExpr +> unindent) (!- " with " +> fieldsExpr))
         |> Option.defaultValue fieldsExpr
-    
+
     let fixRecordBraceOffset ctx =
         match ctx.RecordBraceStart with
         | rbs::rest ->
@@ -1463,7 +1455,7 @@
                 sepNone ({ctx with RecordBraceStart = rest})
         | [] ->
                 sepNone ctx
-        
+
     let expr =
         sepOpenS
         +> (fun (ctx:Context) -> { ctx with RecordBraceStart = ctx.Column::ctx.RecordBraceStart })
@@ -1471,7 +1463,7 @@
             (fun (typ, expr) -> !- "inherit " +> genType astContext false typ +> genExpr astContext expr) +> recordExpr)
         +> fixRecordBraceOffset
         +> sepCloseS
-            
+
     expr ctx
 
 and genRecordInstanceGResearch
