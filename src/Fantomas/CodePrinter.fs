--- conflicted
+++ resolved
@@ -2082,11 +2082,8 @@
         | SynExpr.TryWith _ -> genTriviaFor SynExpr_TryWith synExpr.Range
         | SynExpr.New _ -> genTriviaFor SynExpr_New synExpr.Range
         | SynExpr.Assert _ -> genTriviaFor SynExpr_Assert synExpr.Range
-<<<<<<< HEAD
+        | SynExpr.While _ -> genTriviaFor SynExpr_While synExpr.Range
         | SynExpr.MatchLambda _ -> genTriviaFor SynExpr_MatchLambda synExpr.Range
-=======
-        | SynExpr.While _ -> genTriviaFor SynExpr_While synExpr.Range
->>>>>>> cd98ed35
         | _ -> id)
 
 and genMultilineRecordInstance
