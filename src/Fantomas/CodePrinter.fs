--- conflicted
+++ resolved
@@ -41,11 +41,7 @@
           HasVerticalBar = false; IsUnionField = false
           IsFirstTypeParam = false; IsInsideDotGet = false }
 
-<<<<<<< HEAD
 let rec addSpaceBeforeParensInFunCall functionOrMethod arg (ctx:Context) =
-=======
-let rec addSpaceBeforeParensInFunCall functionOrMethod arg =
->>>>>>> d8cae6d4
     match functionOrMethod, arg with
     | SynExpr.TypeApp(e, _, _, _, _, _, _), _ ->
         addSpaceBeforeParensInFunCall e arg ctx
@@ -68,7 +64,6 @@
 
     match functionOrMethod, args with
     | "new", _ -> false
-<<<<<<< HEAD
     | _, PatParen (PatConst(Const "()", _)) ->
         if isLastPartUppercase
         then ctx.Config.SpaceBeforeUnitParameterInUppercaseFunctionDefinition
@@ -79,11 +74,6 @@
         then ctx.Config.SpaceBeforeParenthesesInUppercaseFunctionDefinition
         else ctx.Config.SpaceBeforeParenthesesInLowercaseFunctionDefinition
     | (_:string), _ -> not isLastPartUppercase
-=======
-    | (s:string), _ ->
-        let parts = s.Split '.'
-        not <| Char.IsUpper parts.[parts.Length - 1].[0]
->>>>>>> d8cae6d4
     | _ -> true
 
 let rec genParsedInput astContext = function
@@ -1070,7 +1060,6 @@
 
     // Unlike infix app, function application needs a level of indentation
     | App(e1, [e2]) ->
-<<<<<<< HEAD
         fun (ctx:Context) ->
             let hasPar = hasParenthesis e2
             let addSpaceBefore = addSpaceBeforeParensInFunCall e1 e2 ctx
@@ -1083,17 +1072,6 @@
                         sepNone
                     +> indent +> (ifElse (not hasPar && addSpaceBefore) sepSpace sepNone) +> appNlnFun e2 (genExpr astContext e2) +> unindent)
             genApp ctx
-=======
-        let hasPar = hasParenthesis e2
-        let addSpaceBefore = addSpaceBeforeParensInFunCall e1 e2
-        atCurrentColumn (genExpr astContext e1 +>
-            ifElse (not astContext.IsInsideDotGet)
-                (ifElse hasPar
-                    (ifElse addSpaceBefore sepBeforeArg sepNone)
-                    sepSpace)
-                sepNone
-            +> indent +> (ifElse (not hasPar && addSpaceBefore) sepSpace sepNone) +> appNlnFun e2 (genExpr astContext e2) +> unindent)
->>>>>>> d8cae6d4
 
     // Always spacing in multiple arguments
     | App(e, es) ->
@@ -2228,11 +2206,7 @@
         ifElse astContext.IsCStylePattern (genTypeByLookup astContext t +> sepSpace +> genPat astContext p)
             (genPat astContext p +> sepColon +> genType astContext false t)
     | PatNamed(ao, PatNullary PatWild, s) -> opt sepSpace ao genAccess +> infixOperatorFromTrivia pat.Range s
-<<<<<<< HEAD
-    | PatNamed(ao, p, s) -> opt sepSpace ao genAccess +> genPat astContext p -- sprintf " as %s" s 
-=======
     | PatNamed(ao, p, s) -> opt sepSpace ao genAccess +> genPat astContext p -- sprintf " as %s" s
->>>>>>> d8cae6d4
     | PatLongIdent(ao, s, ps, tpso) ->
         let aoc = opt sepSpace ao genAccess
         let tpsoc = opt sepNone tpso (fun (ValTyparDecls(tds, _, tcs)) -> genTypeParamPostfix astContext tds tcs)
@@ -2245,11 +2219,7 @@
             aoc +> genPat astContext p1 -- " :: " +> genPat astContext p2
         | [(ido, p) as ip] ->
             aoc +> infixOperatorFromTrivia pat.Range s +> tpsoc +>
-<<<<<<< HEAD
             ifElse (hasParenInPat p || Option.isSome ido) (ifElseCtx (addSpaceBeforeParensInFunDef s p) sepSpace sepNone) sepSpace
-=======
-            ifElse (hasParenInPat p || Option.isSome ido) (ifElse (addSpaceBeforeParensInFunDef s p) sepBeforeArg sepNone) sepSpace
->>>>>>> d8cae6d4
             +> ifElse (Option.isSome ido) (sepOpenT +> genPatWithIdent astContext ip +> sepCloseT) (genPatWithIdent astContext ip)
         // This pattern is potentially long
         | ps ->
