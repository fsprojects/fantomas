﻿module internal Fantomas.CodePrinter

open System
open System.Text.RegularExpressions
open FSharp.Compiler.Range
open FSharp.Compiler.SourceCodeServices
open FSharp.Compiler.SyntaxTree
open Fantomas
open Fantomas.FormatConfig
open Fantomas.SourceParser
open Fantomas.SourceTransformer
open Fantomas.Context
open Fantomas.TriviaTypes
open Fantomas.TriviaContext

/// This type consists of contextual information which is important for formatting
type ASTContext =
    {
      /// Original file name without extension of the parsed AST
      TopLevelModuleName: string
      /// Current node is the first child of its parent
      IsFirstChild: bool
      /// Current node is a subnode deep down in an interface
      InterfaceRange: range option
      /// This pattern matters for formatting extern declarations
      IsCStylePattern: bool
      /// Range operators are naked in 'for..in..do' constructs
      IsNakedRange: bool
      /// The optional `|` in pattern matching and union type definitions
      HasVerticalBar: bool
      /// A field is rendered as union field or not
      IsUnionField: bool
      /// First type param might need extra spaces to avoid parsing errors on `<^`, `<'`, etc.
      IsFirstTypeParam: bool
      /// Check whether the context is inside DotGet to suppress whitespaces
      IsInsideDotGet: bool
      /// Check whether the context is inside a SynMemberDefn.Member(memberDefn,range)
      /// This is required to correctly detect the setting SpaceBeforeMember
      IsMemberDefinition: bool
      /// Check whether the context is inside a SynExpr.DotIndexedGet
      IsInsideDotIndexed: bool
    }
    static member Default =
        { TopLevelModuleName = ""
          IsFirstChild = false; InterfaceRange = None
          IsCStylePattern = false; IsNakedRange = false
          HasVerticalBar = false; IsUnionField = false
          IsFirstTypeParam = false; IsInsideDotGet = false
          IsMemberDefinition = false
          IsInsideDotIndexed = false }

let rec addSpaceBeforeParensInFunCall functionOrMethod arg (ctx:Context) =
    match functionOrMethod, arg with
    | SynExpr.TypeApp(e, _, _, _, _, _, _), _ ->
        addSpaceBeforeParensInFunCall e arg ctx
    | SynExpr.Paren _, _ ->
        true
    | UppercaseSynExpr, ConstExpr(Const "()", _) ->
        ctx.Config.SpaceBeforeUppercaseInvocation
    | LowercaseSynExpr, ConstExpr(Const "()", _) ->
        ctx.Config.SpaceBeforeLowercaseInvocation
    | SynExpr.Ident(_), SynExpr.Ident(_) ->
        true
    | UppercaseSynExpr, Paren(_) ->
        ctx.Config.SpaceBeforeUppercaseInvocation
    | LowercaseSynExpr, Paren(_) ->
        ctx.Config.SpaceBeforeLowercaseInvocation
    | _ -> true

let addSpaceBeforeParensInFunDef (astContext: ASTContext) (functionOrMethod:string) args (ctx:Context) =
    let isLastPartUppercase =
        let parts = functionOrMethod.Split '.'
        Char.IsUpper parts.[parts.Length - 1].[0]

    match functionOrMethod, args with
    | "new", _ -> false
    | _, PatParen(_) ->
        if astContext.IsMemberDefinition
        then ctx.Config.SpaceBeforeMember
        else ctx.Config.SpaceBeforeParameter
    | (_:string), _ -> not isLastPartUppercase
    | _ -> true

let rec genParsedInput astContext = function
    | ImplFile im -> genImpFile astContext im
    | SigFile si -> genSigFile astContext si

(*
    See https://github.com/fsharp/FSharp.Compiler.Service/blob/master/src/fsharp/ast.fs#L1518
    hs = hashDirectives : ParsedHashDirective list
    mns = modules : SynModuleOrNamespace list
*)
and genImpFile astContext (ParsedImplFileInput(hs, mns)) =
    col sepNone hs genParsedHashDirective +> (if hs.IsEmpty then sepNone else sepNln)
    +> col sepNln mns (genModuleOrNamespace astContext)

and genSigFile astContext (ParsedSigFileInput(hs, mns)) =
    col sepNone hs genParsedHashDirective +> (if hs.IsEmpty then sepNone else sepNln)
    +> col sepNln mns (genSigModuleOrNamespace astContext)

and genParsedHashDirective (ParsedHashDirective(h, s, r)) =
    let printArgument arg =
        match arg with
        | "" -> sepNone
        // Use verbatim string to escape '\' correctly
        | _ when arg.Contains("\\") -> !- (sprintf "@\"%O\"" arg)
        | _ -> !- (sprintf "\"%O\"" arg)

    let printIdent (ctx:Context) =
        ctx.Trivia
        |> List.tryFind (fun t -> t.Range = r)
        |> Option.bind(fun t -> t.ContentBefore
                                |> List.choose (fun tc ->
                                    match tc with
                                    | Keyword({ TokenInfo = {TokenName = "KEYWORD_STRING"}; Content = c }) -> Some c
                                    | _ -> None)
                                |> List.tryHead)
        |> function
           | Some kw -> !- kw
           | None -> col sepSpace s printArgument
        <| ctx

    !- "#" -- h +> sepSpace +> printIdent
    |> genTrivia r

and genModuleOrNamespace astContext (ModuleOrNamespace(ats, px, ao, s, mds, isRecursive, moduleKind) as node) =
    let sepModuleAndFirstDecl =
        let firstDecl = List.tryHead mds
        match firstDecl with
        | None ->
            if moduleKind.IsModule then
                sepNlnForEmptyModule node.Range +> sepNln
            else
                sepNlnForEmptyNamespace node.Range +> sepNln
        | Some mdl ->
            let attrRanges = getRangesFromAttributesFromModuleDeclaration mdl
            sepNlnConsideringTriviaContentBeforeWithAttributes mdl.Range attrRanges +> sepNln

    let genTriviaForLongIdent (f: Context -> Context) =
        match node with
        | SynModuleOrNamespace.SynModuleOrNamespace(lid,_, SynModuleOrNamespaceKind.DeclaredNamespace,_,_,_,_,_) ->
            lid
            |> List.fold (fun (acc: Context -> Context) (ident:Ident) -> acc |> (genTrivia ident.idRange)) f
        | _ -> f

    let moduleOrNamespace = ifElse moduleKind.IsModule (!- "module ") (!- "namespace ")
    let recursive = ifElse isRecursive (!- "rec ") sepNone
    let namespaceFn = ifElse (s = "") (!- "global") (!- s)
    let namespaceIsGlobal = not moduleKind.IsModule && s = ""

    let sep = 
        if namespaceIsGlobal 
        then sepNln +> sepNlnConsideringTriviaContentBefore node.Range 
        else sepModuleAndFirstDecl

    let expr =
        genPreXmlDoc px
        +> genAttributes astContext ats
        +> ifElse (moduleKind = AnonModule)
             sepNone
             (genTriviaForLongIdent (moduleOrNamespace +> opt sepSpace ao genAccess +> recursive +> namespaceFn +> sep))

    if namespaceIsGlobal then
        expr +> genTrivia node.Range (genModuleDeclList astContext mds)
    else
        expr +> genModuleDeclList astContext mds
        |> genTrivia node.Range

and genSigModuleOrNamespace astContext (SigModuleOrNamespace(ats, px, ao, s, mds, _, moduleKind) as node) =
    let range = match node with | SynModuleOrNamespaceSig(_,_,_,_,_,_,_,range) -> range
    let sepModuleAndFirstDecl =
        let firstDecl = List.tryHead mds
        match firstDecl with
        | None ->
            if moduleKind.IsModule then
                sepNlnForEmptyModule range +> rep 2 sepNln
            else
                sepNlnForEmptyNamespace range +> sepNln
        | Some mdl ->
            sepNlnConsideringTriviaContentBefore mdl.Range +> sepNln

    let genTriviaForLongIdent (f: Context -> Context) =
        match node with
        | SynModuleOrNamespaceSig(lid,_, SynModuleOrNamespaceKind.DeclaredNamespace,_,_,_,_,_) ->
            lid
            |> List.fold (fun (acc: Context -> Context) (ident:Ident) -> acc |> (genTrivia ident.idRange)) f
        | _ -> f

    let moduleOrNamespace = ifElse moduleKind.IsModule (!- "module ") (!- "namespace ")

    // Don't generate trivia before in case the SynModuleOrNamespaceKind is a DeclaredNamespace
    // The range of the namespace is not correct, see https://github.com/dotnet/fsharp/issues/7680
    ifElse moduleKind.IsModule (enterNode range) sepNone +>
    genPreXmlDoc px
    +> genAttributes astContext ats
    +> ifElse (moduleKind = AnonModule)
            sepNone
            (genTriviaForLongIdent (moduleOrNamespace +> opt sepSpace ao genAccess -- s +> sepModuleAndFirstDecl))
    +> genSigModuleDeclList astContext mds
    +> leaveNode range

and genModuleDeclList astContext e =
    match e with
    | OpenL(xs, ys) ->
        match ys with
        | [] -> col sepNln xs (genModuleDecl astContext)
        | _ ->
            let sepModuleDecl =
                match List.tryHead ys with
                | Some ysh ->
                    let attrs = getRangesFromAttributesFromModuleDeclaration ysh
                    sepNln +> sepNlnConsideringTriviaContentBeforeWithAttributes ysh.Range attrs
                | None -> rep 2 sepNln
            (col sepNln xs (genModuleDecl astContext) +> sepModuleDecl +> genModuleDeclList astContext ys)
    | m::rest ->
        let attrs = getRangesFromAttributesFromModuleDeclaration m

        let newlineAfterMultiline ctx =
            let expr =
                match List.tryHead rest with
                | Some rm ->
                  let attrs = getRangesFromAttributesFromModuleDeclaration rm
                  sepNln +> sepNlnConsideringTriviaContentBeforeWithAttributes rm.Range attrs
                | None -> sepNone
            expr ctx

        // Call trivia manually before genLetBinding
        // Otherwise the expression might become multiline because of comments or defines above the let binding
        enterNode m.Range
        +> leadingExpressionIsMultiline
                (expressionFitsOnRestOfLine
                     (genModuleDecl astContext m)
                     (sepNlnBeforeMultilineConstruct m.Range attrs +> genModuleDecl astContext m +> newlineAfterMultiline))
                (fun multiline -> onlyIf (not multiline && List.isNotEmpty rest) sepNln)

        +> genModuleDeclList astContext rest

    | [] -> sepNone

and genSigModuleDeclList astContext node =
    match node with
    | [x] -> genSigModuleDecl astContext x

    | SigOpenL(xs, ys) ->
        let sepXsAndYs =
            match List.tryHead ys with
            | Some hs ->
                let attrs = getRangesFromAttributesFromSynModuleSigDeclaration hs
                sepNln +> sepNlnConsideringTriviaContentBeforeWithAttributes hs.Range attrs
            | None ->
                rep 2 sepNln

        fun ctx ->
            match ys with
            | [] -> col sepNln xs (genSigModuleDecl astContext) ctx
            | _ -> (col sepNln xs (genSigModuleDecl astContext) +> sepXsAndYs +> genSigModuleDeclList astContext ys) ctx

    | SigHashDirectiveL(xs, ys) ->
        match ys with
        | [] -> col sepNone xs (genSigModuleDecl astContext)
        | _ -> col sepNone xs (genSigModuleDecl astContext) +> sepNln +> genSigModuleDeclList astContext ys

    | SigModuleAbbrevL(xs, ys)
    | SigValL(xs, ys) ->
        match ys with
        | [] -> col sepNln xs (genSigModuleDecl astContext)
        | _ ->
            let sepXsYs =
                match List.tryHead ys with
                | Some ysh ->
                    let attributeRanges = getRangesFromAttributesFromSynModuleSigDeclaration ysh
                    sepNln +> sepNlnConsideringTriviaContentBeforeWithAttributes ysh.Range attributeRanges
                | None -> rep 2 sepNln
            col sepNln xs (genSigModuleDecl astContext) +> sepXsYs +> genSigModuleDeclList astContext ys

    | SigMultilineModuleDeclL(xs, ys) ->
        match ys with
        | [] ->
            colEx (fun (smd: SynModuleSigDecl) ->
                let ranges = getRangesFromAttributesFromSynModuleSigDeclaration smd
                sepNln +> sepNlnConsideringTriviaContentBeforeWithAttributes smd.Range ranges
            ) xs (genSigModuleDecl astContext)

        | _ -> col (rep 2 sepNln) xs (genSigModuleDecl astContext) +> rep 2 sepNln +> genSigModuleDeclList astContext ys

    | _ -> sepNone
    // |> genTrivia node, see genModuleDeclList

and genModuleDecl astContext (node: SynModuleDecl) =
    match node with
    | Attributes(ats) ->
        fun ctx ->
            let attributesExpr =
                // attributes can have trivia content before or after
                // we do extra detection to ensure no additional newline is introduced
                // first attribute should not have a newline anyway
                List.fold (fun (prevContentAfterPresent, prevExpr) (a: SynAttributeList) ->
                    let expr =
                        ifElse prevContentAfterPresent sepNone (sepNlnConsideringTriviaContentBefore a.Range)
                        +> ((col sepNln a.Attributes (genAttribute astContext)) |> genTrivia a.Range)

                    let hasContentAfter =
                        TriviaHelpers.``has content after after that matches``
                            (fun tn -> tn.Range = a.Range)
                            (function | Directive(_) -> true | _ -> false)
                            ctx.Trivia
                    (hasContentAfter, prevExpr +> expr)
                ) (true, sepNone) ats
                |> snd
            (attributesExpr) ctx
    | DoExpr(e) ->
        genExpr astContext e
    | Exception(ex) ->
        genException astContext ex
    | HashDirective(p) ->
        genParsedHashDirective p
    | Extern(ats, px, ao, t, s, ps) ->
        genPreXmlDoc px
        +> genAttributes astContext ats
        -- "extern " +> genType { astContext with IsCStylePattern = true } false t +> sepSpace +> opt sepSpace ao genAccess
        -- s +> sepOpenT +> col sepComma ps (genPat { astContext with IsCStylePattern = true }) +> sepCloseT
    // Add a new line after module-level let bindings
    | Let(b) ->
        genLetBinding { astContext with IsFirstChild = true } "let " b
    | LetRec(b::bs) ->
        let sepBAndBs =
            match List.tryHead bs with
            | Some b' ->
                let r = b'.RangeOfBindingSansRhs
                sepNln +> sepNlnConsideringTriviaContentBefore r
            | None -> id

        genLetBinding { astContext with IsFirstChild = true } "let rec " b
        +> sepBAndBs
        +> colEx (fun (b': SynBinding) ->
                let r = b'.RangeOfBindingSansRhs
                sepNln +> sepNlnConsideringTriviaContentBefore r
            ) bs (genLetBinding { astContext with IsFirstChild = false } "and ")

    | ModuleAbbrev(s1, s2) ->
        !- "module " -- s1 +> sepEq +> sepSpace -- s2
    | NamespaceFragment(m) ->
        failwithf "NamespaceFragment hasn't been implemented yet: %O" m
    | NestedModule(ats, px, ao, s, isRecursive, mds) ->
        genPreXmlDoc px
        +> genAttributes astContext ats
        +> (!- "module ")
        +> opt sepSpace ao genAccess
        +> ifElse isRecursive (!- "rec ") sepNone -- s +> sepEq
        +> indent +> sepNln
        +> genModuleDeclList astContext mds +> unindent

    | Open(s) ->
        !- (sprintf "open %s" s)
    // There is no nested types and they are recursive if there are more than one definition
    | Types(t::ts) ->
        let sepTs =
            match List.tryHead ts with
            | Some tsh -> sepNln +> sepNlnConsideringTriviaContentBefore tsh.Range
            | None -> rep 2 sepNln

        genTypeDefn { astContext with IsFirstChild = true } t
        +> colPreEx sepTs (fun (ty: SynTypeDefn) -> sepNln +> sepNlnConsideringTriviaContentBefore ty.Range) ts (genTypeDefn { astContext with IsFirstChild = false })
    | md ->
        failwithf "Unexpected module declaration: %O" md
    |> genTrivia node.Range

and genSigModuleDecl astContext node =
    match node with
    | SigException(ex) ->
        genSigException astContext ex
    | SigHashDirective(p) ->
        genParsedHashDirective p
    | SigVal(v) ->
        genVal astContext v
    | SigModuleAbbrev(s1, s2) ->
        !- "module " -- s1 +> sepEq +> sepSpace -- s2
    | SigNamespaceFragment(m) ->
        failwithf "NamespaceFragment is not supported yet: %O" m
    | SigNestedModule(ats, px, ao, s, mds) ->
        genPreXmlDoc px
        +> genAttributes astContext ats -- "module " +> opt sepSpace ao genAccess -- s +> sepEq
        +> indent +> sepNln +> genSigModuleDeclList astContext mds +> unindent

    | SigOpen(s) ->
        !- (sprintf "open %s" s)
    | SigTypes(t::ts) ->
        genSigTypeDefn { astContext with IsFirstChild = true } t
        +> colPre (rep 2 sepNln) (rep 2 sepNln) ts (genSigTypeDefn { astContext with IsFirstChild = false })
    | md ->
        failwithf "Unexpected module signature declaration: %O" md
    |> genTrivia node.Range

and genAccess (Access s) = !- s

and genAttribute astContext (Attribute(s, e, target)) =
    match e with
    // Special treatment for function application on attributes
    | ConstExpr(Const "()", _) ->
        !- "[<" +> opt sepColonFixed target (!-) -- s -- ">]"
    | e ->
        let argSpacing =
            if SourceTransformer.hasParenthesis e then id else sepSpace
        !- "[<"  +> opt sepColonFixed target (!-) -- s +> argSpacing +> genExpr astContext e -- ">]"
    |> genTrivia e.Range

and genAttributesCore astContext (ats: SynAttribute seq) =
    let genAttributeExpr astContext (Attribute(s, e, target) as attr) =
        match e with
        | ConstExpr(Const "()", _) ->
            opt sepColonFixed target (!-) -- s
        | e ->
            let argSpacing =
                if SourceTransformer.hasParenthesis e then id else sepSpace
            opt sepColonFixed target (!-) -- s +> argSpacing +> genExpr astContext e
        |> genTrivia attr.Range
    ifElse (Seq.isEmpty ats) sepNone (!- "[<" +> atCurrentColumn (col sepSemi ats (genAttributeExpr astContext)) -- ">]")

and genOnelinerAttributes astContext ats =
    let ats = List.collect (fun a -> a.Attributes) ats
    ifElse (Seq.isEmpty ats) sepNone (genAttributesCore astContext ats +> sepSpace)

/// Try to group attributes if they are on the same line
/// Separate same-line attributes by ';'
/// Each bucket is printed in a different line
and genAttributes astContext (ats: SynAttributes) =
    ats
    |> List.fold (fun acc a ->
        fun (ctx:Context) ->
            let dontAddNewline =
                TriviaHelpers.``has content after that ends with``
                    (fun t -> t.Range = a.Range)
                    (function | Directive(_) | Newline | Comment(LineCommentOnSingleLine(_)) -> true | _ -> false)
                    ctx.Trivia
            let chain =
                acc +>
                (genAttributesCore astContext a.Attributes |> genTrivia a.Range)
                +> ifElse dontAddNewline sepNone sepNln
            chain ctx
    ) sepNone

and genPreXmlDoc (PreXmlDoc lines) ctx =
    if ctx.Config.StrictMode then
        colPost sepNln sepNln lines (sprintf "///%s" >> (!-)) ctx
    else ctx

and addSpaceAfterGenericConstructBeforeColon ctx =
    if not ctx.Config.SpaceBeforeColon then
        match Context.lastWriteEventOnLastLine ctx |> Option.bind Seq.tryLast with
        | Some('>') -> sepSpace
        | _ -> sepNone
    else
        sepNone
    <| ctx

and genExprSepEqPrependType astContext (pat:SynPat) (e: SynExpr) (valInfo:SynValInfo option) (isPrefixMultiline: bool) ctx =
    let hasTriviaContentAfterEqual =
        ctx.Trivia
        |> List.exists (fun tn ->
            match tn.Type with
            | TriviaTypes.Token(tok) ->
                tok.TokenInfo.TokenName = "EQUALS" && tn.Range.StartLine = pat.Range.StartLine
            | _ -> false
        )

    let sepEqual predicate =
        if predicate then
            fun ctx ->
                let alreadyHasNewline = lastWriteEventIsNewline ctx
                if alreadyHasNewline then
<<<<<<< HEAD
                    (rep ctx.Config.IndentSize (!- " ") +> sepEqFixed) ctx
                else
                    (indent +> sepNln +> sepEqFixed +> unindent) ctx
=======
                    // Column could be 0 when a hash directive was just written
                    if ctx.Column = 0 then
                        (rep ctx.Config.IndentSize (!- " ") +> !- "=") ctx
                    else
                        !- "=" ctx
                elif ctx.Config.AlignFunctionSignatureToIndentation then
                    (indent +> sepNln +> !- "=" +> unindent) ctx
                else
                    (sepEq +> sepSpace) ctx
>>>>>>> cda1c47f
        else
            (sepEq +> sepSpace)

    let maxWidth = if isFunctionBinding pat then ctx.Config.MaxFunctionBindingWidth else ctx.Config.MaxValueBindingWidth

    match e with
    | TypedExpr(Typed, e, t) ->
        let addExtraSpaceBeforeGenericType =
            match pat with
            | SynPat.LongIdent(_, _, Some(SynValTyparDecls(_)), _, _, _) ->
                addSpaceAfterGenericConstructBeforeColon
            | _ -> sepNone

        let hasLineCommentBeforeColon = TriviaHelpers.``has line comment before`` t.Range ctx.Trivia

        let genCommentBeforeColon = atCurrentColumn (enterNode t.Range)

        let genMetadataAttributes =
            match valInfo with
            | Some(SynValInfo(_, SynArgInfo(attributes, _, _))) -> genOnelinerAttributes astContext attributes
            | None -> sepNone

        (addExtraSpaceBeforeGenericType
         +> genCommentBeforeColon
         +> sepColon
         +> genMetadataAttributes
         +> genType astContext false t
         +> sepEqual (isPrefixMultiline || hasLineCommentBeforeColon)
         +> ifElse (isPrefixMultiline || hasTriviaContentAfterEqual || hasLineCommentBeforeColon)
               (indent +> sepNln +> genExpr astContext e +> unindent)
               (isShortExpressionOrAddIndentAndNewline maxWidth (genExpr astContext e))) ctx
    | e ->
        let genE =
            match e with
            | MultilineString(_)
            | _ when (TriviaHelpers.``has content itself that is multiline string`` e.Range ctx.Trivia) ->
                genExpr astContext e
            | _ -> isShortExpressionOrAddIndentAndNewline maxWidth (genExpr astContext e)

        (sepEqual isPrefixMultiline
        +> leaveEqualsToken pat.Range
        +> ifElse (isPrefixMultiline || hasTriviaContentAfterEqual)
               (indent +> sepNln +> genExpr astContext e +> unindent)
               genE) ctx

and genTyparList astContext tps =
    ifElse (List.atMostOne tps) (col wordOr tps (genTypar astContext)) (sepOpenT +> col wordOr tps (genTypar astContext) +> sepCloseT)

and genTypeAndParam astContext typeName tds tcs preferPostfix =
    let types openSep closeSep =
        (!- openSep +> coli sepComma tds (fun i decl -> genTyparDecl { astContext with IsFirstTypeParam = i = 0 } decl)
         +> colPre (!- " when ") wordAnd tcs (genTypeConstraint astContext) -- closeSep)
    if List.isEmpty tds then !- typeName
    elif preferPostfix then !- typeName +> types "<" ">"
    elif List.atMostOne tds then types "" "" -- " " -- typeName
    else types "(" ")" -- " " -- typeName

and genTypeParamPostfix astContext tds tcs = genTypeAndParam astContext "" tds tcs true

and genLetBinding astContext pref b =
    match b with
    | LetBinding(ats, px, ao, isInline, isMutable, p, e, valInfo) ->
        let genPat =
            match e, p with
            | TypedExpr(Typed, _, t),  PatLongIdent(ao, s, ps, tpso) when (List.isNotEmpty ps)->
                genPatWithReturnType ao s ps tpso (Some t) astContext
            | _,  PatLongIdent(ao, s, ps, tpso) when (List.length ps > 1)->
                genPatWithReturnType ao s ps tpso None astContext
            | _ ->
                genPat astContext p

        let genAttr =
            ifElse astContext.IsFirstChild
                (genAttributes astContext ats -- pref)
                (!- pref +> genOnelinerAttributes astContext ats)

        let afterLetKeyword =
            opt sepSpace ao genAccess
            +> ifElse isMutable (!- "mutable ") sepNone
            +> ifElse isInline (!- "inline ") sepNone

        let rangeBetweenBindingPatternAndExpression =
            mkRange "range between binding pattern and expression" b.RangeOfBindingSansRhs.End e.Range.Start

        genPreXmlDoc px
        +> genAttr // this already contains the `let` or `and` keyword
        +> leadingExpressionIsMultiline
               (afterLetKeyword +> genPat +> enterNodeTokenByName rangeBetweenBindingPatternAndExpression "EQUALS")
               (genExprSepEqPrependType astContext p e (Some(valInfo)))

    | DoBinding(ats, px, e) ->
        let prefix = if pref.Contains("let") then pref.Replace("let", "do") else "do "
        genPreXmlDoc px
        +> genAttributes astContext ats -- prefix
        +> autoIndentAndNlnIfExpressionExceedsPageWidth (genExpr astContext e)

    | b ->
        failwithf "%O isn't a let binding" b
    |> genTrivia b.RangeOfBindingSansRhs

and genShortGetProperty astContext (pat:SynPat) e =
    genExprSepEqPrependType astContext pat e None false

and genProperty astContext prefix ao propertyKind ps e =
    let tuplerize ps =
        let rec loop acc = function
            | [p] -> (List.rev acc, p)
            | p1::ps -> loop (p1::acc) ps
            | [] -> invalidArg "p" "Patterns should not be empty"
        loop [] ps

    match ps with
    | [PatTuple ps] ->
        let (ps, p) = tuplerize ps
        !- prefix +> opt sepSpace ao genAccess -- propertyKind
        +> ifElse (List.atMostOne ps) (col sepComma ps (genPat astContext) +> sepSpace)
            (sepOpenT +> col sepComma ps (genPat astContext) +> sepCloseT +> sepSpace)
        +> genPat astContext p +> genExprSepEqPrependType astContext p e None false

    | ps ->
        let (_,p) = tuplerize ps
        !- prefix +> opt sepSpace ao genAccess -- propertyKind +> col sepSpace ps (genPat astContext)
        +> genExprSepEqPrependType astContext p e None false
    |> genTrivia e.Range

and genPropertyWithGetSet astContext (b1, b2) =
    match b1, b2 with
    | PropertyBinding(ats, px, ao, isInline, mf1, PatLongIdent(ao1, s1, ps1, _), e1),
      PropertyBinding(_, _, _, _, _, PatLongIdent(ao2, _, ps2, _), e2) ->
        let prefix =
            genPreXmlDoc px
            +> genAttributes astContext ats +> genMemberFlags astContext mf1
            +> ifElse isInline (!- "inline ") sepNone +> opt sepSpace ao genAccess
        assert(ps1 |> Seq.map fst |> Seq.forall Option.isNone)
        assert(ps2 |> Seq.map fst |> Seq.forall Option.isNone)
        let ps1 = List.map snd ps1
        let ps2 = List.map snd ps2
        prefix
        +> genTrivia b1.RangeOfBindingAndRhs
            (!- s1 +> indent +> sepNln
            +> genProperty astContext "with " ao1 "get " ps1 e1 +> sepNln)
        +> genTrivia b2.RangeOfBindingAndRhs
            (genProperty astContext "and " ao2 "set " ps2 e2 +> unindent)
    | _ -> sepNone

/// Each member is separated by a new line.
and genMemberBindingList astContext node =
    let newlineAfterMultiline rest ctx =
        let expr =
            match List.tryHead rest with
            | Some rm ->
                let attrs = getRangesFromAttributesFromSynBinding rm
                sepNln +> sepNlnConsideringTriviaContentBeforeWithAttributes rm.RangeOfBindingSansRhs attrs
            | None -> sepNone
        expr ctx

    match node with
    | PropertyWithGetSet(gs, rest) ->
        leadingExpressionIsMultiline
            (expressionFitsOnRestOfLine
                (genPropertyWithGetSet astContext gs)
                (sepNln +> genPropertyWithGetSet astContext gs +> newlineAfterMultiline rest))
            (fun multiline -> onlyIf (not multiline && List.isNotEmpty rest) sepNln)
        +> genMemberBindingList astContext rest
    | mb::rest ->
        leadingExpressionIsMultiline
            (expressionFitsOnRestOfLine
                (genMemberBinding astContext mb)
                (genMemberBinding astContext mb +> newlineAfterMultiline rest))
            (fun multiline -> onlyIf (not multiline && List.isNotEmpty rest) sepNln)
        +> genMemberBindingList astContext rest
    | _ -> sepNone

and genMemberBinding astContext b =
    match b with
    | PropertyBinding(ats, px, ao, isInline, mf, p, e) ->
        let prefix =
            genPreXmlDoc px
            +> genAttributes astContext ats +> genMemberFlags astContext mf
            +> ifElse isInline (!- "inline ") sepNone +> opt sepSpace ao genAccess

        let propertyKind =
            match mf with
            | MFProperty PropertyGet -> "get "
            | MFProperty PropertySet -> "set "
            | mf -> failwithf "Unexpected member flags: %O" mf

        match p with
        | PatLongIdent(ao, s, ps, _) ->
            assert (ps |> Seq.map fst |> Seq.forall Option.isNone)
            match ao, propertyKind, ps with
            | None, "get ", [_, PatParen(PatConst(Const "()", _))] ->
                // Provide short-hand notation `x.Member = ...` for `x.Member with get()` getters
                prefix -- s +> genShortGetProperty astContext p e
            | _ ->
                let ps = List.map snd ps
                prefix -- s +> indent +> sepNln +>
                genProperty astContext "with " ao propertyKind ps e
                +> unindent
        | p -> failwithf "Unexpected pattern: %O" p

    | MemberBinding(ats, px, ao, isInline, mf, p, e) ->
        let genAttributesAndXmlDoc =
            genPreXmlDoc px
            +> genAttributes astContext ats

        let prefix =
            genMemberFlagsForMemberBinding astContext mf b.RangeOfBindingAndRhs
            +> ifElse isInline (!- "inline ") sepNone +> opt sepSpace ao genAccess

        let rec genNameAndParameters p =
            match p with
            | PatLongIdent(ao, s, ps, tpso) ->
                let aoc = opt sepSpace ao genAccess
                let tpsoc = opt sepNone tpso (fun (ValTyparDecls(tds, _, tcs)) -> genTypeParamPostfix astContext tds tcs)
                let hasBracket = ps |> Seq.map snd |> Seq.exists hasParenInPat
                let hasParameters = List.isNotEmpty ps
                let multipleParameters = List.length ps > 1
                let spaceAfter ctx = onlyIf (ctx.Config.SpaceBeforeMember && hasParameters
                                             || not hasBracket && hasParameters
                                             || multipleParameters) sepSpace ctx
                let name = aoc +> infixOperatorFromTrivia p.Range s +> tpsoc +> spaceAfter

                let parameters =
                    let astCtx = { astContext with IsMemberDefinition = true }
                    let shortExpr = atCurrentColumn (col sepSpace ps (genPatWithIdent astCtx))

                    let longExpr ctx =
                        if ctx.Config.AlternativeLongMemberDefinitions then
                            (indent +> sepNln +> col sepNln ps (genPatWithIdent astCtx) +> unindent) ctx
                        else
                            (atCurrentColumn (col sepNln ps (genPatWithIdent astCtx))) ctx

                    expressionFitsOnRestOfLine shortExpr longExpr

                name, parameters
            | PatTyped(p,t) ->
                    let n, p = genNameAndParameters p
                    n +> sepColon +> genType astContext false t, p
            | PatParen(p) -> genNameAndParameters p
            | _ -> sepNone, sepNone

        let hasParenthesis = match p with | PatParen _ -> true | _ -> false

        let isSingleTuple =
            match p with
            | PatLongIdent(_,_, [_, PatParen(PatTuple(_))], _)
            | PatLongIdent(_,_, [_, PatParen(PatNamed(_))], _) -> true
            | _ -> false

        let genName, genParameters = genNameAndParameters p

        match e with
        | TypedExpr(Typed, e, t) ->
            let memberDefinition =
                let shortExpr =
                    genName
                    +> genParameters
                    +> sepColon
                    +> genType astContext false t
                    +> sepEq

                let longExpr ctx =
                    if ctx.Config.AlternativeLongMemberDefinitions then
                        (genName
                         +> genParameters
                         +> indent
                         +> sepNln
                         +> sepColon
                         +> genType astContext false t
                         +> sepNln
                         +> sepEqFixed
                         +> unindent) ctx
                    else
                        (genName +>
                         atCurrentColumn (genParameters
                                          +> sepNln
                                          +> onlyIf isSingleTuple (!- " ")
                                          +> sepColon
                                          +> genType astContext false t
                                          +> sepEq)) ctx

                prefix
                +> expressionFitsOnRestOfLine shortExpr longExpr

            genAttributesAndXmlDoc
            +> leadingExpressionIsMultiline
                    memberDefinition
                    (fun mdLong ctx ->
                        let maxWidth = if isFunctionBinding p then ctx.Config.MaxFunctionBindingWidth else ctx.Config.MaxValueBindingWidth
                        ifElse
                            mdLong
                            (indent +> sepNln +> genExpr astContext e +> unindent)
                            (sepSpace +> isShortExpressionOrAddIndentAndNewline maxWidth (genExpr astContext e))
                            ctx)
        | e ->
            let memberDefinition =
                let shortExpr =
                    onlyIf hasParenthesis sepOpenT
                    +> genName
                    +> onlyIf hasParenthesis sepCloseT
                    +> genParameters
                    +> sepEq
                    +> sepSpace

                let longExpr ctx =
                    if ctx.Config.AlternativeLongMemberDefinitions then
                        (genName
                         +> genParameters
                         +> indent
                         +> sepNln
                         +> sepEqFixed
                         +> unindent) ctx
                    else
                        (onlyIf hasParenthesis sepOpenT
                         +> genName
                         +> onlyIf hasParenthesis sepCloseT
                         +> atCurrentColumn (genParameters +> ifElse isSingleTuple sepEq (sepNln +> sepEqFixed))) ctx

                prefix
                +> expressionFitsOnRestOfLine shortExpr longExpr

            genAttributesAndXmlDoc
            +> leadingExpressionIsMultiline
                    memberDefinition
                    (fun mdLong ctx ->
                        let maxWidth = if isFunctionBinding p then ctx.Config.MaxFunctionBindingWidth else ctx.Config.MaxValueBindingWidth
                        ifElse
                            mdLong
                            (indent +> sepNln +> genExpr astContext e +> unindent)
                            (isShortExpressionOrAddIndentAndNewline maxWidth (genExpr astContext e))
                            ctx)

    | ExplicitCtor(ats, px, ao, p, e, so) ->
        let prefix =
            genPreXmlDoc px
            +> genAttributes astContext ats
            +> opt sepSpace ao genAccess +> genPat astContext p
            +> opt sepNone so (sprintf " as %s" >> (!-))

        match e with
        // Handle special "then" block i.e. fake sequential expressions in constructors
        | Sequential(e1, e2, false) ->
            prefix +> sepEq +> indent +> sepNln
            +> genExpr astContext e1 ++ "then "
            +> autoIndentAndNlnIfExpressionExceedsPageWidth (genExpr astContext e2)
            +> unindent

        | e -> prefix +> sepEq +> sepSpaceOrIndentAndNlnIfExpressionExceedsPageWidth (genExpr astContext e)

    | b -> failwithf "%O isn't a member binding" b
    |> genTrivia b.RangeOfBindingSansRhs

and genMemberFlags astContext (mf:MemberFlags) =
    match mf with
    | MFMember _ -> !- "member "
    | MFStaticMember _ -> !- "static member "
    | MFConstructor _ -> sepNone
    | MFOverride _ -> ifElse astContext.InterfaceRange.IsSome (!- "member ") (!- "override ")
    // |> genTrivia node check each case

and genMemberFlagsForMemberBinding astContext (mf:MemberFlags) (rangeOfBindingAndRhs: range) =
    fun ctx ->
         let keywordFromTrivia =
             ctx.Trivia
                |> List.tryFind(fun { Type = t; Range = r }  ->
                    match t with
                    | MainNode "SynMemberDefn.Member"
                    | MainNode "SynMemberSig.Member" -> // trying to get AST trivia
                        RangeHelpers.``range contains`` r rangeOfBindingAndRhs

                    | Token { TokenInfo = { TokenName = "MEMBER" } } -> // trying to get token trivia
                        r.StartLine = rangeOfBindingAndRhs.StartLine

                    | _ -> false
                )
                |> Option.bind(fun tn ->
                    tn.ContentItself
                    |> Option.bind (fun tc ->
                        match tc with
                        | Keyword({ Content = ("override" | "default" | "member" | "abstract") as kw }) -> Some (!- (kw + " "))
                        | _ -> None
                    )
                )

         match mf with
         | MFStaticMember _
         | MFConstructor _ ->
             genMemberFlags astContext mf
         | MFMember _ ->
            keywordFromTrivia
            |> Option.defaultValue (genMemberFlags astContext mf)
         | MFOverride _ ->
            keywordFromTrivia
            |> Option.defaultValue (!- "override ")
        <| ctx

and genVal astContext (Val(ats, px, ao, s, t, vi, isInline, _) as node) =
    let range, synValTyparDecls  =
        match node with
        | ValSpfn(_,_, synValTyparDecls,_,_,_,_,_,_,_,range) -> range, synValTyparDecls

    let genericParams =
        match synValTyparDecls with
        | SynValTyparDecls([], _, _) -> sepNone
        | SynValTyparDecls(tpd, _, cst) -> genTypeParamPostfix astContext tpd cst

    let (FunType namedArgs) = (t, vi)
    genPreXmlDoc px
    +> genAttributes astContext ats
    +> atCurrentColumn (indent -- "val "
                        +> onlyIf isInline (!- "inline ")
                        +> opt sepSpace ao genAccess -- s
                        +> genericParams
                        +> addSpaceAfterGenericConstructBeforeColon
                        +> sepColon
                        +> ifElse (List.isNotEmpty namedArgs) (genTypeList astContext namedArgs) (genConstraints astContext t)
                        +> unindent)
    |> genTrivia range

and genRecordFieldName astContext (RecordFieldName(s, eo) as node) =
    let (rfn,_,_) = node
    let range = (fst rfn).Range
    opt sepNone eo (fun e ->
        let expr =
            match e with
            | MultilineString _ -> sepSpace +> genExpr astContext e
            | _ -> sepSpaceOrIndentAndNlnIfExpressionExceedsPageWidth (genExpr astContext e)

        !- s +> sepEq +> expr)
    |> genTrivia range

and genAnonRecordFieldName astContext (AnonRecordFieldName(s, e)) =
    let expr =
        match e with
        | MultilineString _ -> sepSpace +> genExpr astContext e
        | _ -> sepSpaceOrIndentAndNlnIfExpressionExceedsPageWidth (genExpr astContext e)

    !- s +> sepEq +> expr

and genTuple astContext es =
    let f = addParenForTupleWhen (genExpr astContext)
    let shortExpression = col sepComma es f
    let longExpression = col (sepComma +> sepNln) es f

    atCurrentColumn (expressionFitsOnRestOfLine shortExpression longExpression)

and genExpr astContext synExpr =
    let appNlnFun e =
        match e with
        | MultilineString _
        | Lambda _
        | Paren (Lambda _)
        | Paren (MatchLambda _) -> id
        | _ -> autoNlnIfExpressionExceedsPageWidth

    let kw tokenName f = tokN synExpr.Range tokenName f
    let sepOpenT = tokN synExpr.Range "LPAREN" sepOpenT
    let sepCloseT = tokN synExpr.Range "RPAREN" sepCloseT

    match synExpr with
    | ElmishReactWithoutChildren(identifier, isArray, children) ->
        fun ctx ->
            let shortExpression =
                let noChildren =
                    ifElse isArray sepOpenAFixed sepOpenLFixed
                    +> ifElse isArray sepCloseAFixed sepCloseLFixed

                let genChildren =
                    ifElse isArray sepOpenA sepOpenL
                    +> col sepSemi children (genExpr astContext)
                    +> ifElse isArray sepCloseA sepCloseL

                !- identifier
                +> sepSpace
                +> ifElse (List.isEmpty children) noChildren genChildren

            let elmishExpression =
                !- identifier
                +> sepSpace
                +> ifElse isArray sepOpenA sepOpenL
                +> atCurrentColumn (col sepNln children (genExpr astContext))
                +> ifElse isArray sepCloseA sepCloseL

            let felizExpression =
                atCurrentColumn (!- identifier
                                 +> sepSpace
                                 +> ifElse isArray sepOpenAFixed sepOpenLFixed
                                 +> indent
                                 +> sepNln
                                 +> col sepNln children (genExpr astContext)
                                 +> unindent
                                 +> sepNln
                                 +> ifElse isArray sepCloseAFixed sepCloseLFixed)

            let multilineExpression = ifElse ctx.Config.SingleArgumentWebMode felizExpression elmishExpression

            isShortExpression
                ctx.Config.MaxElmishWidth
                shortExpression
                multilineExpression
                ctx

    | ElmishReactWithChildren((identifier,_,_), attributes, (isArray,children)) ->
        let genChildren isShort =
            match children with
            | [] when (not isArray) -> sepOpenLFixed +> sepCloseLFixed
            | [] when isArray -> sepOpenAFixed +> sepCloseAFixed
            | [singleChild] ->
                if isShort then
                    ifElse isArray sepOpenA sepOpenL
                    +> genExpr astContext singleChild
                    +> ifElse isArray sepCloseA sepCloseL
                else
                    ifElse isArray sepOpenA sepOpenL
                    +> indent
                    +> sepNln
                    +> genExpr astContext singleChild
                    +> unindent
                    +> sepNln
                    +> ifElse isArray sepCloseAFixed sepCloseLFixed

            | children ->
                if isShort then
                    ifElse isArray sepOpenA sepOpenL
                    +> col sepSemi children (genExpr astContext)
                    +> ifElse isArray sepCloseA sepCloseL
                else
                    ifElse isArray sepOpenA sepOpenL
                    +> indent
                    +> sepNln
                    +> col sepNln children (genExpr astContext)
                    +> unindent
                    +> sepNln
                    +> ifElse isArray sepCloseAFixed sepCloseLFixed

        let shortExpression =
            !- identifier
            +> sepSpace
            +> genExpr astContext attributes
            +> sepSpace
            +> genChildren true

        let longExpression =
            atCurrentColumn(!- identifier
                            +> sepSpace
                            +> atCurrentColumn (genExpr astContext attributes)
                            +> sepSpace
                            +> genChildren false)
        fun ctx ->
            isShortExpression
                ctx.Config.MaxElmishWidth
                shortExpression
                longExpression
                ctx

    | SingleExpr(Lazy, e) ->
        // Always add braces when dealing with lazy
        let hasParenthesis = hasParenthesis e
        let isInfixExpr =
            match e with
            | InfixApps _ -> true
            | _ -> false

        let genInfixExpr (ctx: Context) =
            isShortExpression
                ctx.Config.MaxInfixOperatorExpression
                // if this fits on the rest of line right after the lazy keyword, it should be wrapped in parenthesis.
                (sepOpenT +> genExpr astContext e +> sepCloseT)
                // if it is multiline there is no need for parenthesis, because of the indentation
                (indent +> sepNln +> genExpr astContext e +> unindent)
                ctx

        let genNonInfixExpr =
            autoIndentAndNlnIfExpressionExceedsPageWidth
                           (onlyIfNot hasParenthesis sepOpenT
                            +> genExpr astContext e
                            +> onlyIfNot hasParenthesis sepCloseT)

        str "lazy "
        +> ifElse isInfixExpr genInfixExpr genNonInfixExpr

    | SingleExpr(kind, e) -> str kind +> genExpr astContext e
    | ConstExpr(c,r) -> genConst c r
    | NullExpr -> !- "null"
    // Not sure about the role of e1
    | Quote(_, e2, isRaw) ->
        let e = genExpr astContext e2
        ifElse isRaw (!- "<@@ " +> e -- " @@>") (!- "<@ " +> e -- " @>")
    | TypedExpr(TypeTest, e, t) -> genExpr astContext e -- " :? " +> genType astContext false t
    | TypedExpr(New, e, t) ->
        !- "new " +> genType astContext false t +> ifElse (hasParenthesis e) sepNone sepSpace +> genExpr astContext e
    | TypedExpr(Downcast, e, t) -> genExpr astContext e -- " :?> " +> genType astContext false t
    | TypedExpr(Upcast, e, t) -> genExpr astContext e -- " :> " +> genType astContext false t
    | TypedExpr(Typed, e, t) -> genExpr astContext e +> sepColon +> genType astContext false t
    | Tuple es -> genTuple astContext es
    | StructTuple es -> !- "struct " +> sepOpenT +> genTuple astContext es +> sepCloseT
    | ArrayOrList(isArray, [], _) ->
        ifElse isArray (sepOpenAFixed +> sepCloseAFixed) (sepOpenLFixed +> sepCloseLFixed)
    | ArrayOrList(isArray, xs, _) as alNode ->
        let shortExpression =
            ifElse isArray sepOpenA sepOpenL
            +> col sepSemi xs (genExpr astContext)
            +> ifElse isArray sepCloseA sepCloseL

        let multilineExpression =
            ifAlignBrackets
                (genMultiLineArrayOrListAlignBrackets isArray xs alNode astContext)
                (genMultiLineArrayOrList isArray xs alNode astContext)

        fun ctx ->
            // If an array or list has any form of line comments inside them, they cannot fit on a single line
            // check for any comments inside the range of the node
            if (TriviaHelpers.``has line comments inside`` alNode.Range ctx.Trivia) then
                multilineExpression ctx
            else
                isShortExpression ctx.Config.MaxArrayOrListWidth shortExpression multilineExpression ctx

    | Record(inheritOpt, xs, eo) ->
        let shortRecordExpr =
            sepOpenS +>
            leaveLeftBrace synExpr.Range +>
            optSingle
                (fun (inheritType, inheritExpr) -> !- "inherit " +> genType astContext false inheritType +> genExpr astContext inheritExpr +> onlyIf (List.isNotEmpty xs) sepSemi)
                inheritOpt +>
            optSingle (fun e -> genExpr astContext e +> !- " with ") eo +>
            col sepSemi xs (genRecordFieldName astContext) +>
            sepCloseS

        let multilineRecordExpr =
            ifAlignBrackets
                (genMultilineRecordInstanceAlignBrackets inheritOpt xs eo astContext)
                (genMultilineRecordInstance inheritOpt xs eo synExpr astContext)

        fun ctx ->
            isShortExpression
                ctx.Config.MaxRecordWidth
                shortRecordExpr
                multilineRecordExpr
                ctx

    | AnonRecord(isStruct, fields, copyInfo) ->
        let shortExpression =
            onlyIf isStruct !- "struct "
            +> sepOpenAnonRecd
            +> optSingle (fun e -> genExpr astContext e +> !- " with ") copyInfo
            +> col sepSemi fields (genAnonRecordFieldName astContext)
            +> sepCloseAnonRecd

        let longExpression =
            ifAlignBrackets
                (genMultilineAnonRecordAlignBrackets isStruct fields copyInfo astContext)
                (genMultilineAnonRecord isStruct fields copyInfo astContext)

        fun (ctx: Context) ->
            isShortExpression
                ctx.Config.MaxRecordWidth
                shortExpression
                longExpression
                ctx

    | ObjExpr(t, eio, bd, ims, range) ->
        ifAlignBrackets
            (genObjExprAlignBrackets t eio bd ims range astContext)
            (genObjExpr t eio bd ims range astContext)

    | While(e1, e2) ->
        atCurrentColumn (!- "while " +> genExpr astContext e1 -- " do"
        +> indent +> sepNln +> genExpr astContext e2 +> unindent)

    | For(s, e1, e2, e3, isUp) ->
        atCurrentColumn (!- (sprintf "for %s = " s) +> genExpr astContext e1
            +> ifElse isUp (!- " to ") (!- " downto ") +> genExpr astContext e2 -- " do"
            +> indent +> sepNln +> genExpr astContext e3 +> unindent)

    // Handle the form 'for i in e1 -> e2'
    | ForEach(p, e1, e2, isArrow) ->
        atCurrentColumn (
            !- "for " +> genPat astContext p -- " in " +> genExpr { astContext with IsNakedRange = true } e1
            +> ifElse isArrow
                   (sepArrow +> autoIndentAndNlnIfExpressionExceedsPageWidth (genExpr astContext e2))
                   (!- " do" +> indent +> sepNln +> genExpr astContext e2 +> unindent))

    | CompExpr(isArrayOrList, e) ->
        ifElse isArrayOrList
            (genExpr astContext e)
            // The opening { of the CompExpr is being added at the App(_,_,Ident(_),CompExr(_)) level
            (expressionFitsOnRestOfLine
                (genExpr astContext e +> sepCloseS)
                (genExpr astContext e +> unindent +> sepNln +> sepCloseSFixed))

    | CompExprBody(expr) ->
        let statements = collectComputationExpressionStatements expr

        let genCompExprStatement astContext ces =
            match ces with
            | LetOrUseStatement(isRecursive, isUse, binding) ->
                let prefix =
                    sprintf "%s%s" (if isUse then "use " else "let ") (if isRecursive then "rec " else "")

                genLetBinding astContext prefix binding
            | LetOrUseBangStatement(isUse, pat, expr, r) ->
                enterNode r // print Trivia before entire LetBang expression
                +> ifElse isUse (!- "use! ") (!- "let! ")
                +> genPat astContext pat -- " = "
                +> autoIndentAndNlnIfExpressionExceedsPageWidth (genExpr astContext expr)
            | AndBangStatement(pat, expr) ->
                genTrivia pat.Range (!- "and! " +> genPat astContext pat) -- " = "
                +> autoIndentAndNlnIfExpressionExceedsPageWidth (genExpr astContext expr)
            | OtherStatement expr -> genExpr astContext expr

        let getRangeOfCompExprStatement ces =
            match ces with
            | LetOrUseStatement(_, _, binding) -> binding.RangeOfBindingSansRhs
            | LetOrUseBangStatement(_, _, _, r) -> r
            | AndBangStatement (pat, _) -> pat.Range
            | OtherStatement expr -> expr.Range

        statements
        |> List.map (fun ces -> genCompExprStatement astContext ces, getRangeOfCompExprStatement ces)
        |> colWithNlnWhenItemIsMultiline

    | ArrayOrListOfSeqExpr(isArray, e) as aNode ->
        let astContext = { astContext with IsNakedRange = true }

        let shortExpression =
            ifElse isArray
                (sepOpenA +> genExpr astContext e +> enterRightBracketBar aNode.Range +> sepCloseA)
                (sepOpenL +> genExpr astContext e +> enterRightBracket aNode.Range +> sepCloseL)

        let bracketsOnSameColumn =
            ifElse isArray sepOpenAFixed sepOpenLFixed
            +> indent +> sepNln
            +> genExpr astContext e
            +> unindent +> sepNln
            +> ifElse isArray sepCloseAFixed sepCloseLFixed

        let multilineExpression =
            ifAlignBrackets bracketsOnSameColumn shortExpression

        fun ctx -> isShortExpression ctx.Config.MaxArrayOrListWidth shortExpression multilineExpression ctx

    | JoinIn(e1, e2) -> genExpr astContext e1 -- " in " +> genExpr astContext e2
    | Paren(DesugaredLambda(cps, e)) ->
        fun (ctx: Context) ->
            let lastLineOnlyContainsParenthesis = lastLineOnlyContains [| ' ';'('|] ctx
            let hasLineCommentAfterArrow =
                findTriviaTokenFromName synExpr.Range ctx.Trivia "RARROW"
                |> Option.isSome

            let expr =
                sepOpenT
                -- "fun "
                +> col sepSpace cps (genComplexPats astContext)
                +> triviaAfterArrow synExpr.Range
                +> ifElse hasLineCommentAfterArrow (genExpr astContext e)
                       (ifElse lastLineOnlyContainsParenthesis (autoIndentAndNlnIfExpressionExceedsPageWidth (genExpr astContext e))
                            (autoNlnIfExpressionExceedsPageWidth (genExpr astContext e)))
                +> sepCloseT

            expr ctx

    | DesugaredLambda(cps, e) ->
        !- "fun " +>  col sepSpace cps (genComplexPats astContext) +> sepArrow
        +> autoIndentAndNlnIfExpressionExceedsPageWidth (genExpr astContext e)
    | Paren(Lambda(e, sps)) ->
        fun (ctx: Context) ->
            let lastLineOnlyContainsParenthesis = lastLineOnlyContains [| ' ';'('|] ctx
            let hasLineCommentAfterArrow =
                findTriviaTokenFromName synExpr.Range ctx.Trivia "RARROW"
                |> Option.isSome

            let expr =
                sepOpenT
                -- "fun "
                +> col sepSpace sps (genSimplePats astContext)
                +> triviaAfterArrow synExpr.Range
                +> ifElse hasLineCommentAfterArrow (genExpr astContext e)
                       (ifElse lastLineOnlyContainsParenthesis (autoIndentAndNlnIfExpressionExceedsPageWidth (genExpr astContext e))
                            (autoNlnIfExpressionExceedsPageWidth (genExpr astContext e)))
                +> sepCloseT

            expr ctx

    // When there are parentheses, most likely lambda will appear in function application
    | Lambda(e, sps) ->
        atCurrentColumn
            (!- "fun "
             +> col sepSpace sps (genSimplePats astContext)
             +> sepArrow
             +> autoIndentAndNlnIfExpressionExceedsPageWidth (genExpr astContext e))
    | MatchLambda(sp, _) -> !- "function " +> colPre sepNln sepNln sp (genClause astContext true)
    | Match(e, cs) ->
        atCurrentColumn (!- "match " +> genExpr astContext e -- " with" +> colPre sepNln sepNln cs (genClause astContext true))
    | MatchBang(e, cs) ->
        atCurrentColumn (!- "match! " +> genExpr astContext e -- " with" +> colPre sepNln sepNln cs (genClause astContext true))
    | TraitCall(tps, msg, e) ->
        genTyparList astContext tps +> sepColon +> sepOpenT +> genMemberSig astContext msg +> sepCloseT
        +> sepSpace +> genExpr astContext e

    | Paren (ILEmbedded r) ->
        // Just write out original code inside (# ... #)
        fun ctx -> !- (defaultArg (lookup r ctx) "") ctx
    | Paren e ->
        // Parentheses nullify effects of no space inside DotGet
        sepOpenT +> genExpr { astContext with IsInsideDotGet = false } e +> sepCloseT
    | CompApp(s, e) ->
        !- s +> sepSpace +> sepOpenS +> genExpr { astContext with IsNakedRange = true } e +> sepCloseS
    // This supposes to be an infix function, but for some reason it isn't picked up by InfixApps
    | App(Var "?", e::es) ->
        match es with
        | SynExpr.Const(SynConst.String(_),_)::_ ->
            genExpr astContext e -- "?" +> col sepSpace es (genExpr astContext)
        | _ ->
            genExpr astContext e -- "?" +> sepOpenT +> col sepSpace es (genExpr astContext) +> sepCloseT

    | App(Var "..", [e1; e2]) ->
        let expr = genExpr astContext e1 +> sepSpace -- ".." +> sepSpace +> genExpr astContext e2
        ifElse astContext.IsNakedRange expr (sepOpenS +> expr +> sepCloseS)
    | App(Var ".. ..", [e1; e2; e3]) ->
        let expr = genExpr astContext e1 +> sepSpace -- ".." +> sepSpace +> genExpr astContext e2 +> sepSpace -- ".." +> sepSpace +> genExpr astContext e3
        ifElse astContext.IsNakedRange expr (sepOpenS +> expr +> sepCloseS)
    // Separate two prefix ops by spaces
    | PrefixApp(s1, PrefixApp(s2, e)) -> !- (sprintf "%s %s" s1 s2) +> genExpr astContext e
    | PrefixApp(s, e) ->
        let extraSpaceBeforeString =
            match e with
            | String(_) -> sepSpace
            | _ -> sepNone

        !- s +> extraSpaceBeforeString +> genExpr astContext e
    // Handle spaces of infix application based on which category it belongs to
    | InfixApps(e, es) ->
        let sepAfterExpr f =
            match es with
            | [] -> sepNone
            | (s,_,_)::_ when ((noBreakInfixOps.Contains s)) -> sepSpace
            | (s,_,_)::_ when ((noSpaceInfixOps.Contains s)) -> sepNone
            | _ -> f

        let isLambda e = match e with | Lambda _ -> true | _ -> false
        let expr = genExpr astContext e
        let shortExpr = expr +> sepAfterExpr sepSpace +> genInfixAppsShort astContext es
        let longExpr = expr +> sepAfterExpr sepNln +> genInfixApps astContext es

        atCurrentColumn
            (fun ctx ->
                 if isLambda e || List.exists (fun (_,_,e) -> isLambda e) es then
                    longExpr ctx
                 else
                     isShortExpression
                        ctx.Config.MaxInfixOperatorExpression
                        shortExpr
                        longExpr
                        ctx)

    | TernaryApp(e1,e2,e3) ->
        atCurrentColumn (genExpr astContext e1 +> !- "?" +> genExpr astContext e2 +> sepSpace +> !- "<-" +> sepSpace +> genExpr astContext e3)

    // This filters a few long examples of App
    | DotGetAppSpecial(s, es) ->
        !- s
        +> atCurrentColumn
             (colAutoNlnSkip0 sepNone es (fun ((s,r), e) ->
                ((!- (sprintf ".%s" s) |> genTrivia r)
                    +> ifElse (hasParenthesis e || isArrayOrList e) sepNone sepSpace +> genExpr astContext e)
                ))

    | DotGetApp(e, es) as appNode ->
        fun (ctx: Context) ->
            // find all the lids recursively + range of do expr
            let dotGetFuncExprIdents =
                let rec selectIdent appNode =
                    match appNode with
                    | SynExpr.App(_,_,(SynExpr.DotGet(_,_,LongIdentWithDots.LongIdentWithDots(lids,_),_) as dotGet), argExpr,_) ->
                        let lids = List.map (fun lid -> (argExpr.Range, lid)) lids
                        let childLids = selectIdent dotGet
                        lids @ childLids
                    | SynExpr.DotGet(aExpr,_,_,_) ->
                        selectIdent aExpr
                    | _ -> []
                selectIdent appNode

            let hasLineCommentAfterExpression (currentLine) =
                let findTrivia tn = tn.Range.EndLine = currentLine
                let predicate = function | Comment _ -> true | _ -> false
                TriviaHelpers.``has content after after that matches`` findTrivia predicate ctx.Trivia

            let lineCommentsAfter =
                [ yield (e.Range.EndLine, hasLineCommentAfterExpression e.Range.EndLine)
                  yield! (es |> List.map (fun ((_,re'),_) -> re'.EndLine , hasLineCommentAfterExpression re'.EndLine)) ]
                |> Map.ofList

            let hasLineCommentOn lineNumber =
                Map.tryFind lineNumber lineCommentsAfter
                |> Option.defaultValue false

            let expr =
                match e with
                | App(e1, [e2]) ->
                    noNln (genExpr astContext e1 +> ifElse (hasParenthesis e2) sepNone sepSpace +> genExpr astContext e2)
                | _ ->
                    genExpr astContext e

            expr
            +> indent
            +> (col sepNone es (fun ((s,_), e) ->
                    let currentExprRange = e.Range

                    let genTriviaOfIdent =
                        dotGetFuncExprIdents
                        |> List.tryFind (fun (er, _) -> er = e.Range)
                        |> Option.map (snd >> (fun lid -> genTrivia lid.idRange))
                        |> Option.defaultValue (id)

                    let currentIdentifier = genTriviaOfIdent (!- (sprintf ".%s" s))
                    let hasParenthesis = hasParenthesis e

                    let shortExpr =
                        (currentIdentifier
                         +> ifElse hasParenthesis sepNone sepSpace
                         +> genExpr astContext e)

                    let genMultilineExpr =
                        match e with
                        | Paren(Lambda(_)) -> atCurrentColumnIndent(genExpr astContext e)
                        | _ ->
                            ifElse hasParenthesis
                                    (indent +> sepNln +> genExpr astContext e +> unindent)
                                    (sepNln +> genExpr astContext e)

                    let fallBackExpr =
                        onlyIf hasParenthesis sepNln
                        +> currentIdentifier
                        +> ifElse hasParenthesis sepNone sepSpace
                        +> expressionFitsOnRestOfLine
                                (genExpr astContext e)
                                genMultilineExpr

                    let writeExpr =
                         expressionFitsOnRestOfLine shortExpr fallBackExpr

                    let addNewlineIfNeeded (ctx: Context) =
                            // If the line before ended with a line comment, it should add a newline
                            (ifElse (hasLineCommentOn (currentExprRange.EndLine - 1)) sepNln sepNone) ctx

                    addNewlineIfNeeded +> writeExpr))
            +> unindent
            <| ctx

    // Unlike infix app, function application needs a level of indentation
    | App(e1, [e2]) ->
        fun (ctx:Context) ->
            let hasPar = hasParenthesis e2
            let addSpaceBefore = not astContext.IsInsideDotIndexed && addSpaceBeforeParensInFunCall e1 e2 ctx
            let genApp =
                atCurrentColumn (
                    genExpr astContext e1
                    +> onlyIf (isCompExpr e2) (sepSpace +> sepOpenSFixed +> sepSpace)
                    +> ifElse
                         (not astContext.IsInsideDotGet)
                         (ifElse hasPar
                           (ifElse addSpaceBefore sepSpace sepNone)
                            sepSpace)
                         sepNone
                    +> indent
                    +> (ifElse (not hasPar && addSpaceBefore) sepSpace sepNone)
                    +> appNlnFun e2 (genExpr astContext e2)
                    +> unindent)
            genApp ctx

    // Always spacing in multiple arguments
    | App(e, es) ->
        // we need to make sure each expression in the function application has offset at least greater than
        // indentation of the function expression itself
        // we replace sepSpace in such case
        // remarks: https://github.com/fsprojects/fantomas/issues/545
        let indentIfNeeded (ctx: Context) =
            let savedColumn = ctx.WriterModel.AtColumn
            if savedColumn >= ctx.Column then
                // missingSpaces needs to be at least one more than the column
                // of function expression being applied upon, otherwise (as known up to F# 4.7)
                // this would lead to a compile error for the function application
                let missingSpaces = (savedColumn - ctx.FinalizeModel.Column + 1)
                atIndentLevel true savedColumn (!- (String.replicate missingSpaces " ")) ctx
            else
                sepSpace ctx

        let shortExpression =
            atCurrentColumn
                (genExpr astContext e
                 +> colPre sepSpace sepSpace es (fun e ->
                        onlyIf (isCompExpr e) (sepSpace +> sepOpenSFixed +> sepSpace)
                        +> indent
                        +> appNlnFun e (indentIfNeeded +> genExpr astContext e)
                        +> unindent))

        let longExpression =
            (atCurrentColumn
                (genExpr astContext e
                +> colPre sepSpace sepSpace es (fun e ->
                ifElse (isCompExpr e)
                    (sepSpace
                    +> sepOpenSFixed
                    +> sepSpace
                    +> indent
                    +> appNlnFun e (indentIfNeeded +> genExpr astContext e)
                    +> unindent)
                    (indent
                    +> indentIfNeeded
                    +> sepNln
                    +> genExpr astContext e
                    +> unindent))))

        if List.exists (function
            | Lambda _
            | MatchLambda _
            | Paren (Lambda (_))
            | Paren (MatchLambda (_))
            | MultilineString _
            | CompExpr _ -> true
            | _ -> false) es then
            shortExpression
        else
            expressionFitsOnRestOfLine shortExpression longExpression

    | TypeApp(e, ts) -> genExpr astContext e -- "<" +> col sepComma ts (genType astContext false) -- ">"
    | LetOrUses(bs, e) ->
        let isFromAst (ctx: Context) = ctx.Content = String.Empty
        let isInSameLine ctx =
            match bs with
            | [_, LetBinding(_, _, _, _, _, p, _, _)] ->
                // the `in` keyword should be a trivia thing
                not (isFromAst ctx) && p.Range.EndLine = e.Range.StartLine && not (futureNlnCheck (genExpr astContext e) ctx)
            | _ -> false

        let sepNlnBeforeExpr =
            match e with
            | SynExpr.Sequential(_,_,e1,_,_) -> sepNlnConsideringTriviaContentBefore e1.Range
            | _ -> (sepNlnConsideringTriviaContentBefore e.Range)

        atCurrentColumn (genLetOrUseList astContext bs +> ifElseCtx isInSameLine (!- " in ") sepNlnBeforeExpr  +> genExpr astContext e)

    // Could customize a bit if e is single line
    | TryWith(e, cs) ->
        let prefix = kw "TRY" !-"try " +> indent +> sepNln +> genExpr astContext e +> unindent +> kw "WITH" !+~"with"
        match cs with
        | [SynMatchClause.Clause(SynPat.Or(_),_,_,_,_)] ->
            atCurrentColumn (prefix +> indentOnWith +> sepNln +> col sepNln cs (genClause astContext true) +> unindentOnWith)
        | [c] ->
            atCurrentColumn (prefix +> sepSpace +> genClause astContext false c)
        | _ ->
            atCurrentColumn (prefix +> indentOnWith +> sepNln +> col sepNln cs (genClause astContext true) +> unindentOnWith)

    | TryFinally(e1, e2) ->
        atCurrentColumn (kw "TRY" !-"try " +> indent +> sepNln +> genExpr astContext e1 +> unindent +> kw "FINALLY" !+~"finally"
            +> indent +> sepNln +> genExpr astContext e2 +> unindent)

    | SequentialSimple es | Sequentials es ->
        // This is one situation where the trivia needs to printed before atCurrentColumn due to compiler restriction (last tested FCS 32)
        // If the trivia would be printed in a AtCurrentColumn block that code would be started too far off,
        // and thus, engender compile errors.
        // See :
        // * https://github.com/fsprojects/fantomas/issues/478
        // * https://github.com/fsprojects/fantomas/issues/513
        firstNewlineOrComment es +> atCurrentColumn (colEx (fun (e:SynExpr) -> sepConsideringTriviaContentBefore sepSemiNln e.Range) es (genExpr astContext))

    | IfThenElse(e1, e2, None, mIfToThen) ->
        fun (ctx:Context) ->
            let maxWidth = ctx.Config.MaxIfThenElseShortWidth
            let keepIfThenInSameLine = ctx.Config.KeepIfThenInSameLine

            let thenKeywordHasLineComment =
                TriviaHelpers.``has content after after that matches``
                    (fun tn ->
                        match tn.Type with
                        | Token({ TokenInfo = ti }) when (ti.TokenName = "THEN") -> true
                        | _ -> false)
                    (function | Comment(LineCommentAfterSourceCode(_)) -> true | _ -> false)
                    ctx.Trivia

            let thenExpr = tokN mIfToThen "THEN"

            (leadingExpressionResult
                (!- "if " +> genExpr astContext e1)
                (fun ((lb,cb),(la,ca)) ->
                    let thenExpressionIsMultiline = thenKeywordHasLineComment || futureNlnCheck (genExpr astContext e2) ctx

                    if lb < la || thenExpressionIsMultiline || keepIfThenInSameLine then // if or then expression was multiline
                        thenExpr (!- " then") +> indent +> sepNln +> genExpr astContext e2 +> unindent
                    elif (lb = la && (ca - cb) > maxWidth)
                         && not thenExpressionIsMultiline then // if expression is longer than maxWidth but not multiline
                        sepNln +> thenExpr (!- "then ") +> genExpr astContext e2
                    elif (exceedsWidth maxWidth (genExpr astContext e2) ctx)
                         && not thenExpressionIsMultiline then // then is longer than maxWidth but not multiline
                        sepNln +> thenExpr (!- "then ") +> genExpr astContext e2
                    else
                        // write out as short expression
                        thenExpr (!- " then ") +> genExpr astContext e2)
            |> atCurrentColumn) ctx

    // A generalization of IfThenElse
    | ElIf((e1,e2, _, _, _)::es, enOpt) ->
        // https://docs.microsoft.com/en-us/dotnet/fsharp/style-guide/formatting#formatting-if-expressions
        fun ctx ->
            let correctedElifRanges =
                es
                |> List.pairwise
                |> List.map (fun ((_,beforeNode,_,_,_),(_,_,_,_, node)) -> (beforeNode.Range, node.Range))
                |> fun tail ->
                    match es with
                    | (_,_,_,_,hn)::_ -> (e2.Range, hn.Range)::tail
                    | _ -> tail
                |> List.indexed
                |> List.choose(fun (idx, (beforeRange, elseIfRange)) ->
                    let rangeBetween = mkRange "between" beforeRange.End elseIfRange.Start
                    let keywordsFoundInBetween = TriviaHelpers.``keyword tokens inside range`` ["ELSE"] rangeBetween ctx.Trivia
                    match List.tryHead keywordsFoundInBetween with
                    | Some (_, elseKeyword) ->
                        (idx, mkRange "else if" elseKeyword.Range.Start elseIfRange.End)
                        |> Some
                    | _ ->
                        None
                )
                |> Map.ofList

            let elfis =
                List.indexed es
                |> List.map (fun (idx, (elf1, elf2, _, fullRange, _)) ->
                        // In some scenarios the last else keyword of the 'else if' combination is not included in inner IfThenElse syn expr
                        // f.ex if  a then b else // meh
                        //          if c then d else e
                        let correctedRange =
                            Map.tryFind idx correctedElifRanges
                            |> Option.defaultValue fullRange

                        (elf1, elf2, correctedRange))

            let hasElfis = not (List.isEmpty elfis)

            let commentAfterKeyword keyword rangePredicate (ctx: Context) =
                ctx.Trivia
                |> TriviaHelpers.``has content after after that matches``
                    (fun t ->
                        let ttt = TriviaHelpers.``is token of type`` keyword t
                        let rrr = rangePredicate t.Range
                        ttt && rrr)
                    (function | Comment(LineCommentAfterSourceCode(_)) -> true | _ -> false)

            let hasCommentAfterBoolExpr =
                TriviaHelpers.``has content after after that matches``
                    (fun tn -> tn.Range = e1.Range)
                    (function | Comment(LineCommentAfterSourceCode(_)) -> true | _ -> false)
                    ctx.Trivia

            let hasCommentAfterIfKeyword =
                commentAfterKeyword "IF" (RangeHelpers.``have same range start`` synExpr.Range) ctx

            let ``has line comment after source code for range`` range =
                TriviaHelpers.``has content after after that matches``
                    (fun tn -> tn.Range = range)
                    (function | Comment(LineCommentAfterSourceCode(_)) -> true | _ -> false)
                    ctx.Trivia

            let hasCommentAfterIfBranchExpr = ``has line comment after source code for range`` e2.Range

            let hasCommentAfterIfBranchThenKeyword =
                commentAfterKeyword "THEN" (RangeHelpers.``range contains`` synExpr.Range) ctx

            let hasCommentAfterElseKeyword =
                commentAfterKeyword "ELSE" (RangeHelpers.``range contains`` synExpr.Range) ctx

            let isConditionMultiline =
                hasCommentAfterIfKeyword ||
                hasCommentAfterBoolExpr ||
                hasCommentAfterIfBranchThenKeyword ||
                futureNlnCheck (!- "if " +> genExpr astContext e1) ctx

            let isIfBranchMultiline =
                futureNlnCheck (genExpr astContext e2) ctx

            let isElseBranchMultiline =
                match enOpt with
                | Some e3 ->
                    hasCommentAfterElseKeyword ||
                    futureNlnCheck (!- " else " +> genExpr astContext e3) ctx
                | None -> false

            let genIf ifElseRange = tokN ifElseRange "IF" (!- "if ")
            let genThen ifElseRange = tokN ifElseRange "THEN" (!- "then ")
            let genElse ifElseRange = tokN ifElseRange "ELSE" (!- "else ")

            let genElifOneliner ((elf1: SynExpr), (elf2: SynExpr), fullRange) =
                let hasCommentAfterBoolExpr =
                    TriviaHelpers.``has content after after that matches``
                        (fun tn -> tn.Range = elf1.Range)
                        (function | Comment(LineCommentAfterSourceCode(_)) -> true | _ -> false)
                        ctx.Trivia
                let hasCommentAfterThenKeyword =
                    commentAfterKeyword "THEN" (RangeHelpers.``range contains`` fullRange) ctx

                TriviaContext.``else if / elif`` fullRange
                +> genExpr astContext elf1 +> sepSpace
                +> ifElse hasCommentAfterBoolExpr sepNln sepNone
                +> genThen fullRange
                +> ifElse hasCommentAfterThenKeyword sepNln sepNone
                +> genExpr astContext elf2
                |> genTrivia fullRange

            let genElifTwoLiner ((elf1: SynExpr), (elf2: SynExpr), fullRange) =
                let hasCommentAfterThenKeyword =
                    commentAfterKeyword "THEN" (RangeHelpers.``range contains`` fullRange) ctx

                TriviaContext.``else if / elif`` fullRange
                +> genExpr astContext elf1 +> sepNln
                +> genThen fullRange
                +> ifElse hasCommentAfterThenKeyword sepNln sepNone
                +> genExpr astContext elf2
                |> genTrivia fullRange

            let isAnyElifBranchMultiline =
                elfis
                |> List.exists (fun elf -> futureNlnCheck (genElifOneliner elf) ctx)

            let anyElifBranchHasCommentAfterBranchExpr =
                elfis
                |> List.exists (fun (_, e, _) -> ``has line comment after source code for range`` e.Range)

            let isAnyExpressionIsLongerButNotMultiline =
                let longerSetting = ctx.Config.MaxIfThenElseShortWidth
                let elseExceedsWith =
                    match enOpt with
                    | Some e4 -> exceedsWidth longerSetting (genExpr astContext e4) ctx
                    | None -> false

                exceedsWidth longerSetting (genExpr astContext e1) ctx ||
                exceedsWidth longerSetting (genExpr astContext e2) ctx ||
                elseExceedsWith

            let isAnyExpressionIsMultiline = isConditionMultiline || isIfBranchMultiline || isElseBranchMultiline || isAnyElifBranchMultiline

            let genElifMultiLine ((elf1: SynExpr), elf2, fullRange) (ctx: Context) =
                let indentAfterThenKeyword =
                    ctx.Trivia
                    |> TriviaHelpers.``keyword tokens inside range`` ["IF"; "ELIF"] fullRange
                    |> List.tryHead
                    |> Option.map (fun (_, t) ->
                        if TriviaHelpers.``has line comment after`` t then
                            // don't indent because comment after if/elif keyword
                            // TriviaContext.``else if / elif`` fullRange will already placed indentation
                            sepNone
                        else
                            indent)
                    |> Option.defaultValue indent

                let hasCommentAfterBoolExpr =
                    TriviaHelpers.``has content after after that matches``
                        (fun tn -> tn.Range = elf1.Range)
                        (function | Comment(LineCommentAfterSourceCode(_)) -> true | _ -> false)
                        ctx.Trivia

                let elifExpr =
                    TriviaContext.``else if / elif`` fullRange
                    +> genExpr astContext elf1
                    +> ifElse hasCommentAfterBoolExpr sepNln sepSpace
                    +> genThen fullRange
                    +> indentAfterThenKeyword +> sepNln
                    +> genExpr astContext elf2
                    +> unindent

                (elifExpr |> genTrivia fullRange) ctx

            let genOneliner =
                genIf synExpr.Range +> genExpr astContext e1 +> sepSpace
                +> genThen synExpr.Range +> genExpr astContext e2
                +> col sepNone elfis (fun elf -> sepSpace +> genElifOneliner elf)
                +> opt id enOpt (fun e4 -> (sepSpace +> genElse synExpr.Range +> genExpr astContext e4))

            // This is a simplistic check to see if everything fits on one line
            let isOneLiner =
                not hasElfis &&
                not isAnyExpressionIsLongerButNotMultiline &&
                not isAnyExpressionIsMultiline &&
                not hasCommentAfterIfBranchExpr &&
                not anyElifBranchHasCommentAfterBranchExpr &&
                not (futureNlnCheck genOneliner ctx)

            let keepIfThenInSameLine = ctx.Config.KeepIfThenInSameLine

            let formatIfElseExpr =
                if isOneLiner then
                    // Indentation of conditionals depends on the sizes of the expressions that make them up. If cond, e1 and e2 are short, simply write them on one line:
                    // if cond then e1 else e2
                    genOneliner

                elif not isOneLiner && not isAnyExpressionIsMultiline
                     && isAnyExpressionIsLongerButNotMultiline
                     && not keepIfThenInSameLine then
                    // If either cond, e1 or e2 are longer, but not multi-line:
                    // if cond
                    // then e1
                    // else e2

                    genIf synExpr.Range +> genExpr astContext e1 +> sepNln
                    +> genThen synExpr.Range +> genExpr astContext e2 +> sepNln
                    +> colPost sepNln sepNln elfis genElifTwoLiner
                    +> opt id enOpt (fun e4 -> genElse synExpr.Range +> genExpr astContext e4)

                elif hasElfis 
                     && not isAnyExpressionIsMultiline
                     && not isAnyExpressionIsLongerButNotMultiline then
                    // Multiple conditionals with elif and else are indented at the same scope as the if:
                    // if cond1 then e1
                    // elif cond2 then e2
                    // elif cond3 then e3
                    // else e4

                    genIf synExpr.Range +> genExpr astContext e1 +> sepSpace
                    +> genThen synExpr.Range +> genExpr astContext e2 +> sepNln
                    +> colPost sepNln sepNln elfis genElifOneliner
                    +> opt id enOpt (fun e4 -> genElse synExpr.Range +> genExpr astContext e4)

                else if hasCommentAfterIfBranchExpr && not hasElfis then
                    // f.ex
                    // if x then 0 // meh
                    // else 1
                    genIf synExpr.Range +> genExpr astContext e1 +> sepSpace
                    +> genThen synExpr.Range +> genExpr astContext e2 +> sepNln
                    +> opt id enOpt (fun e4 -> genElse synExpr.Range +> genExpr astContext e4)

                else
                    // If any of the expressions are multi-line:
                    // if cond then
                    //     e1
                    // else
                    //     e2

                    genIf synExpr.Range
                    // f.ex. if // meh
                    //           x
                    // bool expr x should be indented
                    +> ifElse hasCommentAfterIfKeyword (indent +> sepNln) sepNone
                    +> genExpr astContext e1
                    +> ifElse hasCommentAfterBoolExpr sepNln sepSpace
                    +> genThen synExpr.Range
                    // f.ex if x then // meh
                    //          0
                    // 0 should be indented
                    +> ifElse (hasCommentAfterIfBranchThenKeyword && not hasCommentAfterIfKeyword) indent sepNone
                    // f.ex. if x //
                    //       then
                    //           0
                    // 0 should be indented
                    +> ifElse (hasCommentAfterBoolExpr && not hasCommentAfterIfKeyword) indent sepNone
                    // normal scenario
                    // f.ex. if (longCondition
                    //          && onMultipleLines) then
                    //           x
                    +> ifElse (not hasCommentAfterIfKeyword && not hasCommentAfterBoolExpr && not hasCommentAfterIfBranchThenKeyword) indent sepNone
                    +> sepNln
                    +> genExpr astContext e2 +> unindent +> sepNln
                    +> colPost sepNln sepNln elfis genElifMultiLine
                    +> opt id enOpt (fun e4 -> genElse synExpr.Range +>
                                               indent +> sepNln +> genExpr astContext e4 +>
                                               unindent)

            (atCurrentColumn formatIfElseExpr) ctx

    // At this stage, all symbolic operators have been handled.
    | OptVar(s, isOpt, ranges) ->
        // In case s is f.ex `onStrongDiscard.IsNone`, last range is the range of `IsNone`
        let lastRange = List.tryLast ranges
        ifElse isOpt (!- "?") sepNone -- s +> opt id lastRange leaveNode
    | LongIdentSet(s, e, _) ->
        !- (sprintf "%s <- " s)
        +> autoIndentAndNlnIfExpressionExceedsPageWidth (genExpr astContext e)
    | DotIndexedGet(e, es) -> addParenIfAutoNln e (genExpr { astContext with IsInsideDotIndexed = true }) -- "." +> sepOpenLFixed +> genIndexers astContext es +> sepCloseLFixed
    | DotIndexedSet(e1, es, e2) -> addParenIfAutoNln e1 (genExpr { astContext with IsInsideDotIndexed = true }) -- ".[" +> genIndexers astContext es -- "] <- " +> genExpr astContext e2
    | NamedIndexedPropertySet(ident, e1, e2) ->
        !- ident +> genExpr astContext e1  -- " <- "  +> genExpr astContext e2
    | DotNamedIndexedPropertySet(e, ident, e1, e2) ->
       genExpr astContext e -- "." -- ident +> genExpr astContext e1 -- " <- "  +> genExpr astContext e2
    | DotGet(e, (s,_)) ->
        let exprF = genExpr { astContext with IsInsideDotGet = true }
        addParenIfAutoNln e exprF -- (sprintf ".%s" s)
    | DotSet(e1, s, e2) -> addParenIfAutoNln e1 (genExpr astContext) -- sprintf ".%s <- " s +> genExpr astContext e2

    | SynExpr.Set(e1,e2, _) ->
        addParenIfAutoNln e1 (genExpr astContext) -- sprintf " <- " +> genExpr astContext e2

    | ParsingError r ->
        raise <| FormatException (sprintf "Parsing error(s) between line %i column %i and line %i column %i"
            r.StartLine (r.StartColumn + 1) r.EndLine (r.EndColumn + 1))
    | UnsupportedExpr r ->
        raise <| FormatException (sprintf "Unsupported construct(s) between line %i column %i and line %i column %i"
            r.StartLine (r.StartColumn + 1) r.EndLine (r.EndColumn + 1))
    | e -> failwithf "Unexpected expression: %O" e
    |> genTrivia synExpr.Range

and genMultilineRecordInstance
    (inheritOpt:(SynType * SynExpr) option)
    (xs: (RecordFieldName * SynExpr option * BlockSeparator option) list)
    (eo: SynExpr option)
    synExpr astContext (ctx: Context) =
    let recordExpr =
            let fieldsExpr = col sepSemiNln xs (genRecordFieldName astContext)
            match eo with
            | Some e -> genExpr astContext e +> !- " with" +> indent +> sepNln +> fieldsExpr +> unindent
            | None -> fieldsExpr

    let expr =
        sepOpenS
        +> (fun (ctx:Context) -> { ctx with RecordBraceStart = ctx.Column::ctx.RecordBraceStart })
        +> atCurrentColumnIndent (leaveLeftBrace synExpr.Range +> opt (if xs.IsEmpty then sepNone else sepNln) inheritOpt
            (fun (typ, expr) -> !- "inherit " +> genType astContext false typ +> genExpr astContext expr) +> recordExpr)
        +> (fun ctx ->
            match ctx.RecordBraceStart with
            | rbs::rest ->
                if ctx.Column < rbs then
                    let offset = (if ctx.Config.SpaceAroundDelimiter then 2 else 1) + 1
                    let delta = Math.Max((rbs - ctx.Column) - offset, 0)
                    (!- System.String.Empty.PadRight(delta)) ({ctx with RecordBraceStart = rest})
                else
                    sepNone ({ctx with RecordBraceStart = rest})
            | [] ->
                    sepNone ctx)
        +> sepCloseS

    expr ctx

and genMultilineRecordInstanceAlignBrackets
    (inheritOpt:(SynType * SynExpr) option)
    (xs: (RecordFieldName * SynExpr option * BlockSeparator option) list)
    (eo: SynExpr option)
    astContext
    =
    let fieldsExpr = col sepSemiNln xs (genRecordFieldName astContext)
    let hasFields = List.isNotEmpty xs

    match inheritOpt, eo with
    | Some (inheritType, inheritExpr), None ->
        sepOpenS
        +> ifElse hasFields (indent +> sepNln) sepNone
        +> !- "inherit " +> genType astContext false inheritType +> genExpr astContext inheritExpr
        +> ifElse hasFields (sepNln +> fieldsExpr +> unindent +> sepNln +> sepCloseSFixed) (sepSpace +> sepCloseSFixed)

    | None, Some e ->
        sepOpenS +> genExpr astContext e
        +> (!- " with" +> indent +> whenShortIndent indent +> sepNln +> fieldsExpr +> unindent +> whenShortIndent unindent +> sepNln +> sepCloseSFixed)

    | _ ->
        (sepOpenSFixed +> indent +> sepNln +> fieldsExpr +> unindent +> sepNln +> sepCloseSFixed)
    |> atCurrentColumnIndent

and genMultilineAnonRecord (isStruct: bool) fields copyInfo astContext =
    let recordExpr =
        let fieldsExpr = col sepSemiNln fields (genAnonRecordFieldName astContext)
        match copyInfo with
        | Some e -> genExpr astContext e +> (!- " with" +> indent +> sepNln +> fieldsExpr +> unindent)
        | None -> fieldsExpr

    onlyIf isStruct !- "struct "
    +> sepOpenAnonRecd
    +> atCurrentColumnIndent recordExpr
    +> sepCloseAnonRecd

and genMultilineAnonRecordAlignBrackets (isStruct: bool) fields copyInfo astContext =
    let fieldsExpr = col sepSemiNln fields (genAnonRecordFieldName astContext)

    let copyExpr fieldsExpr e =
        genExpr astContext e +> (!- " with" +> indent +> whenShortIndent indent +> sepNln +> fieldsExpr +>  whenShortIndent unindent +> unindent)

    let genAnonRecord =
        match copyInfo with
        | Some ci ->
            sepOpenAnonRecd +> copyExpr fieldsExpr ci +> sepNln +> sepCloseAnonRecdFixed
        | None ->
            sepOpenAnonRecdFixed +> indent +> sepNln +> fieldsExpr +> unindent +> sepNln +> sepCloseAnonRecdFixed

    ifElse isStruct !- "struct " sepNone
    +> atCurrentColumnIndent genAnonRecord

and genObjExpr t eio bd ims range (astContext: ASTContext) =
    // Check the role of the second part of eio
    let param = opt sepNone (Option.map fst eio) (genExpr astContext)
    sepOpenS +>
    atCurrentColumn (!- "new " +> genType astContext false t +> param -- " with"
        +> indent +> sepNln +> genMemberBindingList { astContext with InterfaceRange = Some range } bd +> unindent
        +> colPre sepNln sepNln ims (genInterfaceImpl astContext)) +> sepCloseS

and genObjExprAlignBrackets t eio bd ims range (astContext: ASTContext) =
    // Check the role of the second part of eio
    let param = opt sepNone (Option.map fst eio) (genExpr astContext)
    let genObjExpr =
        atCurrentColumn (!- "new " +> genType astContext false t +> param -- " with"
            +> indent +> sepNln +> genMemberBindingList { astContext with InterfaceRange = Some range } bd +> unindent
            +> colPre sepNln sepNln ims (genInterfaceImpl astContext))

    atCurrentColumnIndent (sepOpenS +> genObjExpr +> sepNln +> sepCloseSFixed)

and genMultiLineArrayOrList (isArray: bool) xs alNode astContext =
    ifElse isArray sepOpenA sepOpenL
    +> atCurrentColumn
           ((ifElse isArray (leaveLeftBrackBar alNode.Range) (leaveLeftBrack alNode.Range))
            +> col sepSemiNln xs (genExpr astContext))
    +> ifElse isArray (enterRightBracketBar alNode.Range) (enterRightBracket alNode.Range)
    +> ifElse isArray sepCloseA sepCloseL

and genMultiLineArrayOrListAlignBrackets (isArray:bool) xs alNode astContext =
    let isLastItem (x:SynExpr) =
        List.tryLast xs
        |> Option.map (fun i -> i.Range = x.Range)
        |> Option.defaultValue false

    fun ctx ->
        let innerExpr =
             xs
             |> List.fold (fun acc e ->
                 fun (ctx: Context) ->
                    let isLastItem = isLastItem e
                    (acc +> genExpr astContext e +> ifElse isLastItem sepNone sepSemiNln) ctx
             ) sepNone
             |> atCurrentColumn

        let expr =
            if isArray then
                sepOpenAFixed +>
                indent +>
                leaveNodeTokenByName alNode.Range "LBRACK_BAR" +>
                sepNlnUnlessLastEventIsNewline +>
                innerExpr +>
                unindent +>
                enterNodeTokenByName alNode.Range "BAR_RBRACK" +>
                sepNlnUnlessLastEventIsNewline +>
                sepCloseAFixed
            else
                sepOpenLFixed +>
                indent +>
                leaveNodeTokenByName alNode.Range "LBRACK" +>
                sepNlnUnlessLastEventIsNewline +>
                innerExpr +>
                unindent +>
                enterNodeTokenByName alNode.Range "RBRACK" +>
                sepNlnUnlessLastEventIsNewline +>
                sepCloseLFixed

        expr ctx

and genLetOrUseList astContext expr =
    match expr with
    | (p, x)::rest ->
        let attrs = getRangesFromAttributesFromSynBinding x

        let newlineAfter ctx =
            match List.tryHead rest with
            | Some (_,lb) -> sepNlnConsideringTriviaContentBefore lb.RangeOfBindingSansRhs ctx
            | None -> sepNln ctx

        // Call trivia manually before genLetBinding
        // Otherwise the expression might become multiline because of comments or defines above the let binding
        enterNode x.RangeOfBindingSansRhs
        +> (leadingExpressionIsMultiline
                (expressionFitsOnRestOfLine
                    (genLetBinding { astContext with IsFirstChild = p <> "and" } p x)
                    (sepNlnBeforeMultilineConstruct x.RangeOfBindingSansRhs attrs
                     +> genLetBinding { astContext with IsFirstChild = p <> "and" } p x
                     +> onlyIf (List.isNotEmpty rest) sepNln
                     +> newlineAfter))
                (fun multiline -> onlyIf (not multiline && List.isNotEmpty rest) newlineAfter))
        +> genLetOrUseList astContext rest

    | _ -> sepNone

and genInfixAppsShort astContext synExprs =
    col sepSpace synExprs (fun (s, opE, e) -> genInfixApp s opE e astContext)

and genInfixApps astContext synExprs =
    colEx
        (fun (s, _, _) ->
            if (noBreakInfixOps.Contains s)
            then sepSpace
            else sepNln
        )
        synExprs
        (fun (s, opE, e) -> genInfixApp s opE e astContext)

and genInfixApp s (opE: SynExpr) e astContext =
    if (noBreakInfixOps.Contains s) then
        (sepSpace
         +> node opE.Range s
         +> (fun ctx ->
                    let isEqualOperator =
                        match opE with
                        | SynExpr.Ident(Ident("op_Equality")) -> true
                        | _ -> false
                    let genExpr =
                        if isEqualOperator then
                            autoIndentAndNlnIfExpressionExceedsPageWidth (sepSpace +> genExpr astContext e)
                        else
                            sepSpace +> genExpr astContext e
                    genExpr ctx))
    elif (noSpaceInfixOps.Contains s) then
        let wrapExpr f =
            match (s, opE, e) with
            | ("?", SynExpr.Ident(Ident("op_Dynamic")), SynExpr.Ident(_)) ->
                sepOpenT +> f +> sepCloseT
            | _ -> f
        (node opE.Range s +> autoNlnIfExpressionExceedsPageWidth (wrapExpr (genExpr astContext e)))
    else
        (fun ctx ->
            let hasLineCommentAfterInfix = hasLineCommentAfterInfix opE.Range ctx
            (node opE.Range s
             +> ifElse hasLineCommentAfterInfix sepNln sepSpace
             +> genExpr astContext e) ctx)

    |> genTrivia e.Range

/// Use in indexed set and get only
and genIndexers astContext node =
    // helper to generate the remaining indexer expressions
    // (pulled out due to duplication)
    let inline genRest astContext (es: _ list) = ifElse es.IsEmpty sepNone (sepComma +> genIndexers astContext es)

    // helper to generate a single indexer expression with support for the from-end slice marker
    let inline genSingle astContext (isFromEnd: bool) (e: SynExpr) =
        ifElse isFromEnd (!- "^") sepNone
        +> genExpr astContext e

    match node with
    // list.[*]
    | Indexer(Pair((IndexedVar None, _),(IndexedVar None, _))) :: es ->
        !- "*"
        +> genRest astContext es
    // list.[(fromEnd)<idx>..]
    | Indexer(Pair((IndexedVar(Some e01), e1FromEnd),(IndexedVar None, _))) :: es ->
        genSingle astContext e1FromEnd e01
        -- ".."
        +> genRest astContext es
    // list.[..(fromEnd)<idx>]
    | Indexer(Pair((IndexedVar None, _),(IndexedVar(Some e2), e2FromEnd))) :: es ->
        !- ".."
        +> genSingle astContext e2FromEnd e2
        +> genRest astContext es
    // list.[(fromEnd)<idx>..(fromEnd)<idx>]
    | Indexer(Pair((IndexedVar(Some e01), e1FromEnd),(IndexedVar(Some eo2), e2FromEnd))) :: es ->
        genSingle astContext e1FromEnd e01
        -- ".."
        +> genSingle astContext e2FromEnd eo2
        +> genRest astContext es
    // list.[*]
    | Indexer(Single(IndexedVar None, _)) :: es ->
        !- "*"
        +> genRest astContext es
    // list.[(fromEnd)<idx>]
    | Indexer(Single(eo, fromEnd)) :: es ->
        genSingle astContext fromEnd eo
        +> genRest astContext es
    | _ -> sepNone

and sepNlnBetweenTypeAndMembers (ms: SynMemberDefn list) = sepNlnTypeAndMembers (List.tryHead ms |> Option.map (fun e -> e.Range))

and genTypeDefn astContext (TypeDef(ats, px, ao, tds, tcs, tdr, ms, s, preferPostfix) as node) =
    let typeName =
        genPreXmlDoc px
        +> ifElse astContext.IsFirstChild (genAttributes astContext ats -- "type ")
            (!- "and " +> genOnelinerAttributes astContext ats)
        +> opt sepSpace ao genAccess
        +> genTypeAndParam astContext s tds tcs preferPostfix

    match tdr with
    | Simple(TDSREnum ecs) ->
        typeName +> sepEq
        +> indent +> sepNln
        +> genTrivia tdr.Range
            (col sepNln ecs (genEnumCase { astContext with HasVerticalBar = true })
            +> sepNlnBetweenTypeAndMembers ms
            +> genMemberDefnList { astContext with InterfaceRange = None } ms
            // Add newline after un-indent to be spacing-correct
            +> unindent)

    | Simple(TDSRUnion(ao', xs) as unionNode) ->
        let hasLeadingTrivia (t : TriviaNode) =
            t.Range = unionNode.Range && not (List.isEmpty t.ContentBefore)

        let sepNlnBasedOnTrivia =
            fun (ctx: Context) ->
                let trivia =
                    ctx.Trivia |> List.tryFind hasLeadingTrivia

                match trivia with
                | Some _ -> sepNln
                | None -> sepNone
                <| ctx

        let unionCases ctx =
            match xs with
            | [] -> ctx
            | [UnionCase(attrs, _,_,_,(UnionCaseType fields)) as x] when List.isEmpty ms ->

                let hasVerticalBar =
                    (Option.isSome ao' && List.length fields <> 1) ||
                    ctx.Trivia |> List.exists hasLeadingTrivia ||
                    not (List.isEmpty attrs) ||
                    List.isEmpty fields

                indent +> sepSpace +> sepNlnBasedOnTrivia
                +> genTrivia tdr.Range
                    (opt sepSpace ao' genAccess
                    +> genUnionCase { astContext with HasVerticalBar = hasVerticalBar } x)
                <| ctx
            | xs ->
                indent +> sepNln
                +> genTrivia tdr.Range
                    (opt sepNln ao' genAccess
                    +> col sepNln xs (genUnionCase { astContext with HasVerticalBar = true }))
                <| ctx

        typeName +> sepEq
        +> unionCases
        +> sepNlnBetweenTypeAndMembers ms
        +> genMemberDefnList { astContext with InterfaceRange = None } ms
        +> unindent

    | Simple(TDSRRecord(ao', fs)) ->
        let shortExpression =
            sepSpace +>
            optSingle (fun ao -> genAccess ao +> sepSpace) ao' +>
            sepOpenS +> leaveLeftBrace tdr.Range
            +> col sepSemi fs (genField astContext "") +> sepCloseS

        let multilineExpression =
            ifAlignBrackets
                (genMultilineSimpleRecordTypeDefnAlignBrackets tdr ms ao' fs astContext)
                (genMultilineSimpleRecordTypeDefn tdr ms ao' fs astContext)

        let bodyExpr ctx =
            if (List.isEmpty ms) then
                (isShortExpression ctx.Config.MaxRecordWidth (enterNode tdr.Range +> shortExpression) multilineExpression
                +> leaveNode tdr.Range // this will only print something when there is trivia after } in the short expression
                // Yet it cannot be part of the short expression otherwise the multiline expression would be triggered unwillingly.
                ) ctx
            else
                multilineExpression ctx

        typeName +> sepEq +> bodyExpr

    | Simple TDSRNone ->
        typeName
    | Simple(TDSRTypeAbbrev t) ->
        let genTypeAbbrev =
            let needsParenthesis =
                match t with
                | SynType.Tuple(isStruct, typeNames, _) ->
                    (isStruct && List.length typeNames > 1)
                | _ -> false

            ifElse needsParenthesis sepOpenT sepNone +>
            genType astContext false t +>
            ifElse needsParenthesis sepCloseT sepNone

        let genMembers =
            ifElse (List.isEmpty ms)
                (!- "")
                (indent ++ "with" +> indent
                 +> sepNlnBetweenTypeAndMembers ms
                 +> genMemberDefnList { astContext with InterfaceRange = None } ms
            +> unindent +> unindent)

        let genTypeBody =  autoIndentAndNlnIfExpressionExceedsPageWidth (genTrivia tdr.Range genTypeAbbrev) +> genMembers

        typeName +> sepEq +> sepSpace +> genTypeBody
    | Simple(TDSRException(ExceptionDefRepr(ats, px, ao, uc))) ->
        genExceptionBody astContext ats px ao uc
        |> genTrivia tdr.Range

    | ObjectModel(TCSimple (TCInterface | TCClass) as tdk, MemberDefnList(impCtor, others), range) ->
        let interfaceRange =
            match tdk with
            | TCSimple TCInterface -> Some range
            | _ -> None

        let astContext = { astContext with InterfaceRange = interfaceRange }

        typeName
        +> sepSpaceBeforeClassConstructor
        +> leadingExpressionIsMultiline
               (opt sepNone impCtor (genMemberDefn astContext))
               (fun isMulti ctx ->
                    if isMulti && ctx.Config.AlternativeLongMemberDefinitions then
                        sepEqFixed ctx
                    else
                        sepEq ctx)
        +> indent +> sepNln
        +> genTrivia tdr.Range
            (genTypeDefKind tdk
            +> indent +> sepNlnBetweenTypeAndMembers ms +> genMemberDefnList astContext others +> unindent
            ++ "end")
        +> unindent

    | ObjectModel(TCSimple (TCStruct) as tdk, MemberDefnList(impCtor, others), _) ->
        let sepMem =
            match ms with
            | [] -> sepNone
            | _ -> sepNln
        typeName +> opt sepNone impCtor (genMemberDefn astContext) +> sepEq
        +> indent +> sepNln
        +> genTrivia tdr.Range
            (genTypeDefKind tdk
            +> indent +> genMemberDefnList astContext others +> unindent
            ++ "end"
            +> sepMem
            // Prints any members outside the struct-end construct
            +> genMemberDefnList astContext ms)
        +> unindent

    | ObjectModel(TCSimple TCAugmentation, _, _) ->
        typeName -- " with" +> indent
        // Remember that we use MemberDefn of parent node
        +> genTrivia tdr.Range (sepNlnBetweenTypeAndMembers ms +> genMemberDefnList { astContext with InterfaceRange = None } ms)
        +> unindent

    | ObjectModel(TCDelegate(FunType ts), _, _) ->
        typeName +> sepEq +> sepSpace +> genTrivia tdr.Range (!- "delegate of " +> genTypeList astContext ts)

    | ObjectModel(TCSimple TCUnspecified, MemberDefnList(impCtor, others), _) when not(List.isEmpty ms) ->
        typeName +> opt sepNone impCtor (genMemberDefn { astContext with InterfaceRange = None }) +> sepEq +> indent
        +> genTrivia tdr.Range
            (genMemberDefnList { astContext with InterfaceRange = None } others +> sepNln
            -- "with" +> indent
            +> genMemberDefnList { astContext with InterfaceRange = None } ms +> unindent)
        +> unindent

    | ObjectModel(_, MemberDefnList(impCtor, others), _) ->
        typeName
        +> opt sepNone impCtor (fun mdf -> sepSpaceBeforeClassConstructor +> genMemberDefn { astContext with InterfaceRange = None } mdf)
        +> sepEq
        +> indent
        +> genMemberDefnList { astContext with InterfaceRange = None } others
        +> unindent

    | ExceptionRepr(ExceptionDefRepr(ats, px, ao, uc)) ->
        genExceptionBody astContext ats px ao uc
        |> genTrivia tdr.Range
    |> genTrivia node.Range

and genMultilineSimpleRecordTypeDefn tdr ms ao' fs astContext =
    // the typeName is already printed
    indent
    +> sepNln
    +> genTrivia tdr.Range
        (opt sepSpace ao' genAccess
        +> sepOpenS
        +> atCurrentColumn (leaveLeftBrace tdr.Range +> col sepSemiNln fs (genField astContext "")) +> sepCloseS
        +> sepNlnBetweenTypeAndMembers ms
        +> genMemberDefnList { astContext with InterfaceRange = None } ms
        +> unindent)

and genMultilineSimpleRecordTypeDefnAlignBrackets tdr ms ao' fs astContext =
    // the typeName is already printed
    indent
    +> sepNln
    +> genTrivia tdr.Range
        (opt (indent +> sepNln) ao' genAccess
         +> sepOpenSFixed +> indent +> sepNln
         +> atCurrentColumn (leaveLeftBrace tdr.Range +> col sepSemiNln fs (genField astContext ""))
         +> unindent +> sepNln +> sepCloseSFixed
         +> sepNlnBetweenTypeAndMembers ms
         +> genMemberDefnList { astContext with InterfaceRange = None } ms
         +> onlyIf (Option.isSome ao') unindent
         +> unindent)

and sepNlnBetweenSigTypeAndMembers (ms: SynMemberSig list) =
    let getRange =
        function
        | SynMemberSig.Inherit(_,r)
        | SynMemberSig.Interface(_,r)
        | SynMemberSig.Member(_,_,r)
        | SynMemberSig.NestedType(_,r)
        | SynMemberSig.ValField(_,r) -> r

    sepNlnTypeAndMembers (List.tryHead ms |> Option.map getRange)

and genSigTypeDefn astContext (SigTypeDef(ats, px, ao, tds, tcs, tdr, ms, s, preferPostfix) as node) =
    let range = match node with | SynTypeDefnSig.TypeDefnSig(_,_,_,r) -> r
    let typeName =
        genPreXmlDoc px
        +> ifElse astContext.IsFirstChild (genAttributes astContext ats -- "type ")
            (!- "and " +> genOnelinerAttributes astContext ats)
        +> opt sepSpace ao genAccess
        +> genTypeAndParam astContext s tds tcs preferPostfix

    match tdr with
    | SigSimple(TDSREnum ecs) ->
        typeName +> sepEq
        +> indent +> sepNln
        +> col sepNln ecs (genEnumCase { astContext with HasVerticalBar = true })
        +> sepNlnBetweenSigTypeAndMembers ms
        +> colPre sepNln sepNln ms (genMemberSig astContext)
        // Add newline after un-indent to be spacing-correct
        +> unindent

    | SigSimple(TDSRUnion(ao', xs) as unionNode) ->
        let sepNlnBasedOnTrivia =
            fun (ctx: Context) ->
                let trivia =
                    ctx.Trivia
                    |> List.tryFind (fun t -> t.Range = unionNode.Range && not (List.isEmpty t.ContentBefore))

                match trivia with
                | Some _ -> sepNln
                | None -> sepNone
                <| ctx

        let unionCases =
            match xs with
            | [] -> id
            | [UnionCase(attrs, _,_,_, (UnionCaseType fs)) as x] when List.isEmpty ms ->
                let hasVerticalBar = Option.isSome ao' || not (List.isEmpty attrs) || List.isEmpty fs

                indent +> sepSpace +> sepNlnBasedOnTrivia
                +> genTrivia tdr.Range
                    (opt sepSpace ao' genAccess
                    +> genUnionCase { astContext with HasVerticalBar = hasVerticalBar } x)
            | xs ->
                indent +> sepNln
                +> genTrivia tdr.Range
                    (opt sepNln ao' genAccess
                    +> col sepNln xs (genUnionCase { astContext with HasVerticalBar = true }))

        typeName +> sepEq
        +> unionCases
        +> sepNlnBetweenSigTypeAndMembers ms
        +> colPre sepNln sepNln ms (genMemberSig astContext)
        +> unindent

    | SigSimple(TDSRRecord(ao', fs)) ->
        let shortExpr =
            typeName +> sepEq +> sepSpace +>
            optSingle (fun ao -> genAccess ao +> sepSpace) ao' +>
            sepOpenS +> leaveLeftBrace tdr.Range
            +> col sepSemi fs (genField astContext "") +> sepCloseS

        let longExpr =
            ifAlignBrackets
                (genSigSimpleRecordAlignBrackets typeName tdr ms ao' fs astContext)
                (genSigSimpleRecord typeName tdr ms ao' fs astContext)
        fun ctx ->
            isShortExpression ctx.Config.MaxRecordWidth shortExpr longExpr ctx

    | SigSimple TDSRNone ->
        let genMembers =
            match ms with
            | [] -> sepNone
            | _ ->
                !- " with" +> indent
                +> sepNln
                +> sepNlnBetweenSigTypeAndMembers ms
                +> col sepNln ms (genMemberSig astContext) +> unindent
        typeName +> genMembers
    | SigSimple(TDSRTypeAbbrev t) ->
        let genTypeAbbrev =
            let needsParenthesis =
                match t with
                | SynType.Tuple(isStruct, typeNames, _) ->
                    (isStruct && List.length typeNames > 1)
                | _ -> false

            ifElse needsParenthesis sepOpenT sepNone +>
            genType astContext false t +>
            ifElse needsParenthesis sepCloseT sepNone

        typeName +> sepEq +> sepSpace +> genTypeAbbrev
    | SigSimple(TDSRException(ExceptionDefRepr(ats, px, ao, uc))) ->
            genExceptionBody astContext ats px ao uc

    | SigObjectModel(TCSimple (TCStruct | TCInterface | TCClass) as tdk, mds) ->
        typeName +> sepEq +> indent +> sepNln +> genTypeDefKind tdk
        +> indent +> colPre sepNln sepNln mds (genMemberSig astContext) +> unindent
        ++ "end" +> unindent

    | SigObjectModel(TCSimple TCAugmentation, _) ->
        typeName -- " with" +> indent +> sepNln
        // Remember that we use MemberSig of parent node
        +> col sepNln ms (genMemberSig astContext) +> unindent

    | SigObjectModel(TCDelegate(FunType ts), _) ->
        typeName +> sepEq +> sepSpace -- "delegate of " +> genTypeList astContext ts
    | SigObjectModel(_, mds) ->
        typeName +> sepEq +> indent +> sepNln
        +> col sepNln mds (genMemberSig astContext) +> unindent

    | SigExceptionRepr(SigExceptionDefRepr(ats, px, ao, uc)) ->
        genExceptionBody astContext ats px ao uc
    |> genTrivia range

and genSigSimpleRecord typeName tdr ms ao' fs astContext =
    typeName +> sepEq
    +> indent +> sepNln +> opt sepSpace ao' genAccess +> sepOpenS
    +> atCurrentColumn (leaveLeftBrace tdr.Range +> col sepSemiNln fs (genField astContext "")) +> sepCloseS
    +> sepNlnBetweenSigTypeAndMembers ms
    +> colPre sepNln sepNln ms (genMemberSig astContext)
    +> unindent

and genSigSimpleRecordAlignBrackets typeName tdr ms ao' fs astContext =
    typeName +> sepEq
    +> indent +> sepNln +> opt (indent +> sepNln) ao' genAccess
    +> sepOpenSFixed +> indent +> sepNln
    +> atCurrentColumn (leaveLeftBrace tdr.Range +> col sepSemiNln fs (genField astContext ""))
    +> unindent +> sepNln +> sepCloseSFixed
    +> sepNlnBetweenSigTypeAndMembers ms
    +> colPre sepNln sepNln ms (genMemberSig astContext)
    +> onlyIf (Option.isSome ao') unindent
    +> unindent

and genMemberSig astContext node =
    let range =
        match node with
        | SynMemberSig.Member(_,_, r)
        | SynMemberSig.Interface(_,r)
        | SynMemberSig.Inherit(_,r)
        | SynMemberSig.ValField(_,r)
        | SynMemberSig.NestedType(_,r) -> r

    match node with
    | MSMember(Val(ats, px, ao, s, t, vi, _, ValTyparDecls(tds, _, tcs)), mf) ->
        let (FunType namedArgs) = (t, vi)
        let isFunctionProperty =
            match t with
            | TFun _ -> true
            | _ -> false
        let sepColonX =
            match tds with
            | [] -> sepColon
            | _ -> sepColonWithSpacesFixed

        genPreXmlDoc px +> genAttributes astContext ats
        +> atCurrentColumn (indent +> genMemberFlagsForMemberBinding { astContext with InterfaceRange = None } mf range +> opt sepSpace ao genAccess
                                   +> ifElse (s = "``new``") (!- "new") (!- s)
                                   +> genTypeParamPostfix astContext tds tcs
                                   +> sepColonX
                                   +> genTypeList astContext namedArgs
                                   +> genConstraints astContext t
                                   -- (genPropertyKind (not isFunctionProperty) mf.MemberKind)
                                   +> unindent)

    | MSInterface t -> !- "interface " +> genType astContext false t
    | MSInherit t -> !- "inherit " +> genType astContext false t
    | MSValField f -> genField astContext "val " f
    | MSNestedType _ -> invalidArg "md" "This is not implemented in F# compiler"
    |> genTrivia range

and genConstraints astContext (t: SynType) =
    match t with
    | TWithGlobalConstraints(t, tcs) ->
        genTypeByLookup astContext t
        +> sepSpaceOrNlnIfExpressionExceedsPageWidth
            (ifElse (List.isNotEmpty tcs) (!- "when ") sepSpace
            +> col wordAnd tcs (genTypeConstraint astContext))
    | _ -> sepNone

and genTyparDecl astContext (TyparDecl(ats, tp)) =
    genOnelinerAttributes astContext ats +> genTypar astContext tp

and genTypeDefKind node =
    match node with
    | TCSimple TCUnspecified -> sepNone
    | TCSimple TCClass -> !- "class"
    | TCSimple TCInterface -> !- "interface"
    | TCSimple TCStruct -> !- "struct"
    | TCSimple TCRecord -> sepNone
    | TCSimple TCUnion -> sepNone
    | TCSimple TCAbbrev -> sepNone
    | TCSimple TCHiddenRepr -> sepNone
    | TCSimple TCAugmentation -> sepNone
    | TCSimple TCILAssemblyCode -> sepNone
    | TCDelegate _ -> sepNone
    // |> genTrivia node

and genExceptionBody astContext ats px ao uc =
    genPreXmlDoc px
    +> genAttributes astContext ats  -- "exception "
    +> opt sepSpace ao genAccess +> genUnionCase { astContext with HasVerticalBar = false } uc

and genException astContext (ExceptionDef(ats, px, ao, uc, ms) as node) =
    genExceptionBody astContext ats px ao uc
    +> ifElse ms.IsEmpty sepNone
        (!- " with" +> indent +> genMemberDefnList { astContext with InterfaceRange = None } ms +> unindent)
    |> genTrivia node.Range

and genSigException astContext (SigExceptionDef(ats, px, ao, uc, ms) as node) =
    let range = match node with SynExceptionSig(_,_,range) -> range
    genExceptionBody astContext ats px ao uc
    +> colPre sepNln sepNln ms (genMemberSig astContext)
    |> genTrivia range

and genUnionCase astContext (UnionCase(ats, px, _, s, UnionCaseType fs) as node) =
    genPreXmlDoc px
    +> genTriviaBeforeClausePipe node.Range
    +> ifElse astContext.HasVerticalBar sepBar sepNone
    +> genOnelinerAttributes astContext ats -- s
    +> colPre wordOf sepStar fs (genField { astContext with IsUnionField = true } "")
    |> genTrivia node.Range

and genEnumCase astContext (EnumCase(ats, px, _, (_,_)) as node) =
    let genCase (ctx: Context) =
        let expr =
            match node with
            | EnumCase(_, _, identInAST, (c,r)) ->
                let ident =
                    match TriviaHelpers.``has content itself is ident between ticks`` r ctx.Trivia with
                    | Some identBetweenTicks -> identBetweenTicks
                    | None -> identInAST
                !- ident +> !- " = " +> genConst c r
        expr ctx

    genPreXmlDoc px
    +> genTriviaBeforeClausePipe node.Range
    +> ifElse astContext.HasVerticalBar sepBar sepNone
    +> genOnelinerAttributes astContext ats
    +> genCase
    |> genTrivia node.Range

and genField astContext prefix (Field(ats, px, ao, isStatic, isMutable, t, so) as node) =
    let range = match node with SynField.Field(_,_,_,_,_,_,_,range) -> range
    // Being protective on union case declaration
    let t = genType astContext astContext.IsUnionField t
    genPreXmlDoc px
    +> genAttributes astContext ats +> ifElse isStatic (!- "static ") sepNone -- prefix
    +> ifElse isMutable (!- "mutable ") sepNone +> opt sepSpace ao genAccess
    +> opt sepColon so (!-) +> t
    |> genTrivia range

and genTypeByLookup astContext (t: SynType) = getByLookup t.Range (genType astContext false) t

and genType astContext outerBracket t =
    let rec loop current =
        match current with
        | THashConstraint t ->
            let wrapInParentheses f =
                match t with
                | TApp(_, ts, isPostfix) when (isPostfix && List.isNotEmpty ts) -> sepOpenT +> f +> sepCloseT
                | _ -> f

            !- "#" +> wrapInParentheses (loop t)
        | TMeasurePower(t, n) -> loop t -- "^" +> str n
        | TMeasureDivide(t1, t2) -> loop t1 -- " / " +> loop t2
        | TStaticConstant(c,r) -> genConst c r
        | TStaticConstantExpr(e) -> genExpr astContext e
        | TStaticConstantNamed(t1, t2) -> loop t1 -- "=" +> loop t2
        | TArray(t, n) -> loop t -- " [" +> rep (n - 1) (!- ",") -- "]"
        | TAnon -> sepWild
        | TVar tp -> genTypar astContext tp
        // Drop bracket around tuples before an arrow
        | TFun(TTuple ts, t) -> sepOpenT +> loopTTupleList ts +> sepArrow +> loop t +> sepCloseT
        // Do similar for tuples after an arrow
        | TFun(t, TTuple ts) -> sepOpenT +> loop t +> sepArrow +> loopTTupleList ts +> sepCloseT
        | TFuns ts -> col sepArrow ts loop
        | TApp(t, ts, isPostfix) ->
            let postForm =
                match ts with
                | [] ->  loop t
                | [t'] -> loop t' +> sepSpace +> loop t
                | ts -> sepOpenT +> col sepComma ts loop +> sepCloseT +> loop t

            ifElse isPostfix postForm (loop t +> genPrefixTypes astContext ts)

        | TLongIdentApp(t, s, ts) -> loop t -- sprintf ".%s" s +> genPrefixTypes astContext ts
        | TTuple ts -> loopTTupleList ts
        | TStructTuple ts -> !- "struct " +> sepOpenT +> loopTTupleList ts +> sepCloseT
        | TWithGlobalConstraints(TVar _, [TyparSubtypeOfType _ as tc]) -> genTypeConstraint astContext tc
        | TWithGlobalConstraints(TFuns ts, tcs) -> col sepArrow ts loop +> colPre (!- " when ") wordAnd tcs (genTypeConstraint astContext)
        | TWithGlobalConstraints(t, tcs) -> loop t +> colPre (!- " when ") wordAnd tcs (genTypeConstraint astContext)
        | TLongIdent s -> ifElseCtx (fun ctx -> not ctx.Config.StrictMode && astContext.IsCStylePattern) (genTypeByLookup astContext t) (!- s)
        | TAnonRecord(isStruct, fields) ->
            let shortExpression =
                ifElse isStruct !- "struct " sepNone
                +> sepOpenAnonRecd
                +> col sepSemi fields (genAnonRecordFieldType astContext)
                +> sepCloseAnonRecd

            let longExpression =
                ifElse isStruct !- "struct " sepNone
                +> sepOpenAnonRecd
                +> atCurrentColumn (col sepSemiNln fields (genAnonRecordFieldType astContext))
                +> sepCloseAnonRecd

            fun (ctx:Context) ->
                isShortExpression ctx.Config.MaxRecordWidth shortExpression longExpression ctx
        | TParen(innerT) ->
            sepOpenT +> loop innerT +> sepCloseT
        | t -> failwithf "Unexpected type: %O" t

    and loopTTupleList = function
        | [] -> sepNone
        | [(_, t)] -> loop t
        | (isDivide, t) :: ts ->
            loop t -- (if isDivide then " / " else " * ") +> loopTTupleList ts

    match t with
    | TFun(TTuple ts, t) ->
        ifElse outerBracket (sepOpenT +> loopTTupleList ts +> sepArrow +> loop t +> sepCloseT)
            (loopTTupleList ts +> sepArrow +> loop t)
    | TFuns ts -> ifElse outerBracket (sepOpenT +> col sepArrow ts loop +> sepCloseT) (col sepArrow ts loop)
    | TTuple ts -> ifElse outerBracket (sepOpenT +> loopTTupleList ts +> sepCloseT) (loopTTupleList ts)
    | _ -> loop t
    |> genTrivia t.Range

and genAnonRecordFieldType astContext (AnonRecordFieldType(s, t)) =
    !- s +> sepColon +> (genType astContext false t)

and genPrefixTypes astContext node ctx =
    match node with
    | [] -> ctx
    // Where <  and ^ meet, we need an extra space. For example:  seq< ^a >
    | (TVar(Typar(_, true)) as t)::ts ->
        (!- "< " +> col sepComma (t::ts) (genType astContext false) -- " >") ctx
    | t::_ ->
        // for example: FSharpx.Regex< @"(?<value>\d+)" >
        let firstItemHasAtSignBeforeString =
            match t with
            | SourceParser.TStaticConstant(_,r) ->
                TriviaHelpers.``has content itself that matches``
                    (function | StringContent sc -> sc.StartsWith("@") | _ -> false)
                    r
                    ctx.Trivia
            | _ -> false

        (!- "<"
        +> onlyIf firstItemHasAtSignBeforeString sepSpace
        +> col sepComma node (genType astContext false)
        +> onlyIf firstItemHasAtSignBeforeString sepSpace
        -- ">") ctx
    // |> genTrivia node

and genTypeList astContext node =
    match node with
    | [] -> sepNone
    | (t, [ArgInfo(ats, so, isOpt)])::ts ->
        let gt =
            match t with
            | TTuple _ -> not ts.IsEmpty
            | TFun _ -> true // Fun is grouped by brackets inside 'genType astContext true t'
            | _ -> false
            |> fun hasBracket ->
                opt sepColonFixed so (if isOpt then (sprintf "?%s" >> (!-)) else (!-))
                +> genType astContext hasBracket t
        genOnelinerAttributes astContext ats
        +> gt +> ifElse ts.IsEmpty sepNone (autoNlnIfExpressionExceedsPageWidth (sepArrow +> genTypeList astContext ts))

    | (TTuple ts', argInfo)::ts ->
        // The '/' separator shouldn't appear here
        let hasBracket = not ts.IsEmpty
        let gt = col sepStar (Seq.zip argInfo (Seq.map snd ts'))
                    (fun (ArgInfo(ats, so, isOpt), t) ->
                        genOnelinerAttributes astContext ats
                        +> opt sepColonFixed so (if isOpt then (sprintf "?%s" >> (!-)) else (!-))
                        +> genType astContext hasBracket t)
        gt +> ifElse ts.IsEmpty sepNone (autoNlnIfExpressionExceedsPageWidth (sepArrow +> genTypeList astContext ts))

    | (t, _)::ts ->
        let gt = genType astContext false t
        gt +> ifElse ts.IsEmpty sepNone (autoNlnIfExpressionExceedsPageWidth (sepArrow +> genTypeList astContext ts))
    // |> genTrivia node

and genTypar astContext (Typar(s, isHead) as node) =
    ifElse isHead (ifElse astContext.IsFirstTypeParam (!- " ^") (!- "^")) (!-"'") -- s
    |> genTrivia node.Range

and genTypeConstraint astContext node =
    match node with
    | TyparSingle(kind, tp) -> genTypar astContext tp +> sepColon -- sprintf "%O" kind
    | TyparDefaultsToType(tp, t) -> !- "default " +> genTypar astContext tp +> sepColon +> genType astContext false t
    | TyparSubtypeOfType(tp, t) -> genTypar astContext tp -- " :> " +> genType astContext false t
    | TyparSupportsMember(tps, msg) ->
        genTyparList astContext tps +> sepColon +> sepOpenT +> genMemberSig astContext msg +> sepCloseT
    | TyparIsEnum(tp, ts) ->
        genTypar astContext tp +> sepColon -- "enum<" +> col sepComma ts (genType astContext false) -- ">"
    | TyparIsDelegate(tp, ts) ->
        genTypar astContext tp +> sepColon -- "delegate<" +> col sepComma ts (genType astContext false) -- ">"
    // |> genTrivia node no idea

and genInterfaceImpl astContext (InterfaceImpl(t, bs, range)) =
    match bs with
    | [] -> !- "interface " +> genType astContext false t
    | bs ->
        !- "interface " +> genType astContext false t -- " with"
        +> indent +> sepNln +> genMemberBindingList { astContext with InterfaceRange = Some range } bs +> unindent
    // |> genTrivia node

and genClause astContext hasBar (Clause(p, e, eo) as node) =
    let clauseBody e (ctx: Context) =
        (autoIndentAndNlnIfExpressionExceedsPageWidth (genExpr astContext e)) ctx

    let pat = genPat astContext p
    let body = optPre (!- " when ") sepNone eo (genExpr astContext) +> sepArrow +> clauseBody e
    genTriviaBeforeClausePipe p.Range +>
    ifElse hasBar (sepBar +> atCurrentColumnWithPrepend pat body) (pat +> body)
    |> genTrivia node.Range

/// Each multiline member definition has a pre and post new line.
and genMemberDefnList astContext nodes =
    match nodes with
    | MDOpenL(xs, ys) ->
        fun ctx ->
            match ys with
            | [] -> col sepNln xs (genMemberDefn astContext) ctx
            | _ -> (col sepNln xs (genMemberDefn astContext) +> rep 2 sepNln +> genMemberDefnList astContext ys) ctx

    | PropertyWithGetSetMemberDefn(gs, rest) ->
        let m = fst gs
        let attrs = getRangesFromAttributesFromSynBinding (fst gs)

        sepNlnConsideringTriviaContentBeforeWithAttributes m.RangeOfBindingSansRhs attrs +>
        (expressionFitsOnRestOfLine
            (genPropertyWithGetSet astContext gs)
            (sepNlnBeforeMultilineConstruct m.RangeOfBindingSansRhs attrs +> genPropertyWithGetSet astContext gs +> onlyIf (List.isNotEmpty rest) sepNln))

        +> genMemberDefnList ({ astContext with IsFirstChild = false }) rest

    | m::rest ->
        let attrs = getRangesFromAttributesFromSynMemberDefinition m

        sepNlnConsideringTriviaContentBeforeWithAttributes m.Range attrs
        +> enterNode m.Range
        +> (expressionFitsOnRestOfLine
              (genMemberDefn astContext m)
              (onlyIfNot astContext.IsFirstChild (sepNlnBeforeMultilineConstruct m.Range attrs)
               +> genMemberDefn astContext m
               +> onlyIf (List.isNotEmpty rest) sepNln))

        +> genMemberDefnList ({ astContext with IsFirstChild = false }) rest

    | _ -> sepNone

and genMemberDefn astContext node =
    match node with
    | MDNestedType _ -> invalidArg "md" "This is not implemented in F# compiler"
    | MDOpen(s) -> !- (sprintf "open %s" s)
    // What is the role of so
    | MDImplicitInherit(t, e, _) ->
        let addSpaceAfterType =
            match e with
            | SynExpr.Const(SynConst.Unit, _) -> false
            | SynExpr.Const _ -> true // string, numbers, ...
            | _ -> false
        !- "inherit " +> genType astContext false t +> ifElse addSpaceAfterType sepSpace sepNone +> genExpr astContext e
    | MDInherit(t, _) -> !- "inherit " +> genType astContext false t
    | MDValField f -> genField astContext "val " f
    | MDImplicitCtor(ats, ao, ps, so) ->
        let rec simplePats ps =
            match ps with
            | SynSimplePats.SimplePats(pats, _) -> pats
            | SynSimplePats.Typed(spts, _, _) -> simplePats spts

        let genCtor =
            let shortExpr =
                 optPre sepSpace sepSpace ao genAccess
                 +> sepOpenT
                 +> col sepComma (simplePats ps) (genSimplePat astContext)
                 +> sepCloseT

            let longExpr ctx =
                if ctx.Config.AlternativeLongMemberDefinitions then
                    (indent
                    +> sepNln
                    +> optSingle (fun ao -> genAccess ao +> sepNln) ao
                    +> sepOpenT
                    +> indent
                    +> sepNln
                    +> col (sepComma +> sepNln) (simplePats ps) (genSimplePat astContext)
                    +> unindent
                    +> sepNln
                    +> sepCloseT
                    +> sepNln
                    +> unindent) ctx
                else
                    (optPre sepSpace sepSpace ao genAccess
                    +> sepOpenT
                    +> atCurrentColumn (col (sepComma +> sepNln) (simplePats ps) (genSimplePat astContext))
                    +> sepCloseT) ctx

            expressionFitsOnRestOfLine shortExpr longExpr

        // In implicit constructor, attributes should come even before access qualifiers
        ifElse ats.IsEmpty sepNone (sepSpace +> genOnelinerAttributes astContext ats)
        +> genCtor
        +> optPre (!- " as ") sepNone so (!-)

    | MDMember(b) -> genMemberBinding astContext b
    | MDLetBindings(isStatic, isRec, b::bs) ->
        let prefix =
            if isStatic && isRec then "static let rec "
            elif isStatic then "static let "
            elif isRec then "let rec "
            else "let "

        genLetBinding { astContext with IsFirstChild = true } prefix b
        +> colPre sepNln sepNln bs (genLetBinding { astContext with IsFirstChild = false } "and ")

    | MDInterface(t, mdo, range) ->
        !- "interface " +> genType astContext false t
        +> opt sepNone mdo
            (fun mds -> !- " with" +> indent +> genMemberDefnList { astContext with InterfaceRange = Some range } mds +> unindent)

    | MDAutoProperty(ats, px, ao, mk, e, s, _isStatic, typeOpt, memberKindToMemberFlags) ->
        let isFunctionProperty =
            match typeOpt with
            | Some (TFun _) -> true
            | _ -> false
        genPreXmlDoc px
        +> genAttributes astContext ats +> genMemberFlags astContext (memberKindToMemberFlags mk) +> str "val "
        +> opt sepSpace ao genAccess -- s +> optPre sepColon sepNone typeOpt (genType astContext false)
         +> sepEq +> sepSpace +> genExpr astContext e -- genPropertyKind (not isFunctionProperty) mk

    | MDAbstractSlot(ats, px, ao, s, t, vi, ValTyparDecls(tds, _, tcs), MFMemberFlags mk) ->
        let (FunType namedArgs) = (t, vi)
        let isFunctionProperty =
            match t with
            | TFun _ -> true
            | _ -> false

        let sepColonX =
            match tds with
            | [] -> sepColon
            | _ -> sepColonWithSpacesFixed

        genPreXmlDoc px
        +> genAttributes astContext ats
        +> opt sepSpace ao genAccess -- sprintf "abstract %s" s
        +> genTypeParamPostfix astContext tds tcs
        +> sepColonX +> genTypeList astContext namedArgs -- genPropertyKind (not isFunctionProperty) mk
        +> genConstraints astContext t

    | md -> failwithf "Unexpected member definition: %O" md
    |> genTrivia node.Range

and genPropertyKind useSyntacticSugar node =
    match node with
    | PropertyGet ->
        // Try to use syntactic sugar on real properties (not methods in disguise)
        if useSyntacticSugar then "" else " with get"
    | PropertySet -> " with set"
    | PropertyGetSet -> " with get, set"
    | _ -> ""

and genSimplePat astContext node =
    let range =
        match node with
        | SynSimplePat.Attrib(_,_,r)
        | SynSimplePat.Id(_,_,_,_,_,r)
        | SynSimplePat.Typed(_,_,r) -> r

    match node with
    | SPId(s, isOptArg, _) -> ifElse isOptArg (!- (sprintf "?%s" s)) (!- s)
    | SPTyped(sp, t) -> genSimplePat astContext sp +> sepColon +> genType astContext false t
    | SPAttrib(ats, sp) -> genOnelinerAttributes astContext ats +> genSimplePat astContext sp
    |> genTrivia range

and genSimplePats astContext node =
    let range =
        match node with
        | SynSimplePats.SimplePats(_,r)
        | SynSimplePats.Typed(_,_,r) -> r
    match node with
    // Remove parentheses on an extremely simple pattern
    | SimplePats [SPId _ as sp] -> genSimplePat astContext sp
    | SimplePats ps -> sepOpenT +> col sepComma ps (genSimplePat astContext) +> sepCloseT
    | SPSTyped(ps, t) -> genSimplePats astContext ps +> sepColon +> genType astContext false t
    |> genTrivia range

and genComplexPat astContext node =
    match node with
    | CPId p -> genPat astContext p
    | CPSimpleId(s, isOptArg, _) -> ifElse isOptArg (!- (sprintf "?%s" s)) (!- s)
    | CPTyped(sp, t) -> genComplexPat astContext sp +> sepColon +> genType astContext false t
    | CPAttrib(ats, sp) -> genOnelinerAttributes astContext ats +> genComplexPat astContext sp

and genComplexPats astContext node =
    match node with
    | ComplexPats [CPId _ as c]
    | ComplexPats [CPSimpleId _ as c] -> genComplexPat astContext c
    | ComplexPats ps -> sepOpenT +> col sepComma ps (genComplexPat astContext) +> sepCloseT
    | ComplexTyped(ps, t) -> genComplexPats astContext ps +> sepColon +> genType astContext false t

and genPatRecordFieldName astContext (PatRecordFieldName(s1, s2, p) as node) =
    let ((_, idn),_) = node
    ifElse (s1 = "") (!- (sprintf "%s = " s2)) (!- (sprintf "%s.%s = " s1 s2)) +> genPat astContext p
    |> genTrivia idn.idRange

and genPatWithIdent astContext (ido, p) =
    opt (sepEq +> sepSpace) ido (!-) +> genPat astContext p

and genPat astContext pat =
    match pat with
    | PatOptionalVal(s) -> !- (sprintf "?%s" s)
    | PatAttrib(p, ats) -> genOnelinerAttributes astContext ats +> genPat astContext p
    | PatOr(p1, p2) ->
        genPat astContext p1
        +> sepNlnConsideringTriviaContentBefore pat.Range
        +> enterNodeTokenByName pat.Range "BAR" -- "| "
        +> genPat astContext p2
    | PatAnds(ps) -> col (!- " & ") ps (genPat astContext)
    | PatNullary PatNull -> !- "null"
    | PatNullary PatWild -> sepWild
    | PatTyped(p, t) ->
        // CStyle patterns only occur on extern declaration so it doesn't escalate to expressions
        // We lookup sources to get extern types since it has quite many exceptions compared to normal F# types
        ifElse astContext.IsCStylePattern (genTypeByLookup astContext t +> sepSpace +> genPat astContext p)
            (genPat astContext p +> sepColon +> genType astContext false t)
    | PatNamed(ao, PatNullary PatWild, s) ->
         opt sepSpace ao genAccess +> infixOperatorFromTrivia pat.Range s
    | PatNamed(ao, p, s) -> opt sepSpace ao genAccess +> genPat astContext p -- sprintf " as %s" s
    | PatLongIdent(ao, s, ps, tpso) ->
        let aoc = opt sepSpace ao genAccess
        let tpsoc = opt sepNone tpso (fun (ValTyparDecls(tds, _, tcs)) -> genTypeParamPostfix astContext tds tcs)
        // Override escaped new keyword
        let s = if s = "``new``" then "new" else s

        match ps with
        | [] -> aoc -- s +> tpsoc
        | [(_, PatTuple [p1; p2])] when s = "(::)" ->
            aoc +> genPat astContext p1 -- " :: " +> genPat astContext p2
        | [(ido, p) as ip] ->
            aoc +> infixOperatorFromTrivia pat.Range s +> tpsoc +>
            ifElse (hasParenInPat p || Option.isSome ido) (ifElseCtx (addSpaceBeforeParensInFunDef astContext s p) sepSpace sepNone) sepSpace
            +> ifElse (Option.isSome ido) (sepOpenT +> genPatWithIdent astContext ip +> sepCloseT) (genPatWithIdent astContext ip)
        // This pattern is potentially long
        | ps ->
            let hasBracket = ps |> Seq.map fst |> Seq.exists Option.isSome
            let genName = aoc -- s +> tpsoc +> sepSpace

            let genParameters = 
                expressionFitsOnRestOfLine
                    (atCurrentColumn (col (ifElse hasBracket sepSemi sepSpace) ps (genPatWithIdent astContext)))
                    (atCurrentColumn (col sepNln ps (genPatWithIdent astContext)))

            genName
            +> ifElse hasBracket sepOpenT sepNone
            +> genParameters
            +> ifElse hasBracket sepCloseT sepNone

    | PatParen(PatConst(Const "()", _)) -> !- "()"
    | PatParen(p) ->
        let shortExpression = sepOpenT +> genPat astContext p +> sepCloseT

        let longExpression ctx =
            if astContext.IsMemberDefinition && ctx.Config.AlternativeLongMemberDefinitions then
                (sepOpenT +> indent +> sepNln +> genPat astContext p +> unindent +> sepNln +> sepCloseT) ctx
            else
                shortExpression ctx

        expressionFitsOnRestOfLine shortExpression longExpression
    | PatTuple ps ->
        expressionFitsOnRestOfLine
            (col sepComma ps (genPat astContext))
            (atCurrentColumn (col (sepComma +> sepNln) ps (genPat astContext)))
    | PatStructTuple ps ->
        !- "struct " +> sepOpenT +> atCurrentColumn (colAutoNlnSkip0 sepComma ps (genPat astContext)) +> sepCloseT
    | PatSeq(PatList, ps) ->
        ifElse ps.IsEmpty (sepOpenLFixed +> sepCloseLFixed)
            (sepOpenL +> atCurrentColumn (colAutoNlnSkip0 sepSemi ps (genPat astContext)) +> sepCloseL)

    | PatSeq(PatArray, ps) ->
        ifElse ps.IsEmpty (sepOpenAFixed +> sepCloseAFixed)
            (sepOpenA +> atCurrentColumn (colAutoNlnSkip0 sepSemi ps (genPat astContext)) +> sepCloseA)

    | PatRecord(xs) ->
        sepOpenS +> atCurrentColumn (colAutoNlnSkip0 sepSemi xs (genPatRecordFieldName astContext)) +> sepCloseS
    | PatConst(c,r) -> genConst c r
    | PatIsInst(TApp(_, [_], _) as t)
    | PatIsInst(TArray(_) as t) ->
        // special case for things like ":? (int seq) ->"
        !- ":? " +> sepOpenT +> genType astContext false t +> sepCloseT
    | PatIsInst(t) ->
        // Should have brackets around in the type test patterns
        !- ":? " +> genType astContext true t
    // Quotes will be printed by inner expression
    | PatQuoteExpr e -> genExpr astContext e
    | p -> failwithf "Unexpected pattern: %O" p
    |> genTrivia pat.Range

and genPatWithReturnType ao s ps tpso (t:SynType option) (astContext: ASTContext) =
    let aoc = opt sepSpace ao genAccess
    let tpsoc = opt sepNone tpso (fun (ValTyparDecls(tds, _, tcs)) -> genTypeParamPostfix astContext tds tcs)
    // Override escaped new keyword
    let s = if s = "``new``" then "new" else s

    let hasBracket = ps |> Seq.map fst |> Seq.exists Option.isSome
    let genName = aoc -- s +> tpsoc +> sepSpace

    let genParametersInitial =
        colAutoNlnSkip0 (ifElse hasBracket sepSemi sepSpace) ps (genPatWithIdent astContext)

    let genReturnType, newlineBeforeReturnType =
        match t with
        | Some t -> genType astContext false t, sepNln
        | None ->
            let genReturnType = sepNone

            let newline ctx =
                if ctx.Config.AlignFunctionSignatureToIndentation then
                    ctx
                else
                    match ps with
                    | [(_, PatTuple(_))] -> ctx
                    | _ -> sepNln ctx

            genReturnType, newline

    let genParametersWithNewlines ctx =
        if ctx.Config.AlignFunctionSignatureToIndentation then
            (indent +> sepNln +> col sepNln ps (genPatWithIdent astContext) +> newlineBeforeReturnType +> unindent) ctx
        else
            atCurrentColumn (col sepNln ps (genPatWithIdent astContext) +> newlineBeforeReturnType) ctx

    let isLongFunctionSignature (ctx: Context) =
        let space = 1
        let colon = if ctx.Config.SpaceBeforeColon then 3 else 2
        let lengthByAST =
            getSynAccessLength ao
            + lengthWhenSome (fun _ -> space) ao
            + s.Length
            + space
            + List.sumBy (snd >> getSynPatLength >> (+) space) ps
            + lengthWhenSome (fun _ -> colon) t
            + lengthWhenSome getSynTypeLength t

        (ctx.Column + lengthByAST > ctx.Config.MaxLineLength)
        || futureNlnCheck (genName +> genParametersInitial +> genReturnType) ctx

    fun ctx ->
        let isLong = isLongFunctionSignature ctx

        let expr =
            genName
            +> ifElse hasBracket sepOpenT sepNone
            +> ifElse isLong genParametersWithNewlines genParametersInitial
            +> ifElse hasBracket sepCloseT sepNone

        expr ctx

and genConst (c:SynConst) (r:range) =
    match c with
    | SynConst.Unit ->
            fun (ctx: Context) ->
                let innerComments =
                    ctx.Trivia
                    |> List.tryFind (fun t ->
                        let rangeMatch = t.Range.StartLine = r.StartLine && t.Range.StartColumn = r.StartColumn
                        match rangeMatch, t.Type with
                        | true, Token({TokenInfo = ti}) when (ti.TokenName = "LPAREN") -> true
                        | _ -> false
                    )
                    |> Option.map (fun tv -> tv.ContentAfter |> List.choose(function | Comment(BlockComment(bc,_,_)) -> Some bc | _ -> None))
                    |> Option.defaultValue []

                match innerComments with
                | [] -> !- "()"
                | comments ->
                    !- "(" +> !- (String.concat " " comments) +> !- ")"
                <| ctx
    | SynConst.Bool(b) -> !- (if b then "true" else "false")
    | SynConst.Byte(_)
    | SynConst.SByte(_)
    | SynConst.Int16(_)
    | SynConst.Int32(_)
    | SynConst.Int64(_)
    | SynConst.UInt16(_)
    | SynConst.UInt16s(_)
    | SynConst.UInt32(_)
    | SynConst.UInt64(_)
    | SynConst.Double(_)
    | SynConst.Single(_)
    | SynConst.Decimal(_)
    | SynConst.IntPtr(_)
    | SynConst.UInt64(_)
    | SynConst.UIntPtr(_)
    | SynConst.UserNum _ -> genConstNumber c r
    | SynConst.String(s,_) ->
        fun (ctx: Context) ->
            let trivia =
                ctx.Trivia
                |> List.tryFind (fun tv -> tv.Range = r)

            let triviaStringContent =
                trivia
                |> Option.bind(fun tv ->
                    match tv.ContentItself with
                    | Some(StringContent(sc)) -> Some sc
                    | _ -> None
                )

            match triviaStringContent, trivia with
            | Some stringContent, Some _ ->
                !- stringContent
            | None, Some({ ContentBefore = [Keyword({TokenInfo = { TokenName = "KEYWORD_STRING"; }; Content = kw})] }) ->
                !- kw
            | None, Some({ ContentBefore = [Keyword({TokenInfo = { TokenName = "QMARK" }})] }) ->
                !- s
            | _ ->
                let escaped = Regex.Replace(s, "\"{1}", "\\\"")
                !- (sprintf "\"%s\"" escaped)
            <| ctx
    | SynConst.Char(c) ->
        fun (ctx: Context) ->
            let charContentFromTrivia = TriviaHelpers.``get CharContent`` r ctx.Trivia
            let expr =
                match charContentFromTrivia with
                | Some content -> !- content
                | None ->
                    let escapedChar = Char.escape c
                    !- (sprintf "\'%s\'" escapedChar)
            expr ctx
    | SynConst.Bytes(bytes,_) -> genConstBytes bytes r
    | SynConst.Measure(c, m) ->
        let measure =
            match m with
            | Measure m -> !- m

        genConstNumber c r +> measure
    |> genTrivia r
and genConstNumber (c:SynConst) (r: range) =
    fun (ctx: Context) ->
        ctx.Trivia
        |> List.tryFind (fun t -> t.Range = r)
        |> Option.bind(fun tn ->
            match tn.ContentItself with | Some(Number(n)) -> Some n | _ -> None
        )
        |> fun n ->
            match n with
            | Some n -> !- n
            | None ->
                match c with
                | SynConst.Byte(v) -> !- (sprintf "%A" v)
                | SynConst.SByte(v) -> !- (sprintf "%A" v)
                | SynConst.Int16(v) -> !- (sprintf "%A" v)
                | SynConst.Int32(v) -> !- (sprintf "%A" v)
                | SynConst.Int64(v) -> !- (sprintf "%A" v)
                | SynConst.UInt16(v) -> !- (sprintf "%A" v)
                | SynConst.UInt16s(v) -> !- (sprintf "%A" v)
                | SynConst.UInt32(v) -> !- (sprintf "%A" v)
                | SynConst.UInt64(v) -> !- (sprintf "%A" v)
                | SynConst.Double(v) -> !- (sprintf "%A" v)
                | SynConst.Single(v) -> !- (sprintf "%A" v)
                | SynConst.Decimal(v) -> !- (sprintf "%A" v)
                | SynConst.IntPtr(v) -> !- (sprintf "%A" v)
                | SynConst.UIntPtr(v) -> !- (sprintf "%A" v)
                | SynConst.UserNum(v,s) -> !- (sprintf "%s%s" v s)
                | _ -> failwithf "Cannot generating Const number for %A" c
        <| ctx

and genConstBytes (bytes: byte []) (r: range) =
    fun (ctx: Context) ->
        let trivia =
            ctx.Trivia
            |> List.tryFind(fun t -> t.Range = r)
            |> Option.bind (fun tv ->
                match tv.ContentItself with
                | Some(StringContent(content)) -> Some content
                | _ -> None
            )

        match trivia with
        | Some t -> !- t
        | None -> !- (sprintf "%A" bytes)
        <| ctx

and genTrivia (range: range) f ctx =
    if List.isEmpty ctx.Trivia then
        f ctx
    else
        (enterNode range +> f +> leaveNode range) ctx

and infixOperatorFromTrivia range fallback (ctx: Context) =
    // by specs, section 3.4 https://fsharp.org/specs/language-spec/4.1/FSharpSpec-4.1-latest.pdf#page=24&zoom=auto,-137,312
    let validIdentRegex = """^(_|\p{L}|\p{Nl})([_'0-9]|\p{L}|\p{Nl}\p{Pc}|\p{Mn}|\p{Mc}|\p{Cf})*$"""
    let isValidIdent x = Regex.Match(x, validIdentRegex).Success
    ctx.Trivia
    |> List.choose(fun t ->
        match t.Range = range with
        | true ->
            match t.ContentItself with
            | Some(IdentOperatorAsWord(iiw)) -> Some iiw
            | Some(IdentBetweenTicks(iiw)) when not(isValidIdent fallback) -> Some iiw // Used when value between ``...``
            | _ -> None
        | _ -> None)
    |> List.tryHead
    |> fun iiw ->
        match iiw with
        | Some iiw -> !- iiw
        | None ->  !- fallback
    <| ctx<|MERGE_RESOLUTION|>--- conflicted
+++ resolved
@@ -468,11 +468,6 @@
             fun ctx ->
                 let alreadyHasNewline = lastWriteEventIsNewline ctx
                 if alreadyHasNewline then
-<<<<<<< HEAD
-                    (rep ctx.Config.IndentSize (!- " ") +> sepEqFixed) ctx
-                else
-                    (indent +> sepNln +> sepEqFixed +> unindent) ctx
-=======
                     // Column could be 0 when a hash directive was just written
                     if ctx.Column = 0 then
                         (rep ctx.Config.IndentSize (!- " ") +> !- "=") ctx
@@ -482,7 +477,6 @@
                     (indent +> sepNln +> !- "=" +> unindent) ctx
                 else
                     (sepEq +> sepSpace) ctx
->>>>>>> cda1c47f
         else
             (sepEq +> sepSpace)
 
@@ -746,24 +740,27 @@
                     +> sepEq
 
                 let longExpr ctx =
-                    if ctx.Config.AlternativeLongMemberDefinitions then
-                        (genName
-                         +> genParameters
-                         +> indent
-                         +> sepNln
-                         +> sepColon
-                         +> genType astContext false t
-                         +> sepNln
-                         +> sepEqFixed
-                         +> unindent) ctx
-                    else
-                        (genName +>
-                         atCurrentColumn (genParameters
-                                          +> sepNln
-                                          +> onlyIf isSingleTuple (!- " ")
-                                          +> sepColon
-                                          +> genType astContext false t
-                                          +> sepEq)) ctx
+                    let expr =
+                        if ctx.Config.AlternativeLongMemberDefinitions then
+                            genName
+                            +> genParameters
+                            +> indent
+                            +> sepNln
+                            +> sepColon
+                            +> genType astContext false t
+                            +> sepNln
+                            +> sepEqFixed
+                            +> unindent
+                        else
+                            genName +>
+                            atCurrentColumn (genParameters
+                                             +> sepNln
+                                             +> onlyIf isSingleTuple (!- " ")
+                                             +> sepColon
+                                             +> genType astContext false t
+                                             +> sepEq)
+
+                    expr ctx
 
                 prefix
                 +> expressionFitsOnRestOfLine shortExpr longExpr
