--- conflicted
+++ resolved
@@ -465,13 +465,8 @@
             fun ctx ->
                 let alreadyHasNewline = lastWriteEventIsNewline ctx
                 if alreadyHasNewline then
-<<<<<<< HEAD
-                    (rep ctx.Config.IndentSpaceNum (!- " ") +> !- "=") ctx
-                elif ctx.Config.AlternateLongFunctionSignature then
-=======
                     (rep ctx.Config.IndentSize (!- " ") +> !- "=") ctx
-                else
->>>>>>> d1155814
+                elif ctx.Config.AlignFunctionSignatureToIndentation then
                     (indent +> sepNln +> !- "=" +> unindent) ctx
                 else
                     (sepEq +> sepSpace) ctx
@@ -2073,9 +2068,9 @@
             +> unindent)
 
     | Simple(TDSRUnion(ao', xs) as unionNode) ->
-        let hasLeadingTrivia (t : TriviaNode) = 
+        let hasLeadingTrivia (t : TriviaNode) =
             t.Range = unionNode.Range && not (List.isEmpty t.ContentBefore)
-        
+
         let sepNlnBasedOnTrivia =
             fun (ctx: Context) ->
                 let trivia =
@@ -2090,11 +2085,11 @@
             match xs with
             | [] -> ctx
             | [UnionCase(attrs, _,_,_,(UnionCaseType fields)) as x] when List.isEmpty ms ->
-                
-                let hasVerticalBar = 
-                    (Option.isSome ao' && List.length fields <> 1) || 
-                    ctx.Trivia |> List.exists hasLeadingTrivia || 
-                    not (List.isEmpty attrs) || 
+
+                let hasVerticalBar =
+                    (Option.isSome ao' && List.length fields <> 1) ||
+                    ctx.Trivia |> List.exists hasLeadingTrivia ||
+                    not (List.isEmpty attrs) ||
                     List.isEmpty fields
 
                 indent +> sepSpace +> sepNlnBasedOnTrivia
@@ -2947,7 +2942,7 @@
         | None -> sepNone, sepNone
 
     let genParametersWithNewlines ctx =
-        if ctx.Config.AlternateLongFunctionSignature then
+        if ctx.Config.AlignFunctionSignatureToIndentation then
             (indent +> sepNln +> col sepNln ps (genPatWithIdent astContext) +> newlineBeforeReturnType +> unindent) ctx
         else
             atCurrentColumn (col sepNln ps (genPatWithIdent astContext) +> newlineBeforeReturnType) ctx
