--- conflicted
+++ resolved
@@ -831,25 +831,15 @@
             |> Option.defaultValue fieldsExpr
 
         sepOpenS
-<<<<<<< HEAD
-        +> (fun (ctx:Context) -> { ctx with RecordBraceStart = (dumpModel ctx).Column::ctx.RecordBraceStart })
-=======
         +> (fun (ctx:Context) -> { ctx with RecordBraceStart = ctx.Column::ctx.RecordBraceStart })
->>>>>>> c21db718
         +> atCurrentColumnIndent (leaveLeftBrace synExpr.Range +> opt (if xs.IsEmpty then sepNone else ifElseCtx (futureNlnCheck recordExpr) sepNln sepSemi) inheritOpt
             (fun (typ, expr) -> !- "inherit " +> genType astContext false typ +> genExpr astContext expr) +> recordExpr)
         +> (fun ctx ->
             match ctx.RecordBraceStart with
             | rbs::rest ->
-<<<<<<< HEAD
-                if (dumpModel ctx).Column < rbs then
-                    let offset = (if ctx.Config.SpaceAroundDelimiter then 2 else 1) + 1
-                    let delta = Math.Max((rbs - (dumpModel ctx).Column) - offset, 0)
-=======
                 if ctx.Column < rbs then
                     let offset = (if ctx.Config.SpaceAroundDelimiter then 2 else 1) + 1
                     let delta = Math.Max((rbs - ctx.Column) - offset, 0)
->>>>>>> c21db718
                     (!- System.String.Empty.PadRight(delta)) ({ctx with RecordBraceStart = rest})
                 else
                     sepNone ({ctx with RecordBraceStart = rest})
