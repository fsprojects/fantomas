﻿module internal Fantomas.CodePrinter

open System
open System.Text.RegularExpressions
open FSharp.Compiler.Range
open FSharp.Compiler.SourceCodeServices
open FSharp.Compiler.SyntaxTree
open Fantomas
open Fantomas.FormatConfig
open Fantomas.SourceParser
open Fantomas.SourceTransformer
open Fantomas.Context
open Fantomas.TriviaTypes
open Fantomas.TriviaContext

/// This type consists of contextual information which is important for formatting
type ASTContext =
    {
      /// Original file name without extension of the parsed AST
      TopLevelModuleName: string
      /// Current node is the first child of its parent
      IsFirstChild: bool
      /// Current node is a subnode deep down in an interface
      InterfaceRange: range option
      /// This pattern matters for formatting extern declarations
      IsCStylePattern: bool
      /// Range operators are naked in 'for..in..do' constructs
      IsNakedRange: bool
      /// The optional `|` in pattern matching and union type definitions
      HasVerticalBar: bool
      /// A field is rendered as union field or not
      IsUnionField: bool
      /// First type param might need extra spaces to avoid parsing errors on `<^`, `<'`, etc.
      IsFirstTypeParam: bool
      /// Check whether the context is inside DotGet to suppress whitespaces
      IsInsideDotGet: bool
      /// Check whether the context is inside a SynMemberDefn.Member(memberDefn,range)
      /// This is required to correctly detect the setting SpaceBeforeMember
      IsMemberDefinition: bool
    }
    static member Default =
        { TopLevelModuleName = ""
          IsFirstChild = false; InterfaceRange = None
          IsCStylePattern = false; IsNakedRange = false
          HasVerticalBar = false; IsUnionField = false
          IsFirstTypeParam = false; IsInsideDotGet = false
          IsMemberDefinition = false }

let rec addSpaceBeforeParensInFunCall functionOrMethod arg (ctx:Context) =
    match functionOrMethod, arg with
    | SynExpr.TypeApp(e, _, _, _, _, _, _), _ ->
        addSpaceBeforeParensInFunCall e arg ctx
    | SynExpr.Paren _, _ ->
        true
    | UppercaseSynExpr, ConstExpr(Const "()", _) ->
        ctx.Config.SpaceBeforeUppercaseInvocation
    | LowercaseSynExpr, ConstExpr(Const "()", _) ->
        ctx.Config.SpaceBeforeLowercaseInvocation
    | SynExpr.Ident(_), SynExpr.Ident(_) ->
        true
    | UppercaseSynExpr, Paren(_) ->
        ctx.Config.SpaceBeforeUppercaseInvocation
    | LowercaseSynExpr, Paren(_) ->
        ctx.Config.SpaceBeforeLowercaseInvocation
    | _ -> true

let addSpaceBeforeParensInFunDef (astContext: ASTContext) (functionOrMethod:string) args (ctx:Context) =
    let isLastPartUppercase =
        let parts = functionOrMethod.Split '.'
        Char.IsUpper parts.[parts.Length - 1].[0]

    match functionOrMethod, args with
    | "new", _ -> false
    | _, PatParen(_) ->
        if astContext.IsMemberDefinition
        then ctx.Config.SpaceBeforeMember
        else ctx.Config.SpaceBeforeParameter
    | (_:string), _ -> not isLastPartUppercase
    | _ -> true

let rec genParsedInput astContext = function
    | ImplFile im -> genImpFile astContext im
    | SigFile si -> genSigFile astContext si

(*
    See https://github.com/fsharp/FSharp.Compiler.Service/blob/master/src/fsharp/ast.fs#L1518
    hs = hashDirectives : ParsedHashDirective list
    mns = modules : SynModuleOrNamespace list
*)
and genImpFile astContext (ParsedImplFileInput(hs, mns)) =
    col sepNone hs genParsedHashDirective +> (if hs.IsEmpty then sepNone else sepNln)
    +> col sepNln mns (genModuleOrNamespace astContext)

and genSigFile astContext (ParsedSigFileInput(hs, mns)) =
    col sepNone hs genParsedHashDirective +> (if hs.IsEmpty then sepNone else sepNln)
    +> col sepNln mns (genSigModuleOrNamespace astContext)

and genParsedHashDirective (ParsedHashDirective(h, s, r)) =
    let printArgument arg =
        match arg with
        | "" -> sepNone
        // Use verbatim string to escape '\' correctly
        | _ when arg.Contains("\\") -> !- (sprintf "@\"%O\"" arg)
        | _ -> !- (sprintf "\"%O\"" arg)

    let printIdent (ctx:Context) =
        ctx.Trivia
        |> List.tryFind (fun t -> t.Range = r)
        |> Option.bind(fun t -> t.ContentBefore
                                |> List.choose (fun tc ->
                                    match tc with
                                    | Keyword({ TokenInfo = {TokenName = "KEYWORD_STRING"}; Content = c }) -> Some c
                                    | _ -> None)
                                |> List.tryHead)
        |> function
           | Some kw -> !- kw
           | None -> col sepSpace s printArgument
        <| ctx

    !- "#" -- h +> sepSpace +> printIdent
    |> genTrivia r

and genModuleOrNamespace astContext (ModuleOrNamespace(ats, px, ao, s, mds, isRecursive, moduleKind) as node) =
    let sepModuleAndFirstDecl =
        let firstDecl = List.tryHead mds
        match firstDecl with
        | None ->
            if moduleKind.IsModule then
                sepNlnForEmptyModule node.Range +> sepNln
            else
                sepNlnForEmptyNamespace node.Range +> sepNln
        | Some mdl ->
            let attrRanges = getRangesFromAttributesFromModuleDeclaration mdl
            sepNlnConsideringTriviaContentBeforeWithAttributes mdl.Range attrRanges +> sepNln

    let genTriviaForLongIdent (f: Context -> Context) =
        match node with
        | SynModuleOrNamespace.SynModuleOrNamespace(lid,_, SynModuleOrNamespaceKind.DeclaredNamespace,_,_,_,_,_) ->
            lid
            |> List.fold (fun (acc: Context -> Context) (ident:Ident) -> acc |> (genTrivia ident.idRange)) f
        | _ -> f

    let moduleOrNamespace = ifElse moduleKind.IsModule (!- "module ") (!- "namespace ")
    let recursive = ifElse isRecursive (!- "rec ") sepNone
    let namespaceFn = ifElse (s = "") (!- "global") (!- s)
    let namespaceIsGlobal = not moduleKind.IsModule && s = ""

    let sep = 
        if namespaceIsGlobal 
        then sepNln +> sepNlnConsideringTriviaContentBefore node.Range 
        else sepModuleAndFirstDecl

    let expr =
        genPreXmlDoc px
        +> genAttributes astContext ats
        +> ifElse (moduleKind = AnonModule)
             sepNone
             (genTriviaForLongIdent (moduleOrNamespace +> opt sepSpace ao genAccess +> recursive +> namespaceFn +> sep))

    if namespaceIsGlobal then
        expr +> genTrivia node.Range (genModuleDeclList astContext mds)
    else
        expr +> genModuleDeclList astContext mds
        |> genTrivia node.Range

and genSigModuleOrNamespace astContext (SigModuleOrNamespace(ats, px, ao, s, mds, _, moduleKind) as node) =
    let range = match node with | SynModuleOrNamespaceSig(_,_,_,_,_,_,_,range) -> range
    let sepModuleAndFirstDecl =
        let firstDecl = List.tryHead mds
        match firstDecl with
        | None ->
            if moduleKind.IsModule then
                sepNlnForEmptyModule range +> rep 2 sepNln
            else
                sepNlnForEmptyNamespace range +> sepNln
        | Some mdl ->
            sepNlnConsideringTriviaContentBefore mdl.Range +> sepNln

    let genTriviaForLongIdent (f: Context -> Context) =
        match node with
        | SynModuleOrNamespaceSig(lid,_, SynModuleOrNamespaceKind.DeclaredNamespace,_,_,_,_,_) ->
            lid
            |> List.fold (fun (acc: Context -> Context) (ident:Ident) -> acc |> (genTrivia ident.idRange)) f
        | _ -> f

    let moduleOrNamespace = ifElse moduleKind.IsModule (!- "module ") (!- "namespace ")

    // Don't generate trivia before in case the SynModuleOrNamespaceKind is a DeclaredNamespace
    // The range of the namespace is not correct, see https://github.com/dotnet/fsharp/issues/7680
    ifElse moduleKind.IsModule (enterNode range) sepNone +>
    genPreXmlDoc px
    +> genAttributes astContext ats
    +> ifElse (moduleKind = AnonModule)
            sepNone
            (genTriviaForLongIdent (moduleOrNamespace +> opt sepSpace ao genAccess -- s +> sepModuleAndFirstDecl))
    +> genSigModuleDeclList astContext mds
    +> leaveNode range

and genModuleDeclList astContext e =
    match e with
    | OpenL(xs, ys) ->
        match ys with
        | [] -> col sepNln xs (genModuleDecl astContext)
        | _ ->
            let sepModuleDecl =
                match List.tryHead ys with
                | Some ysh ->
                    let attrs = getRangesFromAttributesFromModuleDeclaration ysh
                    sepNln +> sepNlnConsideringTriviaContentBeforeWithAttributes ysh.Range attrs
                | None -> rep 2 sepNln
            (col sepNln xs (genModuleDecl astContext) +> sepModuleDecl +> genModuleDeclList astContext ys)
    | m::rest ->
        let attrs = getRangesFromAttributesFromModuleDeclaration m

        let newlineAfterMultiline ctx =
            let expr =
                match List.tryHead rest with
                | Some rm ->
                  let attrs = getRangesFromAttributesFromModuleDeclaration rm
                  sepNln +> sepNlnConsideringTriviaContentBeforeWithAttributes rm.Range attrs
                | None -> sepNone
            expr ctx

        // Call trivia manually before genLetBinding
        // Otherwise the expression might become multiline because of comments or defines above the let binding
        enterNode m.Range
        +> leadingExpressionIsMultiline
                (expressionFitsOnRestOfLine
                     (genModuleDecl astContext m)
                     (sepNlnBeforeMultilineConstruct m.Range attrs +> genModuleDecl astContext m +> newlineAfterMultiline))
                (fun multiline -> onlyIf (not multiline && List.isNotEmpty rest) sepNln)

        +> genModuleDeclList astContext rest

    | [] -> sepNone

and genSigModuleDeclList astContext node =
    match node with
    | [x] -> genSigModuleDecl astContext x

    | SigOpenL(xs, ys) ->
        let sepXsAndYs =
            match List.tryHead ys with
            | Some hs ->
                let attrs = getRangesFromAttributesFromSynModuleSigDeclaration hs
                sepNln +> sepNlnConsideringTriviaContentBeforeWithAttributes hs.Range attrs
            | None ->
                rep 2 sepNln

        fun ctx ->
            match ys with
            | [] -> col sepNln xs (genSigModuleDecl astContext) ctx
            | _ -> (col sepNln xs (genSigModuleDecl astContext) +> sepXsAndYs +> genSigModuleDeclList astContext ys) ctx

    | SigHashDirectiveL(xs, ys) ->
        match ys with
        | [] -> col sepNone xs (genSigModuleDecl astContext)
        | _ -> col sepNone xs (genSigModuleDecl astContext) +> sepNln +> genSigModuleDeclList astContext ys

    | SigModuleAbbrevL(xs, ys)
    | SigValL(xs, ys) ->
        match ys with
        | [] -> col sepNln xs (genSigModuleDecl astContext)
        | _ ->
            let sepXsYs =
                match List.tryHead ys with
                | Some ysh ->
                    let attributeRanges = getRangesFromAttributesFromSynModuleSigDeclaration ysh
                    sepNln +> sepNlnConsideringTriviaContentBeforeWithAttributes ysh.Range attributeRanges
                | None -> rep 2 sepNln
            col sepNln xs (genSigModuleDecl astContext) +> sepXsYs +> genSigModuleDeclList astContext ys

    | SigMultilineModuleDeclL(xs, ys) ->
        match ys with
        | [] ->
            colEx (fun (smd: SynModuleSigDecl) ->
                let ranges = getRangesFromAttributesFromSynModuleSigDeclaration smd
                sepNln +> sepNlnConsideringTriviaContentBeforeWithAttributes smd.Range ranges
            ) xs (genSigModuleDecl astContext)

        | _ -> col (rep 2 sepNln) xs (genSigModuleDecl astContext) +> rep 2 sepNln +> genSigModuleDeclList astContext ys

    | _ -> sepNone
    // |> genTrivia node, see genModuleDeclList

and genModuleDecl astContext (node: SynModuleDecl) =
    match node with
    | Attributes(ats) ->
        fun ctx ->
            let attributesExpr =
                // attributes can have trivia content before or after
                // we do extra detection to ensure no additional newline is introduced
                // first attribute should not have a newline anyway
                List.fold (fun (prevContentAfterPresent, prevExpr) (a: SynAttributeList) ->
                    let expr =
                        ifElse prevContentAfterPresent sepNone (sepNlnConsideringTriviaContentBefore a.Range)
                        +> ((col sepNln a.Attributes (genAttribute astContext)) |> genTrivia a.Range)

                    let hasContentAfter =
                        TriviaHelpers.``has content after after that matches``
                            (fun tn -> tn.Range = a.Range)
                            (function | Directive(_) -> true | _ -> false)
                            ctx.Trivia
                    (hasContentAfter, prevExpr +> expr)
                ) (true, sepNone) ats
                |> snd
            (attributesExpr) ctx
    | DoExpr(e) ->
        genExpr astContext e
    | Exception(ex) ->
        genException astContext ex
    | HashDirective(p) ->
        genParsedHashDirective p
    | Extern(ats, px, ao, t, s, ps) ->
        genPreXmlDoc px
        +> genAttributes astContext ats
        -- "extern " +> genType { astContext with IsCStylePattern = true } false t +> sepSpace +> opt sepSpace ao genAccess
        -- s +> sepOpenT +> col sepComma ps (genPat { astContext with IsCStylePattern = true }) +> sepCloseT
    // Add a new line after module-level let bindings
    | Let(b) ->
        genLetBinding { astContext with IsFirstChild = true } "let " b
    | LetRec(b::bs) ->
        let sepBAndBs =
            match List.tryHead bs with
            | Some b' ->
                let r = b'.RangeOfBindingSansRhs
                sepNln +> sepNlnConsideringTriviaContentBefore r
            | None -> id

        genLetBinding { astContext with IsFirstChild = true } "let rec " b
        +> sepBAndBs
        +> colEx (fun (b': SynBinding) ->
                let r = b'.RangeOfBindingSansRhs
                sepNln +> sepNlnConsideringTriviaContentBefore r
            ) bs (genLetBinding { astContext with IsFirstChild = false } "and ")

    | ModuleAbbrev(s1, s2) ->
        !- "module " -- s1 +> sepEq +> sepSpace -- s2
    | NamespaceFragment(m) ->
        failwithf "NamespaceFragment hasn't been implemented yet: %O" m
    | NestedModule(ats, px, ao, s, isRecursive, mds) ->
        genPreXmlDoc px
        +> genAttributes astContext ats
        +> (!- "module ")
        +> opt sepSpace ao genAccess
        +> ifElse isRecursive (!- "rec ") sepNone -- s +> sepEq
        +> indent +> sepNln
        +> genModuleDeclList astContext mds +> unindent

    | Open(s) ->
        !- (sprintf "open %s" s)
    // There is no nested types and they are recursive if there are more than one definition
    | Types(t::ts) ->
        let sepTs =
            match List.tryHead ts with
            | Some tsh -> sepNln +> sepNlnConsideringTriviaContentBefore tsh.Range
            | None -> rep 2 sepNln

        genTypeDefn { astContext with IsFirstChild = true } t
        +> colPreEx sepTs (fun (ty: SynTypeDefn) -> sepNln +> sepNlnConsideringTriviaContentBefore ty.Range) ts (genTypeDefn { astContext with IsFirstChild = false })
    | md ->
        failwithf "Unexpected module declaration: %O" md
    |> genTrivia node.Range

and genSigModuleDecl astContext node =
    match node with
    | SigException(ex) ->
        genSigException astContext ex
    | SigHashDirective(p) ->
        genParsedHashDirective p
    | SigVal(v) ->
        genVal astContext v
    | SigModuleAbbrev(s1, s2) ->
        !- "module " -- s1 +> sepEq +> sepSpace -- s2
    | SigNamespaceFragment(m) ->
        failwithf "NamespaceFragment is not supported yet: %O" m
    | SigNestedModule(ats, px, ao, s, mds) ->
        genPreXmlDoc px
        +> genAttributes astContext ats -- "module " +> opt sepSpace ao genAccess -- s +> sepEq
        +> indent +> sepNln +> genSigModuleDeclList astContext mds +> unindent

    | SigOpen(s) ->
        !- (sprintf "open %s" s)
    | SigTypes(t::ts) ->
        genSigTypeDefn { astContext with IsFirstChild = true } t
        +> colPre (rep 2 sepNln) (rep 2 sepNln) ts (genSigTypeDefn { astContext with IsFirstChild = false })
    | md ->
        failwithf "Unexpected module signature declaration: %O" md
    |> genTrivia node.Range

and genAccess (Access s) = !- s

and genAttribute astContext (Attribute(s, e, target)) =
    match e with
    // Special treatment for function application on attributes
    | ConstExpr(Const "()", _) ->
        !- "[<" +> opt sepColonFixed target (!-) -- s -- ">]"
    | e ->
        let argSpacing =
            if SourceTransformer.hasParenthesis e then id else sepSpace
        !- "[<"  +> opt sepColonFixed target (!-) -- s +> argSpacing +> genExpr astContext e -- ">]"
    |> genTrivia e.Range

and genAttributesCore astContext (ats: SynAttribute seq) =
    let genAttributeExpr astContext (Attribute(s, e, target) as attr) =
        match e with
        | ConstExpr(Const "()", _) ->
            opt sepColonFixed target (!-) -- s
        | e ->
            let argSpacing =
                if SourceTransformer.hasParenthesis e then id else sepSpace
            opt sepColonFixed target (!-) -- s +> argSpacing +> genExpr astContext e
        |> genTrivia attr.Range
    ifElse (Seq.isEmpty ats) sepNone (!- "[<" +> col sepSemi ats (genAttributeExpr astContext) -- ">]")

and genOnelinerAttributes astContext ats =
    let ats = List.collect (fun a -> a.Attributes) ats
    ifElse (Seq.isEmpty ats) sepNone (genAttributesCore astContext ats +> sepSpace)

/// Try to group attributes if they are on the same line
/// Separate same-line attributes by ';'
/// Each bucket is printed in a different line
and genAttributes astContext (ats: SynAttributes) =
    ats
    |> List.fold (fun acc a ->
        fun (ctx:Context) ->
            let dontAddNewline =
                TriviaHelpers.``has content after that ends with``
                    (fun t -> t.Range = a.Range)
                    (function | Directive(_) | Newline -> true | _ -> false)
                    ctx.Trivia
            let chain =
                acc +>
                (genAttributesCore astContext a.Attributes |> genTrivia a.Range)
                +> ifElse dontAddNewline sepNone sepNln
            chain ctx
    ) sepNone

and genPreXmlDoc (PreXmlDoc lines) ctx =
    if ctx.Config.StrictMode then
        colPost sepNln sepNln lines (sprintf "///%s" >> (!-)) ctx
    else ctx

and addSpaceAfterGenericConstructBeforeColon ctx =
    if not ctx.Config.SpaceBeforeColon then
        match Context.lastWriteEventOnLastLine ctx |> Option.bind Seq.tryLast with
        | Some('>') -> sepSpace
        | _ -> sepNone
    else
        sepNone
    <| ctx

and genExprSepEqPrependType astContext (pat:SynPat) (e: SynExpr) (valInfo:SynValInfo option) (isPrefixMultiline: bool) ctx =
    let hasTriviaContentAfterEqual =
        ctx.Trivia
        |> List.exists (fun tn ->
            match tn.Type with
            | TriviaTypes.Token(tok) ->
                tok.TokenInfo.TokenName = "EQUALS" && tn.Range.StartLine = pat.Range.StartLine
            | _ -> false
        )

    let sepEqual predicate =
        if predicate then
            fun ctx ->
                let alreadyHasNewline = lastWriteEventIsNewline ctx
                if alreadyHasNewline then
                    (rep ctx.Config.IndentSpaceNum (!- " ") +> !- "=") ctx
                else
                    (indent +> sepNln +> !- "=" +> unindent) ctx
        else
            (sepEq +> sepSpace)

    let maxWidth = if isFunctionBinding pat then ctx.Config.MaxFunctionBindingWidth else ctx.Config.MaxValueBindingWidth

    match e with
    | TypedExpr(Typed, e, t) ->
        let addExtraSpaceBeforeGenericType =
            match pat with
            | SynPat.LongIdent(_, _, Some(SynValTyparDecls(_)), _, _, _) ->
                addSpaceAfterGenericConstructBeforeColon
            | _ -> sepNone

        let hasLineCommentBeforeColon = TriviaHelpers.``has line comment before`` t.Range ctx.Trivia

        let genCommentBeforeColon ctx =
            (ifElse hasLineCommentBeforeColon indent sepNone
             +> enterNode t.Range
             +> ifElse hasLineCommentBeforeColon unindent sepNone) ctx

        let genMetadataAttributes =
            match valInfo with
            | Some(SynValInfo(_, SynArgInfo(attributes, _, _))) -> genOnelinerAttributes astContext attributes
            | None -> sepNone

        (addExtraSpaceBeforeGenericType
         +> genCommentBeforeColon
         +> sepColon
         +> genMetadataAttributes
         +> genType astContext false t
         +> sepEqual (isPrefixMultiline || hasLineCommentBeforeColon)
         +> ifElse (isPrefixMultiline || hasTriviaContentAfterEqual || hasLineCommentBeforeColon)
               (indent +> sepNln +> genExpr astContext e +> unindent)
               (isShortExpressionOrAddIndentAndNewline maxWidth (genExpr astContext e))) ctx
    | e ->
        let genE =
            match e with
            | MultilineString(_)
            | _ when (TriviaHelpers.``has content itself that is multiline string`` e.Range ctx.Trivia) ->
                genExpr astContext e
            | _ -> isShortExpressionOrAddIndentAndNewline maxWidth (genExpr astContext e)

        (sepEqual isPrefixMultiline
        +> leaveEqualsToken pat.Range
        +> ifElse (isPrefixMultiline || hasTriviaContentAfterEqual)
               (indent +> sepNln +> genExpr astContext e +> unindent)
               genE) ctx

and genTyparList astContext tps =
    ifElse (List.atMostOne tps) (col wordOr tps (genTypar astContext)) (sepOpenT +> col wordOr tps (genTypar astContext) +> sepCloseT)

and genTypeAndParam astContext typeName tds tcs preferPostfix =
    let types openSep closeSep =
        (!- openSep +> coli sepComma tds (fun i decl -> genTyparDecl { astContext with IsFirstTypeParam = i = 0 } decl)
         +> colPre (!- " when ") wordAnd tcs (genTypeConstraint astContext) -- closeSep)
    if List.isEmpty tds then !- typeName
    elif preferPostfix then !- typeName +> types "<" ">"
    elif List.atMostOne tds then types "" "" -- " " -- typeName
    else types "(" ")" -- " " -- typeName

and genTypeParamPostfix astContext tds tcs = genTypeAndParam astContext "" tds tcs true

and genLetBinding astContext pref b =
    match b with
    | LetBinding(ats, px, ao, isInline, isMutable, p, e, valInfo) ->
        let genPat =
            match e, p with
            | TypedExpr(Typed, _, t),  PatLongIdent(ao, s, ps, tpso) when (List.length ps > 1)->
                genPatWithReturnType ao s ps tpso (Some t) astContext
            | _,  PatLongIdent(ao, s, ps, tpso) when (List.length ps > 1)->
                genPatWithReturnType ao s ps tpso None astContext
            | _ ->
                genPat astContext p

        let genAttr =
            ifElse astContext.IsFirstChild
                (genAttributes astContext ats -- pref)
                (!- pref +> genOnelinerAttributes astContext ats)

        let afterLetKeyword =
            opt sepSpace ao genAccess
            +> ifElse isMutable (!- "mutable ") sepNone
            +> ifElse isInline (!- "inline ") sepNone

        let rangeBetweenBindingPatternAndExpression =
            mkRange "range between binding pattern and expression" b.RangeOfBindingSansRhs.End e.Range.Start

        genPreXmlDoc px
        +> genAttr // this already contains the `let` or `and` keyword
        +> leadingExpressionIsMultiline
               (afterLetKeyword +> genPat +> enterNodeTokenByName rangeBetweenBindingPatternAndExpression "EQUALS")
               (genExprSepEqPrependType astContext p e (Some(valInfo)))

    | DoBinding(ats, px, e) ->
        let prefix = if pref.Contains("let") then pref.Replace("let", "do") else "do "
        genPreXmlDoc px
        +> genAttributes astContext ats -- prefix
        +> autoIndentAndNlnIfExpressionExceedsPageWidth (genExpr astContext e)

    | b ->
        failwithf "%O isn't a let binding" b
    |> genTrivia b.RangeOfBindingSansRhs

and genShortGetProperty astContext (pat:SynPat) e =
    genExprSepEqPrependType astContext pat e None false

and genProperty astContext prefix ao propertyKind ps e =
    let tuplerize ps =
        let rec loop acc = function
            | [p] -> (List.rev acc, p)
            | p1::ps -> loop (p1::acc) ps
            | [] -> invalidArg "p" "Patterns should not be empty"
        loop [] ps

    match ps with
    | [PatTuple ps] ->
        let (ps, p) = tuplerize ps
        !- prefix +> opt sepSpace ao genAccess -- propertyKind
        +> ifElse (List.atMostOne ps) (col sepComma ps (genPat astContext) +> sepSpace)
            (sepOpenT +> col sepComma ps (genPat astContext) +> sepCloseT +> sepSpace)
        +> genPat astContext p +> genExprSepEqPrependType astContext p e None false

    | ps ->
        let (_,p) = tuplerize ps
        !- prefix +> opt sepSpace ao genAccess -- propertyKind +> col sepSpace ps (genPat astContext)
        +> genExprSepEqPrependType astContext p e None false
    |> genTrivia e.Range

and genPropertyWithGetSet astContext (b1, b2) =
    match b1, b2 with
    | PropertyBinding(ats, px, ao, isInline, mf1, PatLongIdent(ao1, s1, ps1, _), e1),
      PropertyBinding(_, _, _, _, _, PatLongIdent(ao2, _, ps2, _), e2) ->
        let prefix =
            genPreXmlDoc px
            +> genAttributes astContext ats +> genMemberFlags astContext mf1
            +> ifElse isInline (!- "inline ") sepNone +> opt sepSpace ao genAccess
        assert(ps1 |> Seq.map fst |> Seq.forall Option.isNone)
        assert(ps2 |> Seq.map fst |> Seq.forall Option.isNone)
        let ps1 = List.map snd ps1
        let ps2 = List.map snd ps2
        prefix
        +> genTrivia b1.RangeOfBindingAndRhs
            (!- s1 +> indent +> sepNln
            +> genProperty astContext "with " ao1 "get " ps1 e1 +> sepNln)
        +> genTrivia b2.RangeOfBindingAndRhs
            (genProperty astContext "and " ao2 "set " ps2 e2 +> unindent)
    | _ -> sepNone

/// Each member is separated by a new line.
and genMemberBindingList astContext node =
    let newlineAfterMultiline rest ctx =
        let expr =
            match List.tryHead rest with
            | Some rm ->
                let attrs = getRangesFromAttributesFromSynBinding rm
                sepNln +> sepNlnConsideringTriviaContentBeforeWithAttributes rm.RangeOfBindingSansRhs attrs
            | None -> sepNone
        expr ctx

    match node with
    | PropertyWithGetSet(gs, rest) ->
        leadingExpressionIsMultiline
            (expressionFitsOnRestOfLine
                (genPropertyWithGetSet astContext gs)
                (sepNln +> genPropertyWithGetSet astContext gs +> newlineAfterMultiline rest))
            (fun multiline -> onlyIf (not multiline && List.isNotEmpty rest) sepNln)
        +> genMemberBindingList astContext rest
    | mb::rest ->
        leadingExpressionIsMultiline
            (expressionFitsOnRestOfLine
                (genMemberBinding astContext mb)
                (genMemberBinding astContext mb +> newlineAfterMultiline rest))
            (fun multiline -> onlyIf (not multiline && List.isNotEmpty rest) sepNln)
        +> genMemberBindingList astContext rest
    | _ -> sepNone

and genMemberBinding astContext b =
    match b with
    | PropertyBinding(ats, px, ao, isInline, mf, p, e) ->
        let prefix =
            genPreXmlDoc px
            +> genAttributes astContext ats +> genMemberFlags astContext mf
            +> ifElse isInline (!- "inline ") sepNone +> opt sepSpace ao genAccess

        let propertyKind =
            match mf with
            | MFProperty PropertyGet -> "get "
            | MFProperty PropertySet -> "set "
            | mf -> failwithf "Unexpected member flags: %O" mf

        match p with
        | PatLongIdent(ao, s, ps, _) ->
            assert (ps |> Seq.map fst |> Seq.forall Option.isNone)
            match ao, propertyKind, ps with
            | None, "get ", [_, PatParen(PatConst(Const "()", _))] ->
                // Provide short-hand notation `x.Member = ...` for `x.Member with get()` getters
                prefix -- s +> genShortGetProperty astContext p e
            | _ ->
                let ps = List.map snd ps
                prefix -- s +> indent +> sepNln +>
                genProperty astContext "with " ao propertyKind ps e
                +> unindent
        | p -> failwithf "Unexpected pattern: %O" p

    | MemberBinding(ats, px, ao, isInline, mf, p, e) ->
        let genAttributesAndXmlDoc =
            genPreXmlDoc px
            +> genAttributes astContext ats

        let prefix =
            genMemberFlagsForMemberBinding astContext mf b.RangeOfBindingAndRhs
            +> ifElse isInline (!- "inline ") sepNone +> opt sepSpace ao genAccess
<<<<<<< HEAD
            +> genPat ({ astContext with IsMemberDefinition = true }) p

        match e with
        | TypedExpr(Typed, e, t) ->
            let genName =
                match p with
                | PatLongIdent(ao, s, _, tpso) ->
                    let aoc = opt sepSpace ao genAccess
                    let tpsoc = opt sepNone tpso (fun (ValTyparDecls(tds, _, tcs)) -> genTypeParamPostfix astContext tds tcs)
                    let s = if s = "``new``" then "new" else s
                    aoc -- s +> tpsoc +> sepSpace
                | p -> failwithf "Unexpected pattern: %O" p

            let prefixUntilName = 
                genMemberFlagsForMemberBinding astContext mf b.RangeOfBindingAndRhs
                +> ifElse isInline (!- "inline ") sepNone +> opt sepSpace ao genAccess +> genName

            genAttributesAndXmlDoc
            +> (fun ctx ->
                    let lvl = ((prefixUntilName) ctx).Column
                    (prefix
                    +> expressionFitsOnRestOfLine (sepColon +> genType astContext false t +> sepEq) (atIndentLevel false lvl (sepNln +> sepColon +> genType astContext false t +> sepEq))
                    +> sepSpaceOrIndentAndNlnIfExpressionExceedsPageWidth (genExpr astContext e)) ctx)
=======

        match e with
        | TypedExpr(Typed, e, t) ->
            let genName, genParameters, spaceBeforeColon =
                match p with
                | PatLongIdent(ao, s, ps, tpso) ->
                    let aoc = opt sepSpace ao genAccess
                    let tpsoc = opt sepNone tpso (fun (ValTyparDecls(tds, _, tcs)) -> genTypeParamPostfix astContext tds tcs)
                    let s = if s = "``new``" then "new" else s
                    let hasBracket = ps |> Seq.map snd |> Seq.exists hasParenInPat
                    let multipleParameters = List.length ps > 1
                    let spaceAfter ctx = onlyIf (ctx.Config.SpaceBeforeMember || multipleParameters || not hasBracket) sepSpace ctx
                    let name = (aoc -- s +> tpsoc +> spaceAfter)

                    let parameters =
                        expressionFitsOnRestOfLine
                            (atCurrentColumn (col sepSpace ps (genPatWithIdent astContext)))
                            (atCurrentColumn (col sepNln ps (genPatWithIdent astContext)))

                    name, parameters, onlyIf (hasBracket && not multipleParameters) !- " "
                | _ -> sepNone, sepNone, sepNone

            let memberDefinition =
                prefix
                +> expressionFitsOnRestOfLine
                    (genName +> genParameters +> sepColon +> genType astContext false t +> sepEq)
                    (genName +> atCurrentColumn (genParameters +> sepNln +> spaceBeforeColon +> sepColon +> genType astContext false t +> sepEq))

            genAttributesAndXmlDoc
            +> leadingExpressionIsMultiline
                    memberDefinition
                    (fun mdLong ->
                        ifElse
                            mdLong
                            (indent +> sepNln +> genExpr astContext e +> unindent)
                            (sepSpaceOrIndentAndNlnIfExpressionExceedsPageWidth (genExpr astContext e)))
>>>>>>> 40e40c5d
        | e ->
            genAttributesAndXmlDoc
            +> prefix
            +> genPat ({ astContext with IsMemberDefinition = true }) p
            +> sepEq
            +> sepSpace
            +> (fun ctx -> (isShortExpressionOrAddIndentAndNewline (if isFunctionBinding p then ctx.Config.MaxFunctionBindingWidth else ctx.Config.MaxValueBindingWidth) (genExpr astContext e)) ctx)

    | ExplicitCtor(ats, px, ao, p, e, so) ->
        let prefix =
            genPreXmlDoc px
            +> genAttributes astContext ats
            +> opt sepSpace ao genAccess +> genPat astContext p
            +> opt sepNone so (sprintf " as %s" >> (!-))

        match e with
        // Handle special "then" block i.e. fake sequential expressions in constructors
        | Sequential(e1, e2, false) ->
            prefix +> sepEq +> indent +> sepNln
            +> genExpr astContext e1 ++ "then "
            +> autoIndentAndNlnIfExpressionExceedsPageWidth (genExpr astContext e2)
            +> unindent

        | e -> prefix +> sepEq +> sepSpaceOrIndentAndNlnIfExpressionExceedsPageWidth (genExpr astContext e)

    | b -> failwithf "%O isn't a member binding" b
    |> genTrivia b.RangeOfBindingSansRhs

and genMemberFlags astContext (mf:MemberFlags) =
    match mf with
    | MFMember _ -> !- "member "
    | MFStaticMember _ -> !- "static member "
    | MFConstructor _ -> sepNone
    | MFOverride _ -> ifElse astContext.InterfaceRange.IsSome (!- "member ") (!- "override ")
    // |> genTrivia node check each case

and genMemberFlagsForMemberBinding astContext (mf:MemberFlags) (rangeOfBindingAndRhs: range) =
    fun ctx ->
         let keywordFromTrivia =
             ctx.Trivia
                |> List.tryFind(fun { Type = t; Range = r }  ->
                    match t with
                    | MainNode "SynMemberDefn.Member"
                    | MainNode "SynMemberSig.Member" -> // trying to get AST trivia
                        RangeHelpers.``range contains`` r rangeOfBindingAndRhs

                    | Token { TokenInfo = { TokenName = "MEMBER" } } -> // trying to get token trivia
                        r.StartLine = rangeOfBindingAndRhs.StartLine

                    | _ -> false
                )
                |> Option.bind(fun tn ->
                    tn.ContentItself
                    |> Option.bind (fun tc ->
                        match tc with
                        | Keyword({ Content = ("override" | "default" | "member" | "abstract") as kw }) -> Some (!- (kw + " "))
                        | _ -> None
                    )
                )

         match mf with
         | MFStaticMember _
         | MFConstructor _ ->
             genMemberFlags astContext mf
         | MFMember _ ->
            keywordFromTrivia
            |> Option.defaultValue (genMemberFlags astContext mf)
         | MFOverride _ ->
            keywordFromTrivia
            |> Option.defaultValue (!- "override ")
        <| ctx

and genVal astContext (Val(ats, px, ao, s, t, vi, isInline, _) as node) =
    let range, synValTyparDecls  =
        match node with
        | ValSpfn(_,_, synValTyparDecls,_,_,_,_,_,_,_,range) -> range, synValTyparDecls

    let genericParams =
        match synValTyparDecls with
        | SynValTyparDecls([], _, _) -> sepNone
        | SynValTyparDecls(tpd, _, cst) -> genTypeParamPostfix astContext tpd cst

    let (FunType namedArgs) = (t, vi)
    genPreXmlDoc px
    +> genAttributes astContext ats
    +> atCurrentColumn (indent -- "val "
                        +> onlyIf isInline (!- "inline ")
                        +> opt sepSpace ao genAccess -- s
                        +> genericParams
                        +> addSpaceAfterGenericConstructBeforeColon
                        +> sepColon
                        +> ifElse (List.isNotEmpty namedArgs) (genTypeList astContext namedArgs) (genConstraints astContext t)
                        +> unindent)
    |> genTrivia range

and genRecordFieldName astContext (RecordFieldName(s, eo) as node) =
    let (rfn,_,_) = node
    let range = (fst rfn).Range
    opt sepNone eo (fun e ->
        let expr =
            match e with
            | MultilineString _ -> sepSpace +> genExpr astContext e
            | _ -> sepSpaceOrIndentAndNlnIfExpressionExceedsPageWidth (genExpr astContext e)

        !- s +> sepEq +> expr)
    |> genTrivia range

and genAnonRecordFieldName astContext (AnonRecordFieldName(s, e)) =
    let expr =
        match e with
        | MultilineString _ -> sepSpace +> genExpr astContext e
        | _ -> sepSpaceOrIndentAndNlnIfExpressionExceedsPageWidth (genExpr astContext e)

    !- s +> sepEq +> expr

and genTuple astContext es =
    let f = addParenForTupleWhen (genExpr astContext)
    let shortExpression = col sepComma es f
    let longExpression = col (sepComma +> sepNln) es f

    atCurrentColumn (expressionFitsOnRestOfLine shortExpression longExpression)

and genExpr astContext synExpr =
    let appNlnFun e =
        match e with
        | MultilineString _
        | Lambda _
        | Paren (Lambda _)
        | Paren (MatchLambda _) -> id
        | _ -> autoNlnIfExpressionExceedsPageWidth

    let kw tokenName f = tokN synExpr.Range tokenName f
    let sepOpenT = tokN synExpr.Range "LPAREN" sepOpenT
    let sepCloseT = tokN synExpr.Range "RPAREN" sepCloseT

    match synExpr with
    | ElmishReactWithoutChildren(identifier, isArray, children) ->
        fun ctx ->
            let shortExpression =
                let noChildren =
                    ifElse isArray sepOpenAFixed sepOpenLFixed
                    +> ifElse isArray sepCloseAFixed sepCloseLFixed

                let genChildren =
                    ifElse isArray sepOpenA sepOpenL
                    +> col sepSemi children (genExpr astContext)
                    +> ifElse isArray sepCloseA sepCloseL

                !- identifier
                +> sepSpace
                +> ifElse (List.isEmpty children) noChildren genChildren

            let elmishExpression =
                !- identifier
                +> sepSpace
                +> ifElse isArray sepOpenA sepOpenL
                +> atCurrentColumn (col sepNln children (genExpr astContext))
                +> ifElse isArray sepCloseA sepCloseL

            let felizExpression =
                atCurrentColumn (!- identifier
                                 +> sepSpace
                                 +> ifElse isArray sepOpenAFixed sepOpenLFixed
                                 +> indent
                                 +> sepNln
                                 +> col sepNln children (genExpr astContext)
                                 +> unindent
                                 +> sepNln
                                 +> ifElse isArray sepCloseAFixed sepCloseLFixed)

            let multilineExpression = ifElse ctx.Config.SingleArgumentWebMode felizExpression elmishExpression

            isShortExpression
                ctx.Config.MaxElmishWidth
                shortExpression
                multilineExpression
                ctx

    | ElmishReactWithChildren((identifier,_,_), attributes, (isArray,children)) ->
        let genChildren isShort =
            match children with
            | [] when (not isArray) -> sepOpenLFixed +> sepCloseLFixed
            | [] when isArray -> sepOpenAFixed +> sepCloseAFixed
            | [singleChild] ->
                if isShort then
                    ifElse isArray sepOpenA sepOpenL
                    +> genExpr astContext singleChild
                    +> ifElse isArray sepCloseA sepCloseL
                else
                    ifElse isArray sepOpenA sepOpenL
                    +> indent
                    +> sepNln
                    +> genExpr astContext singleChild
                    +> unindent
                    +> sepNln
                    +> ifElse isArray sepCloseAFixed sepCloseLFixed

            | children ->
                if isShort then
                    ifElse isArray sepOpenA sepOpenL
                    +> col sepSemi children (genExpr astContext)
                    +> ifElse isArray sepCloseA sepCloseL
                else
                    ifElse isArray sepOpenA sepOpenL
                    +> indent
                    +> sepNln
                    +> col sepNln children (genExpr astContext)
                    +> unindent
                    +> sepNln
                    +> ifElse isArray sepCloseAFixed sepCloseLFixed

        let shortExpression =
            !- identifier
            +> sepSpace
            +> genExpr astContext attributes
            +> sepSpace
            +> genChildren true

        let longExpression =
            atCurrentColumn(!- identifier
                            +> sepSpace
                            +> atCurrentColumn (genExpr astContext attributes)
                            +> sepSpace
                            +> genChildren false)
        fun ctx ->
            isShortExpression
                ctx.Config.MaxElmishWidth
                shortExpression
                longExpression
                ctx

    | SingleExpr(Lazy, e) ->
        // Always add braces when dealing with lazy
        let hasParenthesis = hasParenthesis e
        let isInfixExpr =
            match e with
            | InfixApps _ -> true
            | _ -> false

        let genInfixExpr (ctx: Context) =
            isShortExpression
                ctx.Config.MaxInfixOperatorExpression
                // if this fits on the rest of line right after the lazy keyword, it should be wrapped in parenthesis.
                (sepOpenT +> genExpr astContext e +> sepCloseT)
                // if it is multiline there is no need for parenthesis, because of the indentation
                (indent +> sepNln +> genExpr astContext e +> unindent)
                ctx

        let genNonInfixExpr =
            autoIndentAndNlnIfExpressionExceedsPageWidth
                           (onlyIfNot hasParenthesis sepOpenT
                            +> genExpr astContext e
                            +> onlyIfNot hasParenthesis sepCloseT)

        str "lazy "
        +> ifElse isInfixExpr genInfixExpr genNonInfixExpr

    | SingleExpr(kind, e) -> str kind +> genExpr astContext e
    | ConstExpr(c,r) -> genConst c r
    | NullExpr -> !- "null"
    // Not sure about the role of e1
    | Quote(_, e2, isRaw) ->
        let e = genExpr astContext e2
        ifElse isRaw (!- "<@@ " +> e -- " @@>") (!- "<@ " +> e -- " @>")
    | TypedExpr(TypeTest, e, t) -> genExpr astContext e -- " :? " +> genType astContext false t
    | TypedExpr(New, e, t) ->
        !- "new " +> genType astContext false t +> ifElse (hasParenthesis e) sepNone sepSpace +> genExpr astContext e
    | TypedExpr(Downcast, e, t) -> genExpr astContext e -- " :?> " +> genType astContext false t
    | TypedExpr(Upcast, e, t) -> genExpr astContext e -- " :> " +> genType astContext false t
    | TypedExpr(Typed, e, t) -> genExpr astContext e +> sepColon +> genType astContext false t
    | Tuple es -> genTuple astContext es
    | StructTuple es -> !- "struct " +> sepOpenT +> genTuple astContext es +> sepCloseT
    | ArrayOrList(isArray, [], _) ->
        ifElse isArray (sepOpenAFixed +> sepCloseAFixed) (sepOpenLFixed +> sepCloseLFixed)
    | ArrayOrList(isArray, xs, _) as alNode ->
        let shortExpression =
            ifElse isArray sepOpenA sepOpenL
            +> col sepSemi xs (genExpr astContext)
            +> ifElse isArray sepCloseA sepCloseL

        let multilineExpression =
            ifAlignBrackets
                (genMultiLineArrayOrListAlignBrackets isArray xs alNode astContext)
                (genMultiLineArrayOrList isArray xs alNode astContext)

        fun ctx ->
            // If an array or list has any form of line comments inside them, they cannot fit on a single line
            // check for any comments inside the range of the node
            if (TriviaHelpers.``has line comments inside`` alNode.Range ctx.Trivia) then
                multilineExpression ctx
            else
                isShortExpression ctx.Config.MaxArrayOrListWidth shortExpression multilineExpression ctx

    | Record(inheritOpt, xs, eo) ->
        let shortRecordExpr =
            sepOpenS +>
            leaveLeftBrace synExpr.Range +>
            optSingle
                (fun (inheritType, inheritExpr) -> !- "inherit " +> genType astContext false inheritType +> genExpr astContext inheritExpr +> onlyIf (List.isNotEmpty xs) sepSemi)
                inheritOpt +>
            optSingle (fun e -> genExpr astContext e +> !- " with ") eo +>
            col sepSemi xs (genRecordFieldName astContext) +>
            sepCloseS

        let multilineRecordExpr =
            ifAlignBrackets
                (genMultilineRecordInstanceAlignBrackets inheritOpt xs eo astContext)
                (genMultilineRecordInstance inheritOpt xs eo synExpr astContext)

        fun ctx ->
            isShortExpression
                ctx.Config.MaxRecordWidth
                shortRecordExpr
                multilineRecordExpr
                ctx

    | AnonRecord(isStruct, fields, copyInfo) ->
        let shortExpression =
            onlyIf isStruct !- "struct "
            +> sepOpenAnonRecd
            +> optSingle (fun e -> genExpr astContext e +> !- " with ") copyInfo
            +> col sepSemi fields (genAnonRecordFieldName astContext)
            +> sepCloseAnonRecd

        let longExpression =
            ifAlignBrackets
                (genMultilineAnonRecordAlignBrackets isStruct fields copyInfo astContext)
                (genMultilineAnonRecord isStruct fields copyInfo astContext)

        fun (ctx: Context) ->
            isShortExpression
                ctx.Config.MaxRecordWidth
                shortExpression
                longExpression
                ctx

    | ObjExpr(t, eio, bd, ims, range) ->
        ifAlignBrackets
            (genObjExprAlignBrackets t eio bd ims range astContext)
            (genObjExpr t eio bd ims range astContext)

    | While(e1, e2) ->
        atCurrentColumn (!- "while " +> genExpr astContext e1 -- " do"
        +> indent +> sepNln +> genExpr astContext e2 +> unindent)

    | For(s, e1, e2, e3, isUp) ->
        atCurrentColumn (!- (sprintf "for %s = " s) +> genExpr astContext e1
            +> ifElse isUp (!- " to ") (!- " downto ") +> genExpr astContext e2 -- " do"
            +> indent +> sepNln +> genExpr astContext e3 +> unindent)

    // Handle the form 'for i in e1 -> e2'
    | ForEach(p, e1, e2, isArrow) ->
        atCurrentColumn (
            !- "for " +> genPat astContext p -- " in " +> genExpr { astContext with IsNakedRange = true } e1
            +> ifElse isArrow
                   (sepArrow +> autoIndentAndNlnIfExpressionExceedsPageWidth (genExpr astContext e2))
                   (!- " do" +> indent +> sepNln +> genExpr astContext e2 +> unindent))

    | CompExpr(isArrayOrList, e) ->
        ifElse isArrayOrList
            (genExpr astContext e)
            // The opening { of the CompExpr is being added at the App(_,_,Ident(_),CompExr(_)) level
            (expressionFitsOnRestOfLine
                (genExpr astContext e +> sepCloseS)
                (genExpr astContext e +> unindent +> sepNln +> sepCloseSFixed))

    | CompExprBody(expr) ->
        let statements = collectComputationExpressionStatements expr

        let genCompExprStatement astContext ces =
            match ces with
            | LetOrUseStatement(isRecursive, isUse, binding) ->
                let prefix =
                    sprintf "%s%s" (if isUse then "use " else "let ") (if isRecursive then "rec " else "")

                genLetBinding astContext prefix binding
            | LetOrUseBangStatement(isUse, pat, expr, r) ->
                enterNode r // print Trivia before entire LetBang expression
                +> ifElse isUse (!- "use! ") (!- "let! ")
                +> genPat astContext pat -- " = "
                +> autoIndentAndNlnIfExpressionExceedsPageWidth (genExpr astContext expr)
            | AndBangStatement(pat, expr) ->
                genTrivia pat.Range (!- "and! " +> genPat astContext pat) -- " = "
                +> autoIndentAndNlnIfExpressionExceedsPageWidth (genExpr astContext expr)
            | OtherStatement expr -> genExpr astContext expr

        let getRangeOfCompExprStatement ces =
            match ces with
            | LetOrUseStatement(_, _, binding) -> binding.RangeOfBindingSansRhs
            | LetOrUseBangStatement(_, _, _, r) -> r
            | AndBangStatement (pat, _) -> pat.Range
            | OtherStatement expr -> expr.Range

        statements
        |> List.map (fun ces -> genCompExprStatement astContext ces, getRangeOfCompExprStatement ces)
        |> colWithNlnWhenItemIsMultiline

    | ArrayOrListOfSeqExpr(isArray, e) as aNode ->
        let astContext = { astContext with IsNakedRange = true }

        let shortExpression =
            ifElse isArray
                (sepOpenA +> genExpr astContext e +> enterRightBracketBar aNode.Range +> sepCloseA)
                (sepOpenL +> genExpr astContext e +> enterRightBracket aNode.Range +> sepCloseL)

        let bracketsOnSameColumn =
            ifElse isArray sepOpenAFixed sepOpenLFixed
            +> indent +> sepNln
            +> genExpr astContext e
            +> unindent +> sepNln
            +> ifElse isArray sepCloseAFixed sepCloseLFixed

        let multilineExpression =
            ifAlignBrackets bracketsOnSameColumn shortExpression

        fun ctx -> isShortExpression ctx.Config.MaxArrayOrListWidth shortExpression multilineExpression ctx

    | JoinIn(e1, e2) -> genExpr astContext e1 -- " in " +> genExpr astContext e2
    | Paren(DesugaredLambda(cps, e)) ->
        fun (ctx: Context) ->
            let lastLineOnlyContainsParenthesis = lastLineOnlyContains [| ' ';'('|] ctx
            let hasLineCommentAfterArrow =
                findTriviaTokenFromName synExpr.Range ctx.Trivia "RARROW"
                |> Option.isSome

            let expr =
                sepOpenT
                -- "fun "
                +> col sepSpace cps (genComplexPats astContext)
                +> triviaAfterArrow synExpr.Range
                +> ifElse hasLineCommentAfterArrow (genExpr astContext e)
                       (ifElse lastLineOnlyContainsParenthesis (autoIndentAndNlnIfExpressionExceedsPageWidth (genExpr astContext e))
                            (autoNlnIfExpressionExceedsPageWidth (genExpr astContext e)))
                +> sepCloseT

            expr ctx

    | DesugaredLambda(cps, e) ->
        !- "fun " +>  col sepSpace cps (genComplexPats astContext) +> sepArrow
        +> autoIndentAndNlnIfExpressionExceedsPageWidth (genExpr astContext e)
    | Paren(Lambda(e, sps)) ->
        fun (ctx: Context) ->
            let lastLineOnlyContainsParenthesis = lastLineOnlyContains [| ' ';'('|] ctx
            let hasLineCommentAfterArrow =
                findTriviaTokenFromName synExpr.Range ctx.Trivia "RARROW"
                |> Option.isSome

            let expr =
                sepOpenT
                -- "fun "
                +> col sepSpace sps (genSimplePats astContext)
                +> triviaAfterArrow synExpr.Range
                +> ifElse hasLineCommentAfterArrow (genExpr astContext e)
                       (ifElse lastLineOnlyContainsParenthesis (autoIndentAndNlnIfExpressionExceedsPageWidth (genExpr astContext e))
                            (autoNlnIfExpressionExceedsPageWidth (genExpr astContext e)))
                +> sepCloseT

            expr ctx

    // When there are parentheses, most likely lambda will appear in function application
    | Lambda(e, sps) ->
        atCurrentColumn
            (!- "fun "
             +> col sepSpace sps (genSimplePats astContext)
             +> sepArrow
             +> autoIndentAndNlnIfExpressionExceedsPageWidth (genExpr astContext e))
    | MatchLambda(sp, _) -> !- "function " +> colPre sepNln sepNln sp (genClause astContext true)
    | Match(e, cs) ->
        atCurrentColumn (!- "match " +> genExpr astContext e -- " with" +> colPre sepNln sepNln cs (genClause astContext true))
    | MatchBang(e, cs) ->
        atCurrentColumn (!- "match! " +> genExpr astContext e -- " with" +> colPre sepNln sepNln cs (genClause astContext true))
    | TraitCall(tps, msg, e) ->
        genTyparList astContext tps +> sepColon +> sepOpenT +> genMemberSig astContext msg +> sepCloseT
        +> sepSpace +> genExpr astContext e

    | Paren (ILEmbedded r) ->
        // Just write out original code inside (# ... #)
        fun ctx -> !- (defaultArg (lookup r ctx) "") ctx
    | Paren e ->
        // Parentheses nullify effects of no space inside DotGet
        sepOpenT +> genExpr { astContext with IsInsideDotGet = false } e +> sepCloseT
    | CompApp(s, e) ->
        !- s +> sepSpace +> sepOpenS +> genExpr { astContext with IsNakedRange = true } e +> sepCloseS
    // This supposes to be an infix function, but for some reason it isn't picked up by InfixApps
    | App(Var "?", e::es) ->
        match es with
        | SynExpr.Const(SynConst.String(_),_)::_ ->
            genExpr astContext e -- "?" +> col sepSpace es (genExpr astContext)
        | _ ->
            genExpr astContext e -- "?" +> sepOpenT +> col sepSpace es (genExpr astContext) +> sepCloseT

    | App(Var "..", [e1; e2]) ->
        let expr = genExpr astContext e1 +> sepSpace -- ".." +> sepSpace +> genExpr astContext e2
        ifElse astContext.IsNakedRange expr (sepOpenS +> expr +> sepCloseS)
    | App(Var ".. ..", [e1; e2; e3]) ->
        let expr = genExpr astContext e1 +> sepSpace -- ".." +> sepSpace +> genExpr astContext e2 +> sepSpace -- ".." +> sepSpace +> genExpr astContext e3
        ifElse astContext.IsNakedRange expr (sepOpenS +> expr +> sepCloseS)
    // Separate two prefix ops by spaces
    | PrefixApp(s1, PrefixApp(s2, e)) -> !- (sprintf "%s %s" s1 s2) +> genExpr astContext e
    | PrefixApp(s, e) ->
        let extraSpaceBeforeString =
            match e with
            | String(_) -> sepSpace
            | _ -> sepNone

        !- s +> extraSpaceBeforeString +> genExpr astContext e
    // Handle spaces of infix application based on which category it belongs to
    | InfixApps(e, es) ->
        let sepAfterExpr f =
            match es with
            | [] -> sepNone
            | (s,_,_)::_ when ((noBreakInfixOps.Contains s)) -> sepSpace
            | (s,_,_)::_ when ((noSpaceInfixOps.Contains s)) -> sepNone
            | _ -> f

        let expr = genExpr astContext e

        atCurrentColumn
            (fun ctx ->
                 isShortExpression
                    ctx.Config.MaxInfixOperatorExpression
                    (expr +> sepAfterExpr sepSpace +> genInfixAppsShort astContext es)
                    (expr +> sepAfterExpr sepNln +> genInfixApps astContext es)
                    ctx)

    | TernaryApp(e1,e2,e3) ->
        atCurrentColumn (genExpr astContext e1 +> !- "?" +> genExpr astContext e2 +> sepSpace +> !- "<-" +> sepSpace +> genExpr astContext e3)

    // This filters a few long examples of App
    | DotGetAppSpecial(s, es) ->
        !- s
        +> atCurrentColumn
             (colAutoNlnSkip0 sepNone es (fun ((s,r), e) ->
                ((!- (sprintf ".%s" s) |> genTrivia r)
                    +> ifElse (hasParenthesis e || isArrayOrList e) sepNone sepSpace +> genExpr astContext e)
                ))

    | DotGetApp(e, es) as appNode ->
        fun (ctx: Context) ->
            // find all the lids recursively + range of do expr
            let dotGetFuncExprIdents =
                let rec selectIdent appNode =
                    match appNode with
                    | SynExpr.App(_,_,(SynExpr.DotGet(_,_,LongIdentWithDots.LongIdentWithDots(lids,_),_) as dotGet), argExpr,_) ->
                        let lids = List.map (fun lid -> (argExpr.Range, lid)) lids
                        let childLids = selectIdent dotGet
                        lids @ childLids
                    | SynExpr.DotGet(aExpr,_,_,_) ->
                        selectIdent aExpr
                    | _ -> []
                selectIdent appNode

            let hasLineCommentAfterExpression (currentLine) =
                let findTrivia tn = tn.Range.EndLine = currentLine
                let predicate = function | Comment _ -> true | _ -> false
                TriviaHelpers.``has content after after that matches`` findTrivia predicate ctx.Trivia

            let lineCommentsAfter =
                [ yield (e.Range.EndLine, hasLineCommentAfterExpression e.Range.EndLine)
                  yield! (es |> List.map (fun ((_,re'),_) -> re'.EndLine , hasLineCommentAfterExpression re'.EndLine)) ]
                |> Map.ofList

            let hasLineCommentOn lineNumber =
                Map.tryFind lineNumber lineCommentsAfter
                |> Option.defaultValue false

            let expr =
                match e with
                | App(e1, [e2]) ->
                    noNln (genExpr astContext e1 +> ifElse (hasParenthesis e2) sepNone sepSpace +> genExpr astContext e2)
                | _ ->
                    genExpr astContext e

            expr
            +> indent
            +> (col sepNone es (fun ((s,_), e) ->
                    let currentExprRange = e.Range

                    let genTriviaOfIdent =
                        dotGetFuncExprIdents
                        |> List.tryFind (fun (er, _) -> er = e.Range)
                        |> Option.map (snd >> (fun lid -> genTrivia lid.idRange))
                        |> Option.defaultValue (id)

                    let currentIdentifier = genTriviaOfIdent (!- (sprintf ".%s" s))
                    let hasParenthesis = hasParenthesis e

                    let shortExpr =
                        (currentIdentifier
                         +> ifElse hasParenthesis sepNone sepSpace
                         +> genExpr astContext e)

                    let genMultilineExpr =
                        match e with
                        | Paren(Lambda(_)) -> atCurrentColumnIndent(genExpr astContext e)
                        | _ ->
                            ifElse hasParenthesis
                                    (indent +> sepNln +> genExpr astContext e +> unindent)
                                    (sepNln +> genExpr astContext e)

                    let fallBackExpr =
                        onlyIf hasParenthesis sepNln
                        +> currentIdentifier
                        +> ifElse hasParenthesis sepNone sepSpace
                        +> expressionFitsOnRestOfLine
                                (genExpr astContext e)
                                genMultilineExpr

                    let writeExpr =
                         expressionFitsOnRestOfLine shortExpr fallBackExpr

                    let addNewlineIfNeeded (ctx: Context) =
                            // If the line before ended with a line comment, it should add a newline
                            (ifElse (hasLineCommentOn (currentExprRange.EndLine - 1)) sepNln sepNone) ctx

                    addNewlineIfNeeded +> writeExpr))
            +> unindent
            <| ctx

    // Unlike infix app, function application needs a level of indentation
    | App(e1, [e2]) ->
        fun (ctx:Context) ->
            let hasPar = hasParenthesis e2
            let addSpaceBefore = addSpaceBeforeParensInFunCall e1 e2 ctx
            let genApp =
                atCurrentColumn (
                    genExpr astContext e1
                    +> onlyIf (isCompExpr e2) (sepSpace +> sepOpenSFixed +> sepSpace)
                    +> ifElse
                         (not astContext.IsInsideDotGet)
                         (ifElse hasPar
                           (ifElse addSpaceBefore sepSpace sepNone)
                            sepSpace)
                         sepNone
                    +> indent
                    +> (ifElse (not hasPar && addSpaceBefore) sepSpace sepNone)
                    +> appNlnFun e2 (genExpr astContext e2)
                    +> unindent)
            genApp ctx

    // Always spacing in multiple arguments
    | App(e, es) ->
        // we need to make sure each expression in the function application has offset at least greater than
        // indentation of the function expression itself
        // we replace sepSpace in such case
        // remarks: https://github.com/fsprojects/fantomas/issues/545
        let indentIfNeeded (ctx: Context) =
            let savedColumn = ctx.WriterModel.AtColumn
            if savedColumn >= ctx.Column then
                // missingSpaces needs to be at least one more than the column
                // of function expression being applied upon, otherwise (as known up to F# 4.7)
                // this would lead to a compile error for the function application
                let missingSpaces = (savedColumn - ctx.FinalizeModel.Column + 1)
                atIndentLevel true savedColumn (!- (String.replicate missingSpaces " ")) ctx
            else
                sepSpace ctx

        let shortExpression =
            atCurrentColumn
                (genExpr astContext e
                 +> colPre sepSpace sepSpace es (fun e ->
                        onlyIf (isCompExpr e) (sepSpace +> sepOpenSFixed +> sepSpace)
                        +> indent
                        +> appNlnFun e (indentIfNeeded +> genExpr astContext e)
                        +> unindent))

        let longExpression =
            (atCurrentColumn
                (genExpr astContext e
                +> colPre sepSpace sepSpace es (fun e ->
                ifElse (isCompExpr e)
                    (sepSpace
                    +> sepOpenSFixed
                    +> sepSpace
                    +> indent
                    +> appNlnFun e (indentIfNeeded +> genExpr astContext e)
                    +> unindent)
                    (indent
                    +> indentIfNeeded
                    +> sepNln
                    +> genExpr astContext e
                    +> unindent))))

        if List.exists (function
            | Lambda _
            | MatchLambda _
            | Paren (Lambda (_))
            | Paren (MatchLambda (_))
            | MultilineString _
            | CompExpr _ -> true
            | _ -> false) es then
            shortExpression
        else
            expressionFitsOnRestOfLine shortExpression longExpression

    | TypeApp(e, ts) -> genExpr astContext e -- "<" +> col sepComma ts (genType astContext false) -- ">"
    | LetOrUses(bs, e) ->
        let isFromAst (ctx: Context) = ctx.Content = String.Empty
        let isInSameLine ctx =
            match bs with
            | [_, LetBinding(_, _, _, _, _, p, _, _)] ->
                // the `in` keyword should be a trivia thing
                not (isFromAst ctx) && p.Range.EndLine = e.Range.StartLine && not (futureNlnCheck (genExpr astContext e) ctx)
            | _ -> false

        let sepNlnBeforeExpr =
            match e with
            | SynExpr.Sequential(_,_,e1,_,_) -> sepNlnConsideringTriviaContentBefore e1.Range
            | _ -> (sepNlnConsideringTriviaContentBefore e.Range)

        atCurrentColumn (genLetOrUseList astContext bs +> ifElseCtx isInSameLine (!- " in ") sepNlnBeforeExpr  +> genExpr astContext e)

    // Could customize a bit if e is single line
    | TryWith(e, cs) ->
        let prefix = kw "TRY" !-"try " +> indent +> sepNln +> genExpr astContext e +> unindent +> kw "WITH" !+~"with"
        match cs with
        | [SynMatchClause.Clause(SynPat.Or(_),_,_,_,_)] ->
            atCurrentColumn (prefix +> indentOnWith +> sepNln +> col sepNln cs (genClause astContext true) +> unindentOnWith)
        | [c] ->
            atCurrentColumn (prefix +> sepSpace +> genClause astContext false c)
        | _ ->
            atCurrentColumn (prefix +> indentOnWith +> sepNln +> col sepNln cs (genClause astContext true) +> unindentOnWith)

    | TryFinally(e1, e2) ->
        atCurrentColumn (kw "TRY" !-"try " +> indent +> sepNln +> genExpr astContext e1 +> unindent +> kw "FINALLY" !+~"finally"
            +> indent +> sepNln +> genExpr astContext e2 +> unindent)

    | SequentialSimple es | Sequentials es ->
        // This is one situation where the trivia needs to printed before atCurrentColumn due to compiler restriction (last tested FCS 32)
        // If the trivia would be printed in a AtCurrentColumn block that code would be started too far off,
        // and thus, engender compile errors.
        // See :
        // * https://github.com/fsprojects/fantomas/issues/478
        // * https://github.com/fsprojects/fantomas/issues/513
        firstNewlineOrComment es +> atCurrentColumn (colEx (fun (e:SynExpr) -> sepConsideringTriviaContentBefore sepSemiNln e.Range) es (genExpr astContext))

    | IfThenElse(e1, e2, None, mIfToThen) ->
        fun (ctx:Context) ->
            let maxWidth = ctx.Config.MaxIfThenElseShortWidth
            let keepIfThenInSameLine = ctx.Config.KeepIfThenInSameLine

            let thenKeywordHasLineComment =
                TriviaHelpers.``has content after after that matches``
                    (fun tn ->
                        match tn.Type with
                        | Token({ TokenInfo = ti }) when (ti.TokenName = "THEN") -> true
                        | _ -> false)
                    (function | Comment(LineCommentAfterSourceCode(_)) -> true | _ -> false)
                    ctx.Trivia

            let thenExpr = tokN mIfToThen "THEN"

            (leadingExpressionResult
                (!- "if " +> genExpr astContext e1)
                (fun ((lb,cb),(la,ca)) ->
                    let thenExpressionIsMultiline = thenKeywordHasLineComment || futureNlnCheck (genExpr astContext e2) ctx

                    if lb < la || thenExpressionIsMultiline || keepIfThenInSameLine then // if or then expression was multiline
                        thenExpr (!- " then") +> indent +> sepNln +> genExpr astContext e2 +> unindent
                    elif (lb = la && (ca - cb) > maxWidth)
                         && not thenExpressionIsMultiline then // if expression is longer than maxWidth but not multiline
                        sepNln +> thenExpr (!- "then ") +> genExpr astContext e2
                    elif (exceedsWidth maxWidth (genExpr astContext e2) ctx)
                         && not thenExpressionIsMultiline then // then is longer than maxWidth but not multiline
                        sepNln +> thenExpr (!- "then ") +> genExpr astContext e2
                    else
                        // write out as short expression
                        thenExpr (!- " then ") +> genExpr astContext e2)
            |> atCurrentColumn) ctx

    // A generalization of IfThenElse
    | ElIf((e1,e2, _, _, _)::es, enOpt) ->
        // https://docs.microsoft.com/en-us/dotnet/fsharp/style-guide/formatting#formatting-if-expressions
        fun ctx ->
            let correctedElifRanges =
                es
                |> List.pairwise
                |> List.map (fun ((_,beforeNode,_,_,_),(_,_,_,_, node)) -> (beforeNode.Range, node.Range))
                |> fun tail ->
                    match es with
                    | (_,_,_,_,hn)::_ -> (e2.Range, hn.Range)::tail
                    | _ -> tail
                |> List.indexed
                |> List.choose(fun (idx, (beforeRange, elseIfRange)) ->
                    let rangeBetween = mkRange "between" beforeRange.End elseIfRange.Start
                    let keywordsFoundInBetween = TriviaHelpers.``keyword tokens inside range`` ["ELSE"] rangeBetween ctx.Trivia
                    match List.tryHead keywordsFoundInBetween with
                    | Some (_, elseKeyword) ->
                        (idx, mkRange "else if" elseKeyword.Range.Start elseIfRange.End)
                        |> Some
                    | _ ->
                        None
                )
                |> Map.ofList

            let elfis =
                List.indexed es
                |> List.map (fun (idx, (elf1, elf2, _, fullRange, _)) ->
                        // In some scenarios the last else keyword of the 'else if' combination is not included in inner IfThenElse syn expr
                        // f.ex if  a then b else // meh
                        //          if c then d else e
                        let correctedRange =
                            Map.tryFind idx correctedElifRanges
                            |> Option.defaultValue fullRange

                        (elf1, elf2, correctedRange))

            let hasElfis = not (List.isEmpty elfis)

            let commentAfterKeyword keyword rangePredicate (ctx: Context) =
                ctx.Trivia
                |> TriviaHelpers.``has content after after that matches``
                    (fun t ->
                        let ttt = TriviaHelpers.``is token of type`` keyword t
                        let rrr = rangePredicate t.Range
                        ttt && rrr)
                    (function | Comment(LineCommentAfterSourceCode(_)) -> true | _ -> false)

            let hasCommentAfterBoolExpr =
                TriviaHelpers.``has content after after that matches``
                    (fun tn -> tn.Range = e1.Range)
                    (function | Comment(LineCommentAfterSourceCode(_)) -> true | _ -> false)
                    ctx.Trivia

            let hasCommentAfterIfKeyword =
                commentAfterKeyword "IF" (RangeHelpers.``have same range start`` synExpr.Range) ctx

            let ``has line comment after source code for range`` range =
                TriviaHelpers.``has content after after that matches``
                    (fun tn -> tn.Range = range)
                    (function | Comment(LineCommentAfterSourceCode(_)) -> true | _ -> false)
                    ctx.Trivia

            let hasCommentAfterIfBranchExpr = ``has line comment after source code for range`` e2.Range

            let hasCommentAfterIfBranchThenKeyword =
                commentAfterKeyword "THEN" (RangeHelpers.``range contains`` synExpr.Range) ctx

            let hasCommentAfterElseKeyword =
                commentAfterKeyword "ELSE" (RangeHelpers.``range contains`` synExpr.Range) ctx

            let isConditionMultiline =
                hasCommentAfterIfKeyword ||
                hasCommentAfterBoolExpr ||
                hasCommentAfterIfBranchThenKeyword ||
                futureNlnCheck (!- "if " +> genExpr astContext e1) ctx

            let isIfBranchMultiline =
                futureNlnCheck (genExpr astContext e2) ctx

            let isElseBranchMultiline =
                match enOpt with
                | Some e3 ->
                    hasCommentAfterElseKeyword ||
                    futureNlnCheck (!- " else " +> genExpr astContext e3) ctx
                | None -> false

            let genIf ifElseRange = tokN ifElseRange "IF" (!- "if ")
            let genThen ifElseRange = tokN ifElseRange "THEN" (!- "then ")
            let genElse ifElseRange = tokN ifElseRange "ELSE" (!- "else ")

            let genElifOneliner ((elf1: SynExpr), (elf2: SynExpr), fullRange) =
                let hasCommentAfterBoolExpr =
                    TriviaHelpers.``has content after after that matches``
                        (fun tn -> tn.Range = elf1.Range)
                        (function | Comment(LineCommentAfterSourceCode(_)) -> true | _ -> false)
                        ctx.Trivia
                let hasCommentAfterThenKeyword =
                    commentAfterKeyword "THEN" (RangeHelpers.``range contains`` fullRange) ctx

                TriviaContext.``else if / elif`` fullRange
                +> genExpr astContext elf1 +> sepSpace
                +> ifElse hasCommentAfterBoolExpr sepNln sepNone
                +> genThen fullRange
                +> ifElse hasCommentAfterThenKeyword sepNln sepNone
                +> genExpr astContext elf2
                |> genTrivia fullRange

            let genElifTwoLiner ((elf1: SynExpr), (elf2: SynExpr), fullRange) =
                let hasCommentAfterThenKeyword =
                    commentAfterKeyword "THEN" (RangeHelpers.``range contains`` fullRange) ctx

                TriviaContext.``else if / elif`` fullRange
                +> genExpr astContext elf1 +> sepNln
                +> genThen fullRange
                +> ifElse hasCommentAfterThenKeyword sepNln sepNone
                +> genExpr astContext elf2
                |> genTrivia fullRange

            let isAnyElifBranchMultiline =
                elfis
                |> List.exists (fun elf -> futureNlnCheck (genElifOneliner elf) ctx)

            let anyElifBranchHasCommentAfterBranchExpr =
                elfis
                |> List.exists (fun (_, e, _) -> ``has line comment after source code for range`` e.Range)

            let isAnyExpressionIsLongerButNotMultiline =
                let longerSetting = ctx.Config.MaxIfThenElseShortWidth
                let elseExceedsWith =
                    match enOpt with
                    | Some e4 -> exceedsWidth longerSetting (genExpr astContext e4) ctx
                    | None -> false

                exceedsWidth longerSetting (genExpr astContext e1) ctx ||
                exceedsWidth longerSetting (genExpr astContext e2) ctx ||
                elseExceedsWith

            let isAnyExpressionIsMultiline = isConditionMultiline || isIfBranchMultiline || isElseBranchMultiline || isAnyElifBranchMultiline

            let genElifMultiLine ((elf1: SynExpr), elf2, fullRange) (ctx: Context) =
                let indentAfterThenKeyword =
                    ctx.Trivia
                    |> TriviaHelpers.``keyword tokens inside range`` ["IF"; "ELIF"] fullRange
                    |> List.tryHead
                    |> Option.map (fun (_, t) ->
                        if TriviaHelpers.``has line comment after`` t then
                            // don't indent because comment after if/elif keyword
                            // TriviaContext.``else if / elif`` fullRange will already placed indentation
                            sepNone
                        else
                            indent)
                    |> Option.defaultValue indent

                let hasCommentAfterBoolExpr =
                    TriviaHelpers.``has content after after that matches``
                        (fun tn -> tn.Range = elf1.Range)
                        (function | Comment(LineCommentAfterSourceCode(_)) -> true | _ -> false)
                        ctx.Trivia

                let elifExpr =
                    TriviaContext.``else if / elif`` fullRange
                    +> genExpr astContext elf1
                    +> ifElse hasCommentAfterBoolExpr sepNln sepSpace
                    +> genThen fullRange
                    +> indentAfterThenKeyword +> sepNln
                    +> genExpr astContext elf2
                    +> unindent

                (elifExpr |> genTrivia fullRange) ctx

            let genOneliner =
                genIf synExpr.Range +> genExpr astContext e1 +> sepSpace
                +> genThen synExpr.Range +> genExpr astContext e2
                +> col sepNone elfis (fun elf -> sepSpace +> genElifOneliner elf)
                +> opt id enOpt (fun e4 -> (sepSpace +> genElse synExpr.Range +> genExpr astContext e4))

            // This is a simplistic check to see if everything fits on one line
            let isOneLiner =
                not hasElfis &&
                not isAnyExpressionIsLongerButNotMultiline &&
                not isAnyExpressionIsMultiline &&
                not hasCommentAfterIfBranchExpr &&
                not anyElifBranchHasCommentAfterBranchExpr &&
                not (futureNlnCheck genOneliner ctx)

            let keepIfThenInSameLine = ctx.Config.KeepIfThenInSameLine

            let formatIfElseExpr =
                if isOneLiner then
                    // Indentation of conditionals depends on the sizes of the expressions that make them up. If cond, e1 and e2 are short, simply write them on one line:
                    // if cond then e1 else e2
                    genOneliner

                elif not isOneLiner && not isAnyExpressionIsMultiline
                     && isAnyExpressionIsLongerButNotMultiline
                     && not keepIfThenInSameLine then
                    // If either cond, e1 or e2 are longer, but not multi-line:
                    // if cond
                    // then e1
                    // else e2

                    genIf synExpr.Range +> genExpr astContext e1 +> sepNln
                    +> genThen synExpr.Range +> genExpr astContext e2 +> sepNln
                    +> colPost sepNln sepNln elfis genElifTwoLiner
                    +> opt id enOpt (fun e4 -> genElse synExpr.Range +> genExpr astContext e4)

                elif hasElfis 
                     && not isAnyExpressionIsMultiline
                     && not isAnyExpressionIsLongerButNotMultiline then
                    // Multiple conditionals with elif and else are indented at the same scope as the if:
                    // if cond1 then e1
                    // elif cond2 then e2
                    // elif cond3 then e3
                    // else e4

                    genIf synExpr.Range +> genExpr astContext e1 +> sepSpace
                    +> genThen synExpr.Range +> genExpr astContext e2 +> sepNln
                    +> colPost sepNln sepNln elfis genElifOneliner
                    +> opt id enOpt (fun e4 -> genElse synExpr.Range +> genExpr astContext e4)

                else if hasCommentAfterIfBranchExpr && not hasElfis then
                    // f.ex
                    // if x then 0 // meh
                    // else 1
                    genIf synExpr.Range +> genExpr astContext e1 +> sepSpace
                    +> genThen synExpr.Range +> genExpr astContext e2 +> sepNln
                    +> opt id enOpt (fun e4 -> genElse synExpr.Range +> genExpr astContext e4)

                else
                    // If any of the expressions are multi-line:
                    // if cond then
                    //     e1
                    // else
                    //     e2

                    genIf synExpr.Range
                    // f.ex. if // meh
                    //           x
                    // bool expr x should be indented
                    +> ifElse hasCommentAfterIfKeyword (indent +> sepNln) sepNone
                    +> genExpr astContext e1
                    +> ifElse hasCommentAfterBoolExpr sepNln sepSpace
                    +> genThen synExpr.Range
                    // f.ex if x then // meh
                    //          0
                    // 0 should be indented
                    +> ifElse (hasCommentAfterIfBranchThenKeyword && not hasCommentAfterIfKeyword) indent sepNone
                    // f.ex. if x //
                    //       then
                    //           0
                    // 0 should be indented
                    +> ifElse (hasCommentAfterBoolExpr && not hasCommentAfterIfKeyword) indent sepNone
                    // normal scenario
                    // f.ex. if (longCondition
                    //          && onMultipleLines) then
                    //           x
                    +> ifElse (not hasCommentAfterIfKeyword && not hasCommentAfterBoolExpr && not hasCommentAfterIfBranchThenKeyword) indent sepNone
                    +> sepNln
                    +> genExpr astContext e2 +> unindent +> sepNln
                    +> colPost sepNln sepNln elfis genElifMultiLine
                    +> opt id enOpt (fun e4 -> genElse synExpr.Range +>
                                               indent +> sepNln +> genExpr astContext e4 +>
                                               unindent)

            (atCurrentColumn formatIfElseExpr) ctx

    // At this stage, all symbolic operators have been handled.
    | OptVar(s, isOpt, ranges) ->
        // In case s is f.ex `onStrongDiscard.IsNone`, last range is the range of `IsNone`
        let lastRange = List.tryLast ranges
        ifElse isOpt (!- "?") sepNone -- s +> opt id lastRange leaveNode
    | LongIdentSet(s, e, _) ->
        !- (sprintf "%s <- " s)
        +> autoIndentAndNlnIfExpressionExceedsPageWidth (genExpr astContext e)
    | DotIndexedGet(e, es) -> addParenIfAutoNln e (genExpr astContext) -- "." +> sepOpenLFixed +> genIndexers astContext es +> sepCloseLFixed
    | DotIndexedSet(e1, es, e2) -> addParenIfAutoNln e1 (genExpr astContext) -- ".[" +> genIndexers astContext es -- "] <- " +> genExpr astContext e2
    | NamedIndexedPropertySet(ident, e1, e2) ->
        !- ident +> genExpr astContext e1  -- " <- "  +> genExpr astContext e2
    | DotNamedIndexedPropertySet(e, ident, e1, e2) ->
       genExpr astContext e -- "." -- ident +> genExpr astContext e1 -- " <- "  +> genExpr astContext e2
    | DotGet(e, (s,_)) ->
        let exprF = genExpr { astContext with IsInsideDotGet = true }
        addParenIfAutoNln e exprF -- (sprintf ".%s" s)
    | DotSet(e1, s, e2) -> addParenIfAutoNln e1 (genExpr astContext) -- sprintf ".%s <- " s +> genExpr astContext e2

    | SynExpr.Set(e1,e2, _) ->
        addParenIfAutoNln e1 (genExpr astContext) -- sprintf " <- " +> genExpr astContext e2

    | ParsingError r ->
        raise <| FormatException (sprintf "Parsing error(s) between line %i column %i and line %i column %i"
            r.StartLine (r.StartColumn + 1) r.EndLine (r.EndColumn + 1))
    | UnsupportedExpr r ->
        raise <| FormatException (sprintf "Unsupported construct(s) between line %i column %i and line %i column %i"
            r.StartLine (r.StartColumn + 1) r.EndLine (r.EndColumn + 1))
    | e -> failwithf "Unexpected expression: %O" e
    |> genTrivia synExpr.Range

and genMultilineRecordInstance
    (inheritOpt:(SynType * SynExpr) option)
    (xs: (RecordFieldName * SynExpr option * BlockSeparator option) list)
    (eo: SynExpr option)
    synExpr astContext (ctx: Context) =
    let recordExpr =
            let fieldsExpr = col sepSemiNln xs (genRecordFieldName astContext)
            match eo with
            | Some e -> genExpr astContext e +> !- " with" +> indent +> sepNln +> fieldsExpr +> unindent
            | None -> fieldsExpr

    let expr =
        sepOpenS
        +> (fun (ctx:Context) -> { ctx with RecordBraceStart = ctx.Column::ctx.RecordBraceStart })
        +> atCurrentColumnIndent (leaveLeftBrace synExpr.Range +> opt (if xs.IsEmpty then sepNone else sepNln) inheritOpt
            (fun (typ, expr) -> !- "inherit " +> genType astContext false typ +> genExpr astContext expr) +> recordExpr)
        +> (fun ctx ->
            match ctx.RecordBraceStart with
            | rbs::rest ->
                if ctx.Column < rbs then
                    let offset = (if ctx.Config.SpaceAroundDelimiter then 2 else 1) + 1
                    let delta = Math.Max((rbs - ctx.Column) - offset, 0)
                    (!- System.String.Empty.PadRight(delta)) ({ctx with RecordBraceStart = rest})
                else
                    sepNone ({ctx with RecordBraceStart = rest})
            | [] ->
                    sepNone ctx)
        +> sepCloseS

    expr ctx

and genMultilineRecordInstanceAlignBrackets
    (inheritOpt:(SynType * SynExpr) option)
    (xs: (RecordFieldName * SynExpr option * BlockSeparator option) list)
    (eo: SynExpr option)
    astContext
    =
    let fieldsExpr = col sepSemiNln xs (genRecordFieldName astContext)
    let hasFields = List.isNotEmpty xs

    match inheritOpt, eo with
    | Some (inheritType, inheritExpr), None ->
        sepOpenS
        +> ifElse hasFields (indent +> sepNln) sepNone
        +> !- "inherit " +> genType astContext false inheritType +> genExpr astContext inheritExpr
        +> ifElse hasFields (sepNln +> fieldsExpr +> unindent +> sepNln +> sepCloseSFixed) (sepSpace +> sepCloseSFixed)

    | None, Some e ->
        sepOpenS +> genExpr astContext e
        +> (!- " with" +> indent +> whenShortIndent indent +> sepNln +> fieldsExpr +> unindent +> whenShortIndent unindent +> sepNln +> sepCloseSFixed)

    | _ ->
        (sepOpenSFixed +> indent +> sepNln +> fieldsExpr +> unindent +> sepNln +> sepCloseSFixed)
    |> atCurrentColumnIndent

and genMultilineAnonRecord (isStruct: bool) fields copyInfo astContext =
    let recordExpr =
        let fieldsExpr = col sepSemiNln fields (genAnonRecordFieldName astContext)
        match copyInfo with
        | Some e -> genExpr astContext e +> (!- " with" +> indent +> sepNln +> fieldsExpr +> unindent)
        | None -> fieldsExpr

    onlyIf isStruct !- "struct "
    +> sepOpenAnonRecd
    +> atCurrentColumnIndent recordExpr
    +> sepCloseAnonRecd

and genMultilineAnonRecordAlignBrackets (isStruct: bool) fields copyInfo astContext =
    let fieldsExpr = col sepSemiNln fields (genAnonRecordFieldName astContext)

    let copyExpr fieldsExpr e =
        genExpr astContext e +> (!- " with" +> indent +> whenShortIndent indent +> sepNln +> fieldsExpr +>  whenShortIndent unindent +> unindent)

    let genAnonRecord =
        match copyInfo with
        | Some ci ->
            sepOpenAnonRecd +> copyExpr fieldsExpr ci +> sepNln +> sepCloseAnonRecdFixed
        | None ->
            sepOpenAnonRecdFixed +> indent +> sepNln +> fieldsExpr +> unindent +> sepNln +> sepCloseAnonRecdFixed

    ifElse isStruct !- "struct " sepNone
    +> atCurrentColumnIndent genAnonRecord

and genObjExpr t eio bd ims range (astContext: ASTContext) =
    // Check the role of the second part of eio
    let param = opt sepNone (Option.map fst eio) (genExpr astContext)
    sepOpenS +>
    atCurrentColumn (!- "new " +> genType astContext false t +> param -- " with"
        +> indent +> sepNln +> genMemberBindingList { astContext with InterfaceRange = Some range } bd +> unindent
        +> colPre sepNln sepNln ims (genInterfaceImpl astContext)) +> sepCloseS

and genObjExprAlignBrackets t eio bd ims range (astContext: ASTContext) =
    // Check the role of the second part of eio
    let param = opt sepNone (Option.map fst eio) (genExpr astContext)
    let genObjExpr =
        atCurrentColumn (!- "new " +> genType astContext false t +> param -- " with"
            +> indent +> sepNln +> genMemberBindingList { astContext with InterfaceRange = Some range } bd +> unindent
            +> colPre sepNln sepNln ims (genInterfaceImpl astContext))

    atCurrentColumnIndent (sepOpenS +> genObjExpr +> sepNln +> sepCloseSFixed)

and genMultiLineArrayOrList (isArray: bool) xs alNode astContext =
    ifElse isArray sepOpenA sepOpenL
    +> atCurrentColumn
           ((ifElse isArray (leaveLeftBrackBar alNode.Range) (leaveLeftBrack alNode.Range))
            +> col sepSemiNln xs (genExpr astContext))
    +> ifElse isArray (enterRightBracketBar alNode.Range) (enterRightBracket alNode.Range)
    +> ifElse isArray sepCloseA sepCloseL

and genMultiLineArrayOrListAlignBrackets (isArray:bool) xs alNode astContext =
    let isLastItem (x:SynExpr) =
        List.tryLast xs
        |> Option.map (fun i -> i.Range = x.Range)
        |> Option.defaultValue false

    fun ctx ->
        let innerExpr =
             xs
             |> List.fold (fun acc e ->
                 fun (ctx: Context) ->
                    let isLastItem = isLastItem e
                    (acc +> genExpr astContext e +> ifElse isLastItem sepNone sepSemiNln) ctx
             ) sepNone
             |> atCurrentColumn

        let expr =
            if isArray then
                sepOpenAFixed +>
                indent +>
                leaveNodeTokenByName alNode.Range "LBRACK_BAR" +>
                sepNlnUnlessLastEventIsNewline +>
                innerExpr +>
                unindent +>
                enterNodeTokenByName alNode.Range "BAR_RBRACK" +>
                sepNlnUnlessLastEventIsNewline +>
                sepCloseAFixed
            else
                sepOpenLFixed +>
                indent +>
                leaveNodeTokenByName alNode.Range "LBRACK" +>
                sepNlnUnlessLastEventIsNewline +>
                innerExpr +>
                unindent +>
                enterNodeTokenByName alNode.Range "RBRACK" +>
                sepNlnUnlessLastEventIsNewline +>
                sepCloseLFixed

        expr ctx

and genLetOrUseList astContext expr =
    match expr with
    | (p, x)::rest ->
        let attrs = getRangesFromAttributesFromSynBinding x

        let newlineAfter ctx =
            match List.tryHead rest with
            | Some (_,lb) -> sepNlnConsideringTriviaContentBefore lb.RangeOfBindingSansRhs ctx
            | None -> sepNln ctx

        // Call trivia manually before genLetBinding
        // Otherwise the expression might become multiline because of comments or defines above the let binding
        enterNode x.RangeOfBindingSansRhs
        +> (leadingExpressionIsMultiline
                (expressionFitsOnRestOfLine
                    (genLetBinding { astContext with IsFirstChild = p <> "and" } p x)
                    (sepNlnBeforeMultilineConstruct x.RangeOfBindingSansRhs attrs
                     +> genLetBinding { astContext with IsFirstChild = p <> "and" } p x
                     +> onlyIf (List.isNotEmpty rest) sepNln
                     +> newlineAfter))
                (fun multiline -> onlyIf (not multiline && List.isNotEmpty rest) newlineAfter))
        +> genLetOrUseList astContext rest

    | _ -> sepNone

and genInfixAppsShort astContext synExprs =
    col sepSpace synExprs (fun (s, opE, e) -> genInfixApp s opE e astContext)

and genInfixApps astContext synExprs =
    colEx
        (fun (s, _, _) ->
            if (noBreakInfixOps.Contains s)
            then sepSpace
            else sepNln
        )
        synExprs
        (fun (s, opE, e) -> genInfixApp s opE e astContext)

and genInfixApp s (opE: SynExpr) e astContext =
    if (noBreakInfixOps.Contains s) then
        (sepSpace
         +> node opE.Range s
         +> (fun ctx ->
                    let isEqualOperator =
                        match opE with
                        | SynExpr.Ident(Ident("op_Equality")) -> true
                        | _ -> false
                    let genExpr =
                        if isEqualOperator then
                            autoIndentAndNlnIfExpressionExceedsPageWidth (sepSpace +> genExpr astContext e)
                        else
                            sepSpace +> genExpr astContext e
                    genExpr ctx))
    elif (noSpaceInfixOps.Contains s) then
        let wrapExpr f =
            match (s, opE, e) with
            | ("?", SynExpr.Ident(Ident("op_Dynamic")), SynExpr.Ident(_)) ->
                sepOpenT +> f +> sepCloseT
            | _ -> f
        (node opE.Range s +> autoNlnIfExpressionExceedsPageWidth (wrapExpr (genExpr astContext e)))
    else
        (fun ctx ->
            let hasLineCommentAfterInfix = hasLineCommentAfterInfix opE.Range ctx
            (node opE.Range s
             +> ifElse hasLineCommentAfterInfix sepNln sepSpace
             +> genExpr astContext e) ctx)

    |> genTrivia e.Range

/// Use in indexed set and get only
and genIndexers astContext node =
    // helper to generate the remaining indexer expressions
    // (pulled out due to duplication)
    let inline genRest astContext (es: _ list) = ifElse es.IsEmpty sepNone (sepComma +> genIndexers astContext es)

    // helper to generate a single indexer expression with support for the from-end slice marker
    let inline genSingle astContext (isFromEnd: bool) (e: SynExpr) =
        ifElse isFromEnd (!- "^") sepNone
        +> genExpr astContext e

    match node with
    // list.[*]
    | Indexer(Pair((IndexedVar None, _),(IndexedVar None, _))) :: es ->
        !- "*"
        +> genRest astContext es
    // list.[(fromEnd)<idx>..]
    | Indexer(Pair((IndexedVar(Some e01), e1FromEnd),(IndexedVar None, _))) :: es ->
        genSingle astContext e1FromEnd e01
        -- ".."
        +> genRest astContext es
    // list.[..(fromEnd)<idx>]
    | Indexer(Pair((IndexedVar None, _),(IndexedVar(Some e2), e2FromEnd))) :: es ->
        !- ".."
        +> genSingle astContext e2FromEnd e2
        +> genRest astContext es
    // list.[(fromEnd)<idx>..(fromEnd)<idx>]
    | Indexer(Pair((IndexedVar(Some e01), e1FromEnd),(IndexedVar(Some eo2), e2FromEnd))) :: es ->
        genSingle astContext e1FromEnd e01
        -- ".."
        +> genSingle astContext e2FromEnd eo2
        +> genRest astContext es
    // list.[*]
    | Indexer(Single(IndexedVar None, _)) :: es ->
        !- "*"
        +> genRest astContext es
    // list.[(fromEnd)<idx>]
    | Indexer(Single(eo, fromEnd)) :: es ->
        genSingle astContext fromEnd eo
        +> genRest astContext es
    | _ -> sepNone

and sepNlnBetweenTypeAndMembers (ms: SynMemberDefn list) = sepNlnTypeAndMembers (List.tryHead ms |> Option.map (fun e -> e.Range))

and genTypeDefn astContext (TypeDef(ats, px, ao, tds, tcs, tdr, ms, s, preferPostfix) as node) =
    let typeName =
        genPreXmlDoc px
        +> ifElse astContext.IsFirstChild (genAttributes astContext ats -- "type ")
            (!- "and " +> genOnelinerAttributes astContext ats)
        +> opt sepSpace ao genAccess
        +> genTypeAndParam astContext s tds tcs preferPostfix

    match tdr with
    | Simple(TDSREnum ecs) ->
        typeName +> sepEq
        +> indent +> sepNln
        +> genTrivia tdr.Range
            (col sepNln ecs (genEnumCase { astContext with HasVerticalBar = true })
            +> sepNlnBetweenTypeAndMembers ms
            +> genMemberDefnList { astContext with InterfaceRange = None } ms
            // Add newline after un-indent to be spacing-correct
            +> unindent)

    | Simple(TDSRUnion(ao', xs) as unionNode) ->
        let sepNlnBasedOnTrivia =
            fun (ctx: Context) ->
                let trivia =
                    ctx.Trivia
                    |> List.tryFind (fun t -> t.Range = unionNode.Range && not (List.isEmpty t.ContentBefore))

                match trivia with
                | Some _ -> sepNln
                | None -> sepNone
                <| ctx

        let unionCases =
            match xs with
            | [] -> id
            | [UnionCase(attrs, _,_,_,(UnionCaseType fs)) as x] when List.isEmpty ms ->
                let hasVerticalBar = Option.isSome ao' || not (List.isEmpty attrs) || List.isEmpty fs

                indent +> sepSpace +> sepNlnBasedOnTrivia
                +> genTrivia tdr.Range
                    (opt sepSpace ao' genAccess
                    +> genUnionCase { astContext with HasVerticalBar = hasVerticalBar } x)
            | xs ->
                indent +> sepNln
                +> genTrivia tdr.Range
                    (opt sepNln ao' genAccess
                    +> col sepNln xs (genUnionCase { astContext with HasVerticalBar = true }))

        typeName +> sepEq
        +> unionCases
        +> sepNlnBetweenTypeAndMembers ms
        +> genMemberDefnList { astContext with InterfaceRange = None } ms
        +> unindent

    | Simple(TDSRRecord(ao', fs)) ->
        let shortExpression =
            sepSpace +>
            optSingle (fun ao -> genAccess ao +> sepSpace) ao' +>
            sepOpenS +> leaveLeftBrace tdr.Range
            +> col sepSemi fs (genField astContext "") +> sepCloseS

        let multilineExpression =
            ifAlignBrackets
                (genMultilineSimpleRecordTypeDefnAlignBrackets tdr ms ao' fs astContext)
                (genMultilineSimpleRecordTypeDefn tdr ms ao' fs astContext)

        let bodyExpr ctx =
            if (List.isEmpty ms) then
                (isShortExpression ctx.Config.MaxRecordWidth shortExpression multilineExpression
                +> leaveNode tdr.Range // this will only print something when there is trivia after } in the short expression
                // Yet it cannot be part of the short expression otherwise the multiline expression would be triggered unwillingly.
                ) ctx
            else
                multilineExpression ctx

        typeName +> sepEq +> bodyExpr

    | Simple TDSRNone ->
        typeName
    | Simple(TDSRTypeAbbrev t) ->
        let genTypeAbbrev =
            let needsParenthesis =
                match t with
                | SynType.Tuple(isStruct, typeNames, _) ->
                    (isStruct && List.length typeNames > 1)
                | _ -> false

            ifElse needsParenthesis sepOpenT sepNone +>
            genType astContext false t +>
            ifElse needsParenthesis sepCloseT sepNone

        let genMembers =
            ifElse (List.isEmpty ms)
                (!- "")
                (indent ++ "with" +> indent
                 +> sepNlnBetweenTypeAndMembers ms
                 +> genMemberDefnList { astContext with InterfaceRange = None } ms
            +> unindent +> unindent)

        let genTypeBody =  autoIndentAndNlnIfExpressionExceedsPageWidth (genTrivia tdr.Range genTypeAbbrev) +> genMembers

        typeName +> sepEq +> sepSpace +> genTypeBody
    | Simple(TDSRException(ExceptionDefRepr(ats, px, ao, uc))) ->
        genExceptionBody astContext ats px ao uc
        |> genTrivia tdr.Range

    | ObjectModel(TCSimple (TCInterface | TCClass) as tdk, MemberDefnList(impCtor, others), range) ->
        let interfaceRange =
            match tdk with
            | TCSimple TCInterface -> Some range
            | _ -> None

        let astContext = { astContext with InterfaceRange = interfaceRange }

        typeName +> sepSpaceBeforeClassConstructor +> opt sepNone impCtor (genMemberDefn astContext) +> sepEq
        +> indent +> sepNln
        +> genTrivia tdr.Range
            (genTypeDefKind tdk
            +> indent +> sepNlnBetweenTypeAndMembers ms +> genMemberDefnList astContext others +> unindent
            ++ "end")
        +> unindent

    | ObjectModel(TCSimple (TCStruct) as tdk, MemberDefnList(impCtor, others), _) ->
        let sepMem =
            match ms with
            | [] -> sepNone
            | _ -> sepNln
        typeName +> opt sepNone impCtor (genMemberDefn astContext) +> sepEq
        +> indent +> sepNln
        +> genTrivia tdr.Range
            (genTypeDefKind tdk
            +> indent +> genMemberDefnList astContext others +> unindent
            ++ "end"
            +> sepMem
            // Prints any members outside the struct-end construct
            +> genMemberDefnList astContext ms)
        +> unindent

    | ObjectModel(TCSimple TCAugmentation, _, _) ->
        typeName -- " with" +> indent
        // Remember that we use MemberDefn of parent node
        +> genTrivia tdr.Range (sepNlnBetweenTypeAndMembers ms +> genMemberDefnList { astContext with InterfaceRange = None } ms)
        +> unindent

    | ObjectModel(TCDelegate(FunType ts), _, _) ->
        typeName +> sepEq +> sepSpace +> genTrivia tdr.Range (!- "delegate of " +> genTypeList astContext ts)

    | ObjectModel(TCSimple TCUnspecified, MemberDefnList(impCtor, others), _) when not(List.isEmpty ms) ->
        typeName +> opt sepNone impCtor (genMemberDefn { astContext with InterfaceRange = None }) +> sepEq +> indent
        +> genTrivia tdr.Range
            (genMemberDefnList { astContext with InterfaceRange = None } others +> sepNln
            -- "with" +> indent
            +> genMemberDefnList { astContext with InterfaceRange = None } ms +> unindent)
        +> unindent

    | ObjectModel(_, MemberDefnList(impCtor, others), _) ->
        typeName
        +> opt sepNone impCtor (fun mdf -> sepSpaceBeforeClassConstructor +> genMemberDefn { astContext with InterfaceRange = None } mdf)
        +> sepEq
        +> indent
        +> genMemberDefnList { astContext with InterfaceRange = None } others
        +> unindent

    | ExceptionRepr(ExceptionDefRepr(ats, px, ao, uc)) ->
        genExceptionBody astContext ats px ao uc
        |> genTrivia tdr.Range
    |> genTrivia node.Range

and genMultilineSimpleRecordTypeDefn tdr ms ao' fs astContext =
    // the typeName is already printed
    indent +> sepNln +> opt sepSpace ao' genAccess
    +> genTrivia tdr.Range
        (sepOpenS
        +> atCurrentColumn (leaveLeftBrace tdr.Range +> col sepSemiNln fs (genField astContext "")) +> sepCloseS
        +> sepNlnBetweenTypeAndMembers ms
        +> genMemberDefnList { astContext with InterfaceRange = None } ms
        +> unindent)

and genMultilineSimpleRecordTypeDefnAlignBrackets tdr ms ao' fs astContext =
    // the typeName is already printed
    indent +> sepNln +> opt (indent +> sepNln) ao' genAccess
    +> genTrivia tdr.Range
        (sepOpenSFixed +> indent +> sepNln
        +> atCurrentColumn (leaveLeftBrace tdr.Range +> col sepSemiNln fs (genField astContext ""))
        +> unindent +> sepNln +> sepCloseSFixed
        +> sepNlnBetweenTypeAndMembers ms
        +> genMemberDefnList { astContext with InterfaceRange = None } ms
        +> onlyIf (Option.isSome ao') unindent
        +> unindent)

and sepNlnBetweenSigTypeAndMembers (ms: SynMemberSig list) =
    let getRange =
        function
        | SynMemberSig.Inherit(_,r)
        | SynMemberSig.Interface(_,r)
        | SynMemberSig.Member(_,_,r)
        | SynMemberSig.NestedType(_,r)
        | SynMemberSig.ValField(_,r) -> r

    sepNlnTypeAndMembers (List.tryHead ms |> Option.map getRange)

and genSigTypeDefn astContext (SigTypeDef(ats, px, ao, tds, tcs, tdr, ms, s, preferPostfix) as node) =
    let range = match node with | SynTypeDefnSig.TypeDefnSig(_,_,_,r) -> r
    let typeName =
        genPreXmlDoc px
        +> ifElse astContext.IsFirstChild (genAttributes astContext ats -- "type ")
            (!- "and " +> genOnelinerAttributes astContext ats)
        +> opt sepSpace ao genAccess
        +> genTypeAndParam astContext s tds tcs preferPostfix

    match tdr with
    | SigSimple(TDSREnum ecs) ->
        typeName +> sepEq
        +> indent +> sepNln
        +> col sepNln ecs (genEnumCase { astContext with HasVerticalBar = true })
        +> sepNlnBetweenSigTypeAndMembers ms
        +> colPre sepNln sepNln ms (genMemberSig astContext)
        // Add newline after un-indent to be spacing-correct
        +> unindent

    | SigSimple(TDSRUnion(ao', xs) as unionNode) ->
        let sepNlnBasedOnTrivia =
            fun (ctx: Context) ->
                let trivia =
                    ctx.Trivia
                    |> List.tryFind (fun t -> t.Range = unionNode.Range && not (List.isEmpty t.ContentBefore))

                match trivia with
                | Some _ -> sepNln
                | None -> sepNone
                <| ctx

        let unionCases =
            match xs with
            | [] -> id
            | [UnionCase(attrs, _,_,_, (UnionCaseType fs)) as x] when List.isEmpty ms ->
                let hasVerticalBar = Option.isSome ao' || not (List.isEmpty attrs) || List.isEmpty fs

                indent +> sepSpace +> sepNlnBasedOnTrivia
                +> genTrivia tdr.Range
                    (opt sepSpace ao' genAccess
                    +> genUnionCase { astContext with HasVerticalBar = hasVerticalBar } x)
            | xs ->
                indent +> sepNln
                +> genTrivia tdr.Range
                    (opt sepNln ao' genAccess
                    +> col sepNln xs (genUnionCase { astContext with HasVerticalBar = true }))

        typeName +> sepEq
        +> unionCases
        +> sepNlnBetweenSigTypeAndMembers ms
        +> colPre sepNln sepNln ms (genMemberSig astContext)
        +> unindent

    | SigSimple(TDSRRecord(ao', fs)) ->
        let shortExpr =
            typeName +> sepEq +> sepSpace +>
            optSingle (fun ao -> genAccess ao +> sepSpace) ao' +>
            sepOpenS +> leaveLeftBrace tdr.Range
            +> col sepSemi fs (genField astContext "") +> sepCloseS

        let longExpr =
            ifAlignBrackets
                (genSigSimpleRecordAlignBrackets typeName tdr ms ao' fs astContext)
                (genSigSimpleRecord typeName tdr ms ao' fs astContext)
        fun ctx ->
            isShortExpression ctx.Config.MaxRecordWidth shortExpr longExpr ctx

    | SigSimple TDSRNone ->
        let genMembers =
            match ms with
            | [] -> sepNone
            | _ ->
                !- " with" +> indent
                +> sepNln
                +> sepNlnBetweenSigTypeAndMembers ms
                +> col sepNln ms (genMemberSig astContext) +> unindent
        typeName +> genMembers
    | SigSimple(TDSRTypeAbbrev t) ->
        let genTypeAbbrev =
            let needsParenthesis =
                match t with
                | SynType.Tuple(isStruct, typeNames, _) ->
                    (isStruct && List.length typeNames > 1)
                | _ -> false

            ifElse needsParenthesis sepOpenT sepNone +>
            genType astContext false t +>
            ifElse needsParenthesis sepCloseT sepNone

        typeName +> sepEq +> sepSpace +> genTypeAbbrev
    | SigSimple(TDSRException(ExceptionDefRepr(ats, px, ao, uc))) ->
            genExceptionBody astContext ats px ao uc

    | SigObjectModel(TCSimple (TCStruct | TCInterface | TCClass) as tdk, mds) ->
        typeName +> sepEq +> indent +> sepNln +> genTypeDefKind tdk
        +> indent +> colPre sepNln sepNln mds (genMemberSig astContext) +> unindent
        ++ "end" +> unindent

    | SigObjectModel(TCSimple TCAugmentation, _) ->
        typeName -- " with" +> indent +> sepNln
        // Remember that we use MemberSig of parent node
        +> col sepNln ms (genMemberSig astContext) +> unindent

    | SigObjectModel(TCDelegate(FunType ts), _) ->
        typeName +> sepEq +> sepSpace -- "delegate of " +> genTypeList astContext ts
    | SigObjectModel(_, mds) ->
        typeName +> sepEq +> indent +> sepNln
        +> col sepNln mds (genMemberSig astContext) +> unindent

    | SigExceptionRepr(SigExceptionDefRepr(ats, px, ao, uc)) ->
        genExceptionBody astContext ats px ao uc
    |> genTrivia range

and genSigSimpleRecord typeName tdr ms ao' fs astContext =
    typeName +> sepEq
    +> indent +> sepNln +> opt sepSpace ao' genAccess +> sepOpenS
    +> atCurrentColumn (leaveLeftBrace tdr.Range +> col sepSemiNln fs (genField astContext "")) +> sepCloseS
    +> sepNlnBetweenSigTypeAndMembers ms
    +> colPre sepNln sepNln ms (genMemberSig astContext)
    +> unindent

and genSigSimpleRecordAlignBrackets typeName tdr ms ao' fs astContext =
    typeName +> sepEq
    +> indent +> sepNln +> opt (indent +> sepNln) ao' genAccess
    +> sepOpenSFixed +> indent +> sepNln
    +> atCurrentColumn (leaveLeftBrace tdr.Range +> col sepSemiNln fs (genField astContext ""))
    +> unindent +> sepNln +> sepCloseSFixed
    +> sepNlnBetweenSigTypeAndMembers ms
    +> colPre sepNln sepNln ms (genMemberSig astContext)
    +> onlyIf (Option.isSome ao') unindent
    +> unindent

and genMemberSig astContext node =
    let range =
        match node with
        | SynMemberSig.Member(_,_, r)
        | SynMemberSig.Interface(_,r)
        | SynMemberSig.Inherit(_,r)
        | SynMemberSig.ValField(_,r)
        | SynMemberSig.NestedType(_,r) -> r

    match node with
    | MSMember(Val(ats, px, ao, s, t, vi, _, ValTyparDecls(tds, _, tcs)), mf) ->
        let (FunType namedArgs) = (t, vi)
        let sepColonX =
            match tds with
            | [] -> sepColon
            | _ -> sepColonWithSpacesFixed

        genPreXmlDoc px +> genAttributes astContext ats
        +> atCurrentColumn (indent +> genMemberFlagsForMemberBinding { astContext with InterfaceRange = None } mf range +> opt sepSpace ao genAccess
                                   +> ifElse (s = "``new``") (!- "new") (!- s)
                                   +> genTypeParamPostfix astContext tds tcs
                                   +> sepColonX
                                   +> genTypeList astContext namedArgs
                                   +> genConstraints astContext t
                                   +> unindent)

    | MSInterface t -> !- "interface " +> genType astContext false t
    | MSInherit t -> !- "inherit " +> genType astContext false t
    | MSValField f -> genField astContext "val " f
    | MSNestedType _ -> invalidArg "md" "This is not implemented in F# compiler"
    |> genTrivia range

and genConstraints astContext (t: SynType) =
    match t with
    | TWithGlobalConstraints(t, tcs) ->
        genTypeByLookup astContext t
        +> sepSpaceOrNlnIfExpressionExceedsPageWidth
            (ifElse (List.isNotEmpty tcs) (!- "when ") sepSpace
            +> col wordAnd tcs (genTypeConstraint astContext))
    | _ -> sepNone

and genTyparDecl astContext (TyparDecl(ats, tp)) =
    genOnelinerAttributes astContext ats +> genTypar astContext tp

and genTypeDefKind node =
    match node with
    | TCSimple TCUnspecified -> sepNone
    | TCSimple TCClass -> !- "class"
    | TCSimple TCInterface -> !- "interface"
    | TCSimple TCStruct -> !- "struct"
    | TCSimple TCRecord -> sepNone
    | TCSimple TCUnion -> sepNone
    | TCSimple TCAbbrev -> sepNone
    | TCSimple TCHiddenRepr -> sepNone
    | TCSimple TCAugmentation -> sepNone
    | TCSimple TCILAssemblyCode -> sepNone
    | TCDelegate _ -> sepNone
    // |> genTrivia node

and genExceptionBody astContext ats px ao uc =
    genPreXmlDoc px
    +> genAttributes astContext ats  -- "exception "
    +> opt sepSpace ao genAccess +> genUnionCase { astContext with HasVerticalBar = false } uc

and genException astContext (ExceptionDef(ats, px, ao, uc, ms) as node) =
    genExceptionBody astContext ats px ao uc
    +> ifElse ms.IsEmpty sepNone
        (!- " with" +> indent +> genMemberDefnList { astContext with InterfaceRange = None } ms +> unindent)
    |> genTrivia node.Range

and genSigException astContext (SigExceptionDef(ats, px, ao, uc, ms) as node) =
    let range = match node with SynExceptionSig(_,_,range) -> range
    genExceptionBody astContext ats px ao uc
    +> colPre sepNln sepNln ms (genMemberSig astContext)
    |> genTrivia range

and genUnionCase astContext (UnionCase(ats, px, _, s, UnionCaseType fs) as node) =
    genPreXmlDoc px
    +> genTriviaBeforeClausePipe node.Range
    +> ifElse astContext.HasVerticalBar sepBar sepNone
    +> genOnelinerAttributes astContext ats -- s
    +> colPre wordOf sepStar fs (genField { astContext with IsUnionField = true } "")
    |> genTrivia node.Range

and genEnumCase astContext (EnumCase(ats, px, _, (_,_)) as node) =
    let genCase (ctx: Context) =
        let expr =
            match node with
            | EnumCase(_, _, identInAST, (c,r)) ->
                let ident =
                    match TriviaHelpers.``has content itself is ident between ticks`` r ctx.Trivia with
                    | Some identBetweenTicks -> identBetweenTicks
                    | None -> identInAST
                !- ident +> !- " = " +> genConst c r
        expr ctx

    genPreXmlDoc px
    +> genTriviaBeforeClausePipe node.Range
    +> ifElse astContext.HasVerticalBar sepBar sepNone
    +> genOnelinerAttributes astContext ats
    +> genCase
    |> genTrivia node.Range

and genField astContext prefix (Field(ats, px, ao, isStatic, isMutable, t, so) as node) =
    let range = match node with SynField.Field(_,_,_,_,_,_,_,range) -> range
    // Being protective on union case declaration
    let t = genType astContext astContext.IsUnionField t
    genPreXmlDoc px
    +> genAttributes astContext ats +> ifElse isStatic (!- "static ") sepNone -- prefix
    +> ifElse isMutable (!- "mutable ") sepNone +> opt sepSpace ao genAccess
    +> opt sepColon so (!-) +> t
    |> genTrivia range

and genTypeByLookup astContext (t: SynType) = getByLookup t.Range (genType astContext false) t

and genType astContext outerBracket t =
    let rec loop current =
        match current with
        | THashConstraint t ->
            let wrapInParentheses f =
                match t with
                | TApp(_, ts, isPostfix) when (isPostfix && List.isNotEmpty ts) -> sepOpenT +> f +> sepCloseT
                | _ -> f

            !- "#" +> wrapInParentheses (loop t)
        | TMeasurePower(t, n) -> loop t -- "^" +> str n
        | TMeasureDivide(t1, t2) -> loop t1 -- " / " +> loop t2
        | TStaticConstant(c,r) -> genConst c r
        | TStaticConstantExpr(e) -> genExpr astContext e
        | TStaticConstantNamed(t1, t2) -> loop t1 -- "=" +> loop t2
        | TArray(t, n) -> loop t -- " [" +> rep (n - 1) (!- ",") -- "]"
        | TAnon -> sepWild
        | TVar tp -> genTypar astContext tp
        // Drop bracket around tuples before an arrow
        | TFun(TTuple ts, t) -> sepOpenT +> loopTTupleList ts +> sepArrow +> loop t +> sepCloseT
        // Do similar for tuples after an arrow
        | TFun(t, TTuple ts) -> sepOpenT +> loop t +> sepArrow +> loopTTupleList ts +> sepCloseT
        | TFuns ts -> col sepArrow ts loop
        | TApp(t, ts, isPostfix) ->
            let postForm =
                match ts with
                | [] ->  loop t
                | [t'] -> loop t' +> sepSpace +> loop t
                | ts -> sepOpenT +> col sepComma ts loop +> sepCloseT +> loop t

            ifElse isPostfix postForm (loop t +> genPrefixTypes astContext ts)

        | TLongIdentApp(t, s, ts) -> loop t -- sprintf ".%s" s +> genPrefixTypes astContext ts
        | TTuple ts -> loopTTupleList ts
        | TStructTuple ts -> !- "struct " +> sepOpenT +> loopTTupleList ts +> sepCloseT
        | TWithGlobalConstraints(TVar _, [TyparSubtypeOfType _ as tc]) -> genTypeConstraint astContext tc
        | TWithGlobalConstraints(TFuns ts, tcs) -> col sepArrow ts loop +> colPre (!- " when ") wordAnd tcs (genTypeConstraint astContext)
        | TWithGlobalConstraints(t, tcs) -> loop t +> colPre (!- " when ") wordAnd tcs (genTypeConstraint astContext)
        | TLongIdent s -> ifElseCtx (fun ctx -> not ctx.Config.StrictMode && astContext.IsCStylePattern) (genTypeByLookup astContext t) (!- s)
        | TAnonRecord(isStruct, fields) ->
            let shortExpression =
                ifElse isStruct !- "struct " sepNone
                +> sepOpenAnonRecd
                +> col sepSemi fields (genAnonRecordFieldType astContext)
                +> sepCloseAnonRecd

            let longExpression =
                ifElse isStruct !- "struct " sepNone
                +> sepOpenAnonRecd
                +> atCurrentColumn (col sepSemiNln fields (genAnonRecordFieldType astContext))
                +> sepCloseAnonRecd

            fun (ctx:Context) ->
                isShortExpression ctx.Config.MaxRecordWidth shortExpression longExpression ctx
        | TParen(innerT) ->
            sepOpenT +> loop innerT +> sepCloseT
        | t -> failwithf "Unexpected type: %O" t

    and loopTTupleList = function
        | [] -> sepNone
        | [(_, t)] -> loop t
        | (isDivide, t) :: ts ->
            loop t -- (if isDivide then " / " else " * ") +> loopTTupleList ts

    match t with
    | TFun(TTuple ts, t) ->
        ifElse outerBracket (sepOpenT +> loopTTupleList ts +> sepArrow +> loop t +> sepCloseT)
            (loopTTupleList ts +> sepArrow +> loop t)
    | TFuns ts -> ifElse outerBracket (sepOpenT +> col sepArrow ts loop +> sepCloseT) (col sepArrow ts loop)
    | TTuple ts -> ifElse outerBracket (sepOpenT +> loopTTupleList ts +> sepCloseT) (loopTTupleList ts)
    | _ -> loop t
    |> genTrivia t.Range

and genAnonRecordFieldType astContext (AnonRecordFieldType(s, t)) =
    !- s +> sepColon +> (genType astContext false t)

and genPrefixTypes astContext node =
    match node with
    | [] -> sepNone
    // Where <  and ^ meet, we need an extra space. For example:  seq< ^a >
    | (TVar(Typar(_, true)) as t)::ts ->
        !- "< " +> col sepComma (t::ts) (genType astContext false) -- " >"
    | ts ->
        !- "<" +> col sepComma ts (genType astContext false) -- ">"
    // |> genTrivia node

and genTypeList astContext node =
    match node with
    | [] -> sepNone
    | (t, [ArgInfo(ats, so, isOpt)])::ts ->
        let gt =
            match t with
            | TTuple _ -> not ts.IsEmpty
            | TFun _ -> true // Fun is grouped by brackets inside 'genType astContext true t'
            | _ -> false
            |> fun hasBracket ->
                opt sepColonFixed so (if isOpt then (sprintf "?%s" >> (!-)) else (!-))
                +> genType astContext hasBracket t
        genOnelinerAttributes astContext ats
        +> gt +> ifElse ts.IsEmpty sepNone (autoNlnIfExpressionExceedsPageWidth (sepArrow +> genTypeList astContext ts))

    | (TTuple ts', argInfo)::ts ->
        // The '/' separator shouldn't appear here
        let hasBracket = not ts.IsEmpty
        let gt = col sepStar (Seq.zip argInfo (Seq.map snd ts'))
                    (fun (ArgInfo(ats, so, isOpt), t) ->
                        genOnelinerAttributes astContext ats
                        +> opt sepColonFixed so (if isOpt then (sprintf "?%s" >> (!-)) else (!-))
                        +> genType astContext hasBracket t)
        gt +> ifElse ts.IsEmpty sepNone (autoNlnIfExpressionExceedsPageWidth (sepArrow +> genTypeList astContext ts))

    | (t, _)::ts ->
        let gt = genType astContext false t
        gt +> ifElse ts.IsEmpty sepNone (autoNlnIfExpressionExceedsPageWidth (sepArrow +> genTypeList astContext ts))
    // |> genTrivia node

and genTypar astContext (Typar(s, isHead) as node) =
    ifElse isHead (ifElse astContext.IsFirstTypeParam (!- " ^") (!- "^")) (!-"'") -- s
    |> genTrivia node.Range

and genTypeConstraint astContext node =
    match node with
    | TyparSingle(kind, tp) -> genTypar astContext tp +> sepColon -- sprintf "%O" kind
    | TyparDefaultsToType(tp, t) -> !- "default " +> genTypar astContext tp +> sepColon +> genType astContext false t
    | TyparSubtypeOfType(tp, t) -> genTypar astContext tp -- " :> " +> genType astContext false t
    | TyparSupportsMember(tps, msg) ->
        genTyparList astContext tps +> sepColon +> sepOpenT +> genMemberSig astContext msg +> sepCloseT
    | TyparIsEnum(tp, ts) ->
        genTypar astContext tp +> sepColon -- "enum<" +> col sepComma ts (genType astContext false) -- ">"
    | TyparIsDelegate(tp, ts) ->
        genTypar astContext tp +> sepColon -- "delegate<" +> col sepComma ts (genType astContext false) -- ">"
    // |> genTrivia node no idea

and genInterfaceImpl astContext (InterfaceImpl(t, bs, range)) =
    match bs with
    | [] -> !- "interface " +> genType astContext false t
    | bs ->
        !- "interface " +> genType astContext false t -- " with"
        +> indent +> sepNln +> genMemberBindingList { astContext with InterfaceRange = Some range } bs +> unindent
    // |> genTrivia node

and genClause astContext hasBar (Clause(p, e, eo) as node) =
    let clauseBody e (ctx: Context) =
        (autoIndentAndNlnIfExpressionExceedsPageWidth (genExpr astContext e)) ctx

    let pat = genPat astContext p
    let body = optPre (!- " when ") sepNone eo (genExpr astContext) +> sepArrow +> clauseBody e
    genTriviaBeforeClausePipe p.Range +>
    ifElse hasBar (sepBar +> atCurrentColumnWithPrepend pat body) (pat +> body)
    |> genTrivia node.Range

/// Each multiline member definition has a pre and post new line.
and genMemberDefnList astContext nodes =
    match nodes with
    | MDOpenL(xs, ys) ->
        fun ctx ->
            match ys with
            | [] -> col sepNln xs (genMemberDefn astContext) ctx
            | _ -> (col sepNln xs (genMemberDefn astContext) +> rep 2 sepNln +> genMemberDefnList astContext ys) ctx

    | PropertyWithGetSetMemberDefn(gs, rest) ->
        let m = fst gs
        let attrs = getRangesFromAttributesFromSynBinding (fst gs)

        sepNlnConsideringTriviaContentBeforeWithAttributes m.RangeOfBindingSansRhs attrs +>
        (expressionFitsOnRestOfLine
            (genPropertyWithGetSet astContext gs)
            (sepNlnBeforeMultilineConstruct m.RangeOfBindingSansRhs attrs +> genPropertyWithGetSet astContext gs +> onlyIf (List.isNotEmpty rest) sepNln))

        +> genMemberDefnList ({ astContext with IsFirstChild = false }) rest

    | m::rest ->
        let attrs = getRangesFromAttributesFromSynMemberDefinition m

        sepNlnConsideringTriviaContentBeforeWithAttributes m.Range attrs
        +> enterNode m.Range
        +> (expressionFitsOnRestOfLine
              (genMemberDefn astContext m)
              (onlyIfNot astContext.IsFirstChild (sepNlnBeforeMultilineConstruct m.Range attrs)
               +> genMemberDefn astContext m
               +> onlyIf (List.isNotEmpty rest) sepNln))

        +> genMemberDefnList ({ astContext with IsFirstChild = false }) rest

    | _ -> sepNone

and genMemberDefn astContext node =
    match node with
    | MDNestedType _ -> invalidArg "md" "This is not implemented in F# compiler"
    | MDOpen(s) -> !- (sprintf "open %s" s)
    // What is the role of so
    | MDImplicitInherit(t, e, _) ->
        let addSpaceAfterType =
            match e with
            | SynExpr.Const(SynConst.Unit, _) -> false
            | SynExpr.Const _ -> true // string, numbers, ...
            | _ -> false
        !- "inherit " +> genType astContext false t +> ifElse addSpaceAfterType sepSpace sepNone +> genExpr astContext e
    | MDInherit(t, _) -> !- "inherit " +> genType astContext false t
    | MDValField f -> genField astContext "val " f
    | MDImplicitCtor(ats, ao, ps, so) ->
        let rec simplePats ps =
            match ps with
            | SynSimplePats.SimplePats(pats, _) -> pats
            | SynSimplePats.Typed(spts, _, _) -> simplePats spts

        let genCtor =
            expressionFitsOnRestOfLine
                (optPre sepSpace sepSpace ao genAccess
                 +> sepOpenT
                 +> col sepComma (simplePats ps) (genSimplePat astContext)
                 +> sepCloseT)
                (optPre sepSpace sepSpace ao genAccess
                 +> sepOpenT
                 +> atCurrentColumn (col (sepComma +> sepNln) (simplePats ps) (genSimplePat astContext))
                 +> sepCloseT)

        // In implicit constructor, attributes should come even before access qualifiers
        ifElse ats.IsEmpty sepNone (sepSpace +> genOnelinerAttributes astContext ats)
        +> genCtor
        +> optPre (!- " as ") sepNone so (!-)

    | MDMember(b) -> genMemberBinding astContext b
    | MDLetBindings(isStatic, isRec, b::bs) ->
        let prefix =
            if isStatic && isRec then "static let rec "
            elif isStatic then "static let "
            elif isRec then "let rec "
            else "let "

        genLetBinding { astContext with IsFirstChild = true } prefix b
        +> colPre sepNln sepNln bs (genLetBinding { astContext with IsFirstChild = false } "and ")

    | MDInterface(t, mdo, range) ->
        !- "interface " +> genType astContext false t
        +> opt sepNone mdo
            (fun mds -> !- " with" +> indent +> genMemberDefnList { astContext with InterfaceRange = Some range } mds +> unindent)

    | MDAutoProperty(ats, px, ao, mk, e, s, _isStatic, typeOpt, memberKindToMemberFlags) ->
        let isFunctionProperty =
            match typeOpt with
            | Some (TFun _) -> true
            | _ -> false
        genPreXmlDoc px
        +> genAttributes astContext ats +> genMemberFlags astContext (memberKindToMemberFlags mk) +> str "val "
        +> opt sepSpace ao genAccess -- s +> optPre sepColon sepNone typeOpt (genType astContext false)
         +> sepEq +> sepSpace +> genExpr astContext e -- genPropertyKind (not isFunctionProperty) mk

    | MDAbstractSlot(ats, px, ao, s, t, vi, ValTyparDecls(tds, _, tcs), MFMemberFlags mk) ->
        let (FunType namedArgs) = (t, vi)
        let isFunctionProperty =
            match t with
            | TFun _ -> true
            | _ -> false

        let sepColonX =
            match tds with
            | [] -> sepColon
            | _ -> sepColonWithSpacesFixed

        genPreXmlDoc px
        +> genAttributes astContext ats
        +> opt sepSpace ao genAccess -- sprintf "abstract %s" s
        +> genTypeParamPostfix astContext tds tcs
        +> sepColonX +> genTypeList astContext namedArgs -- genPropertyKind (not isFunctionProperty) mk
        +> genConstraints astContext t

    | md -> failwithf "Unexpected member definition: %O" md
    |> genTrivia node.Range

and genPropertyKind useSyntacticSugar node =
    match node with
    | PropertyGet ->
        // Try to use syntactic sugar on real properties (not methods in disguise)
        if useSyntacticSugar then "" else " with get"
    | PropertySet -> " with set"
    | PropertyGetSet -> " with get, set"
    | _ -> ""

and genSimplePat astContext node =
    let range =
        match node with
        | SynSimplePat.Attrib(_,_,r)
        | SynSimplePat.Id(_,_,_,_,_,r)
        | SynSimplePat.Typed(_,_,r) -> r

    match node with
    | SPId(s, isOptArg, _) -> ifElse isOptArg (!- (sprintf "?%s" s)) (!- s)
    | SPTyped(sp, t) -> genSimplePat astContext sp +> sepColon +> genType astContext false t
    | SPAttrib(ats, sp) -> genOnelinerAttributes astContext ats +> genSimplePat astContext sp
    |> genTrivia range

and genSimplePats astContext node =
    let range =
        match node with
        | SynSimplePats.SimplePats(_,r)
        | SynSimplePats.Typed(_,_,r) -> r
    match node with
    // Remove parentheses on an extremely simple pattern
    | SimplePats [SPId _ as sp] -> genSimplePat astContext sp
    | SimplePats ps -> sepOpenT +> col sepComma ps (genSimplePat astContext) +> sepCloseT
    | SPSTyped(ps, t) -> genSimplePats astContext ps +> sepColon +> genType astContext false t
    |> genTrivia range

and genComplexPat astContext node =
    match node with
    | CPId p -> genPat astContext p
    | CPSimpleId(s, isOptArg, _) -> ifElse isOptArg (!- (sprintf "?%s" s)) (!- s)
    | CPTyped(sp, t) -> genComplexPat astContext sp +> sepColon +> genType astContext false t
    | CPAttrib(ats, sp) -> genOnelinerAttributes astContext ats +> genComplexPat astContext sp

and genComplexPats astContext node =
    match node with
    | ComplexPats [CPId _ as c]
    | ComplexPats [CPSimpleId _ as c] -> genComplexPat astContext c
    | ComplexPats ps -> sepOpenT +> col sepComma ps (genComplexPat astContext) +> sepCloseT
    | ComplexTyped(ps, t) -> genComplexPats astContext ps +> sepColon +> genType astContext false t

and genPatRecordFieldName astContext (PatRecordFieldName(s1, s2, p) as node) =
    let ((_, idn),_) = node
    ifElse (s1 = "") (!- (sprintf "%s = " s2)) (!- (sprintf "%s.%s = " s1 s2)) +> genPat astContext p
    |> genTrivia idn.idRange

and genPatWithIdent astContext (ido, p) =
    opt (sepEq +> sepSpace) ido (!-) +> genPat astContext p

and genPat astContext pat =
    match pat with
    | PatOptionalVal(s) -> !- (sprintf "?%s" s)
    | PatAttrib(p, ats) -> genOnelinerAttributes astContext ats +> genPat astContext p
    | PatOr(p1, p2) ->
        genPat astContext p1
        +> sepNlnConsideringTriviaContentBefore pat.Range
        +> enterNodeTokenByName pat.Range "BAR" -- "| "
        +> genPat astContext p2
    | PatAnds(ps) -> col (!- " & ") ps (genPat astContext)
    | PatNullary PatNull -> !- "null"
    | PatNullary PatWild -> sepWild
    | PatTyped(p, t) ->
        // CStyle patterns only occur on extern declaration so it doesn't escalate to expressions
        // We lookup sources to get extern types since it has quite many exceptions compared to normal F# types
        ifElse astContext.IsCStylePattern (genTypeByLookup astContext t +> sepSpace +> genPat astContext p)
            (genPat astContext p +> sepColon +> genType astContext false t)
    | PatNamed(ao, PatNullary PatWild, s) ->
         opt sepSpace ao genAccess +> infixOperatorFromTrivia pat.Range s
    | PatNamed(ao, p, s) -> opt sepSpace ao genAccess +> genPat astContext p -- sprintf " as %s" s
    | PatLongIdent(ao, s, ps, tpso) ->
        let aoc = opt sepSpace ao genAccess
        let tpsoc = opt sepNone tpso (fun (ValTyparDecls(tds, _, tcs)) -> genTypeParamPostfix astContext tds tcs)
        // Override escaped new keyword
        let s = if s = "``new``" then "new" else s

        match ps with
        | [] -> aoc -- s +> tpsoc
        | [(_, PatTuple [p1; p2])] when s = "(::)" ->
            aoc +> genPat astContext p1 -- " :: " +> genPat astContext p2
        | [(ido, p) as ip] ->
            aoc +> infixOperatorFromTrivia pat.Range s +> tpsoc +>
            ifElse (hasParenInPat p || Option.isSome ido) (ifElseCtx (addSpaceBeforeParensInFunDef astContext s p) sepSpace sepNone) sepSpace
            +> ifElse (Option.isSome ido) (sepOpenT +> genPatWithIdent astContext ip +> sepCloseT) (genPatWithIdent astContext ip)
        // This pattern is potentially long
        | ps ->
            let hasBracket = ps |> Seq.map fst |> Seq.exists Option.isSome
            let genName = aoc -- s +> tpsoc +> sepSpace

            let genParameters = 
                expressionFitsOnRestOfLine
                    (atCurrentColumn (col (ifElse hasBracket sepSemi sepSpace) ps (genPatWithIdent astContext)))
                    (atCurrentColumn (col sepNln ps (genPatWithIdent astContext)))

            genName
            +> ifElse hasBracket sepOpenT sepNone
            +> genParameters
            +> ifElse hasBracket sepCloseT sepNone

    | PatParen(PatConst(Const "()", _)) -> !- "()"
    | PatParen(p) -> sepOpenT +> genPat astContext p +> sepCloseT
    | PatTuple ps ->
        expressionFitsOnRestOfLine
            (col sepComma ps (genPat astContext))
            (atCurrentColumn (col (sepComma +> sepNln) ps (genPat astContext)))
    | PatStructTuple ps ->
        !- "struct " +> sepOpenT +> atCurrentColumn (colAutoNlnSkip0 sepComma ps (genPat astContext)) +> sepCloseT
    | PatSeq(PatList, ps) ->
        ifElse ps.IsEmpty (sepOpenLFixed +> sepCloseLFixed)
            (sepOpenL +> atCurrentColumn (colAutoNlnSkip0 sepSemi ps (genPat astContext)) +> sepCloseL)

    | PatSeq(PatArray, ps) ->
        ifElse ps.IsEmpty (sepOpenAFixed +> sepCloseAFixed)
            (sepOpenA +> atCurrentColumn (colAutoNlnSkip0 sepSemi ps (genPat astContext)) +> sepCloseA)

    | PatRecord(xs) ->
        sepOpenS +> atCurrentColumn (colAutoNlnSkip0 sepSemi xs (genPatRecordFieldName astContext)) +> sepCloseS
    | PatConst(c,r) -> genConst c r
    | PatIsInst(TApp(_, [_], _) as t)
    | PatIsInst(TArray(_) as t) ->
        // special case for things like ":? (int seq) ->"
        !- ":? " +> sepOpenT +> genType astContext false t +> sepCloseT
    | PatIsInst(t) ->
        // Should have brackets around in the type test patterns
        !- ":? " +> genType astContext true t
    // Quotes will be printed by inner expression
    | PatQuoteExpr e -> genExpr astContext e
    | p -> failwithf "Unexpected pattern: %O" p
    |> genTrivia pat.Range

and genPatWithReturnType ao s ps tpso (t:SynType option) (astContext: ASTContext) =
    let aoc = opt sepSpace ao genAccess
    let tpsoc = opt sepNone tpso (fun (ValTyparDecls(tds, _, tcs)) -> genTypeParamPostfix astContext tds tcs)
    // Override escaped new keyword
    let s = if s = "``new``" then "new" else s

    let hasBracket = ps |> Seq.map fst |> Seq.exists Option.isSome
    let genName = aoc -- s +> tpsoc +> sepSpace

    let genParametersInitial =
        colAutoNlnSkip0 (ifElse hasBracket sepSemi sepSpace) ps (genPatWithIdent astContext)

    let genReturnType, newlineBeforeReturnType =
        match t with
        | Some t -> genType astContext false t, sepNln
        | None -> sepNone, sepNone

    let genParametersWithNewlines =
        (sepNln +> col sepNln ps (genPatWithIdent astContext) +> newlineBeforeReturnType)

    let isLongFunctionSignature (ctx: Context) =
        let space = 1
        let colon = if ctx.Config.SpaceBeforeColon then 3 else 2
        let lengthByAST =
            getSynAccessLength ao
            + lengthWhenSome (fun _ -> space) ao
            + s.Length
            + space
            + List.sumBy (snd >> getSynPatLength >> (+) space) ps
            + lengthWhenSome (fun _ -> colon) t
            + lengthWhenSome getSynTypeLength t

        (ctx.Column + lengthByAST > ctx.Config.PageWidth)
        || futureNlnCheck (genName +> genParametersInitial +> genReturnType) ctx

    fun ctx ->
        let isLong = isLongFunctionSignature ctx

        let expr =
            genName
            +> ifElse hasBracket sepOpenT sepNone
            +> ifElse isLong (indent +> genParametersWithNewlines  +> unindent) genParametersInitial
            +> ifElse hasBracket sepCloseT sepNone

        expr ctx

and genConst (c:SynConst) (r:range) =
    match c with
    | SynConst.Unit ->
            fun (ctx: Context) ->
                let innerComments =
                    ctx.Trivia
                    |> List.tryFind (fun t ->
                        let rangeMatch = t.Range.StartLine = r.StartLine && t.Range.StartColumn = r.StartColumn
                        match rangeMatch, t.Type with
                        | true, Token({TokenInfo = ti}) when (ti.TokenName = "LPAREN") -> true
                        | _ -> false
                    )
                    |> Option.map (fun tv -> tv.ContentAfter |> List.choose(function | Comment(BlockComment(bc,_,_)) -> Some bc | _ -> None))
                    |> Option.defaultValue []

                match innerComments with
                | [] -> !- "()"
                | comments ->
                    !- "(" +> !- (String.concat " " comments) +> !- ")"
                <| ctx
    | SynConst.Bool(b) -> !- (if b then "true" else "false")
    | SynConst.Byte(_)
    | SynConst.SByte(_)
    | SynConst.Int16(_)
    | SynConst.Int32(_)
    | SynConst.Int64(_)
    | SynConst.UInt16(_)
    | SynConst.UInt16s(_)
    | SynConst.UInt32(_)
    | SynConst.UInt64(_)
    | SynConst.Double(_)
    | SynConst.Single(_)
    | SynConst.Decimal(_)
    | SynConst.IntPtr(_)
    | SynConst.UInt64(_)
    | SynConst.UIntPtr(_)
    | SynConst.UserNum _ -> genConstNumber c r
    | SynConst.String(s,_) ->
        fun (ctx: Context) ->
            let trivia =
                ctx.Trivia
                |> List.tryFind (fun tv -> tv.Range = r)

            let triviaStringContent =
                trivia
                |> Option.bind(fun tv ->
                    match tv.ContentItself with
                    | Some(StringContent(sc)) -> Some sc
                    | _ -> None
                )

            match triviaStringContent, trivia with
            | Some stringContent, Some _ ->
                !- stringContent
            | None, Some({ ContentBefore = [Keyword({TokenInfo = { TokenName = "KEYWORD_STRING"; }; Content = kw})] }) ->
                !- kw
            | None, Some({ ContentBefore = [Keyword({TokenInfo = { TokenName = "QMARK" }})] }) ->
                !- s
            | _ ->
                let escaped = Regex.Replace(s, "\"{1}", "\\\"")
                !- (sprintf "\"%s\"" escaped)
            <| ctx
    | SynConst.Char(c) ->
        fun (ctx: Context) ->
            let charContentFromTrivia = TriviaHelpers.``get CharContent`` r ctx.Trivia
            let expr =
                match charContentFromTrivia with
                | Some content -> !- content
                | None ->
                    let escapedChar = Char.escape c
                    !- (sprintf "\'%s\'" escapedChar)
            expr ctx
    | SynConst.Bytes(bytes,_) -> genConstBytes bytes r
    | SynConst.Measure(c, m) ->
        let measure =
            match m with
            | Measure m -> !- m

        genConstNumber c r +> measure
    |> genTrivia r
and genConstNumber (c:SynConst) (r: range) =
    fun (ctx: Context) ->
        ctx.Trivia
        |> List.tryFind (fun t -> t.Range = r)
        |> Option.bind(fun tn ->
            match tn.ContentItself with | Some(Number(n)) -> Some n | _ -> None
        )
        |> fun n ->
            match n with
            | Some n -> !- n
            | None ->
                match c with
                | SynConst.Byte(v) -> !- (sprintf "%A" v)
                | SynConst.SByte(v) -> !- (sprintf "%A" v)
                | SynConst.Int16(v) -> !- (sprintf "%A" v)
                | SynConst.Int32(v) -> !- (sprintf "%A" v)
                | SynConst.Int64(v) -> !- (sprintf "%A" v)
                | SynConst.UInt16(v) -> !- (sprintf "%A" v)
                | SynConst.UInt16s(v) -> !- (sprintf "%A" v)
                | SynConst.UInt32(v) -> !- (sprintf "%A" v)
                | SynConst.UInt64(v) -> !- (sprintf "%A" v)
                | SynConst.Double(v) -> !- (sprintf "%A" v)
                | SynConst.Single(v) -> !- (sprintf "%A" v)
                | SynConst.Decimal(v) -> !- (sprintf "%A" v)
                | SynConst.IntPtr(v) -> !- (sprintf "%A" v)
                | SynConst.UIntPtr(v) -> !- (sprintf "%A" v)
                | SynConst.UserNum(v,s) -> !- (sprintf "%s%s" v s)
                | _ -> failwithf "Cannot generating Const number for %A" c
        <| ctx

and genConstBytes (bytes: byte []) (r: range) =
    fun (ctx: Context) ->
        let trivia =
            ctx.Trivia
            |> List.tryFind(fun t -> t.Range = r)
            |> Option.bind (fun tv ->
                match tv.ContentItself with
                | Some(StringContent(content)) -> Some content
                | _ -> None
            )

        match trivia with
        | Some t -> !- t
        | None -> !- (sprintf "%A" bytes)
        <| ctx

and genTrivia (range: range) f ctx =
    if List.isEmpty ctx.Trivia then
        f ctx
    else
        (enterNode range +> f +> leaveNode range) ctx

and infixOperatorFromTrivia range fallback (ctx: Context) =
    // by specs, section 3.4 https://fsharp.org/specs/language-spec/4.1/FSharpSpec-4.1-latest.pdf#page=24&zoom=auto,-137,312
    let validIdentRegex = """^(_|\p{L}|\p{Nl})([_'0-9]|\p{L}|\p{Nl}\p{Pc}|\p{Mn}|\p{Mc}|\p{Cf})*$"""
    let isValidIdent x = Regex.Match(x, validIdentRegex).Success
    ctx.Trivia
    |> List.choose(fun t ->
        match t.Range = range with
        | true ->
            match t.ContentItself with
            | Some(IdentOperatorAsWord(iiw)) -> Some iiw
            | Some(IdentBetweenTicks(iiw)) when not(isValidIdent fallback) -> Some iiw // Used when value between ``...``
            | _ -> None
        | _ -> None)
    |> List.tryHead
    |> fun iiw ->
        match iiw with
        | Some iiw -> !- iiw
        | None ->  !- fallback
    <| ctx<|MERGE_RESOLUTION|>--- conflicted
+++ resolved
@@ -680,31 +680,6 @@
         let prefix =
             genMemberFlagsForMemberBinding astContext mf b.RangeOfBindingAndRhs
             +> ifElse isInline (!- "inline ") sepNone +> opt sepSpace ao genAccess
-<<<<<<< HEAD
-            +> genPat ({ astContext with IsMemberDefinition = true }) p
-
-        match e with
-        | TypedExpr(Typed, e, t) ->
-            let genName =
-                match p with
-                | PatLongIdent(ao, s, _, tpso) ->
-                    let aoc = opt sepSpace ao genAccess
-                    let tpsoc = opt sepNone tpso (fun (ValTyparDecls(tds, _, tcs)) -> genTypeParamPostfix astContext tds tcs)
-                    let s = if s = "``new``" then "new" else s
-                    aoc -- s +> tpsoc +> sepSpace
-                | p -> failwithf "Unexpected pattern: %O" p
-
-            let prefixUntilName = 
-                genMemberFlagsForMemberBinding astContext mf b.RangeOfBindingAndRhs
-                +> ifElse isInline (!- "inline ") sepNone +> opt sepSpace ao genAccess +> genName
-
-            genAttributesAndXmlDoc
-            +> (fun ctx ->
-                    let lvl = ((prefixUntilName) ctx).Column
-                    (prefix
-                    +> expressionFitsOnRestOfLine (sepColon +> genType astContext false t +> sepEq) (atIndentLevel false lvl (sepNln +> sepColon +> genType astContext false t +> sepEq))
-                    +> sepSpaceOrIndentAndNlnIfExpressionExceedsPageWidth (genExpr astContext e)) ctx)
-=======
 
         match e with
         | TypedExpr(Typed, e, t) ->
@@ -741,7 +716,6 @@
                             mdLong
                             (indent +> sepNln +> genExpr astContext e +> unindent)
                             (sepSpaceOrIndentAndNlnIfExpressionExceedsPageWidth (genExpr astContext e)))
->>>>>>> 40e40c5d
         | e ->
             genAttributesAndXmlDoc
             +> prefix
