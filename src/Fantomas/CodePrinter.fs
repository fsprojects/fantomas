--- conflicted
+++ resolved
@@ -520,15 +520,9 @@
     | Record(inheritOpt, xs, eo) -> 
         let recordExpr = opt (!- " with ") eo (genExpr astContext) +> atCurrentColumn (col sepSemiNln xs (genRecordFieldName astContext))
         sepOpenS 
-<<<<<<< HEAD
-        +> opt (if xs.IsEmpty then sepNone else sepSemi) inheritOpt 
-            (fun (typ, expr) -> !- "inherit " +> genType astContext false typ +> genExpr astContext expr)
-        +> opt (!- " with ") eo (genExpr astContext) +> atCurrentColumnIndent (col sepSemiNln xs (genRecordFieldName astContext))
-=======
-        +> atCurrentColumn (opt (if xs.IsEmpty then sepNone else ifElseCtx (futureNlnCheck recordExpr sepNone) sepNln sepSemi) inheritOpt
+        +> atCurrentColumnIndent (opt (if xs.IsEmpty then sepNone else ifElseCtx (futureNlnCheck recordExpr) sepNln sepSemi) inheritOpt
             (fun (typ, expr) -> !- "inherit " +> genType astContext false typ +> genExpr astContext expr))
         +> recordExpr
->>>>>>> fb1fba0d
         +> sepCloseS
 
     | ObjExpr(t, eio, bd, ims, range) ->
