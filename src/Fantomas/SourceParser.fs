--- conflicted
+++ resolved
@@ -1310,7 +1310,7 @@
     match mdn with
     | SynMemberDefn.Member(mb,_) -> getRangesFromAttributesFromSynBinding mb
     | SynMemberDefn.AbstractSlot(valSig, _, _) -> getRangesFromAttributesFromSynValSig valSig
-<<<<<<< HEAD
+    | SynMemberDefn.LetBindings(lb::_,_,_,_) -> getRangesFromAttributesFromSynBinding lb
     | _ -> []
 
 let (|UppercaseSynExpr|LowercaseSynExpr|) (synExpr:SynExpr) =
@@ -1332,8 +1332,4 @@
 let rec isEmptySynSimplePats (ssp:SynSimplePats) =
     match ssp with
     | SynSimplePats.SimplePats(pats,_) -> List.isEmpty pats
-    | SynSimplePats.Typed (ssp,_,_) -> isEmptySynSimplePats ssp
-=======
-    | SynMemberDefn.LetBindings(lb::_,_,_,_) -> getRangesFromAttributesFromSynBinding lb
-    | _ -> []
->>>>>>> bc866422
+    | SynSimplePats.Typed (ssp,_,_) -> isEmptySynSimplePats ssp