﻿module Fantomas.FormatConfig

open System

let satSolveMaxStepsMaxSteps = 100

type FormatException(msg : string) =
    inherit Exception(msg)

type Num = int

// NOTE: try to keep this list below in sync with the docs (e.g. Documentation.md)
type FormatConfig = 
    { /// Number of spaces for each indentation
      IndentSize : Num
      /// The column where we break to new lines
      MaxLineLength : Num
      SemicolonAtEndOfLine : bool
      SpaceBeforeParameter: bool
      SpaceBeforeLowercaseInvocation: bool
      SpaceBeforeUppercaseInvocation: bool
      SpaceBeforeClassConstructor : bool
      SpaceBeforeMember : bool
      SpaceBeforeColon : bool
      SpaceAfterComma : bool
      SpaceBeforeSemicolon : bool
      SpaceAfterSemicolon : bool
      IndentOnTryWith : bool
      SpaceAroundDelimiter : bool
      MaxIfThenElseShortWidth: Num
      MaxInfixOperatorExpression: Num
      MaxRecordWidth: Num
      MaxArrayOrListWidth: Num
      MaxValueBindingWidth: Num
      MaxFunctionBindingWidth: Num
      MultilineBlockBracketsOnSameColumn : bool
      NewlineBetweenTypeDefinitionAndMembers: bool
      KeepIfThenInSameLine : bool
      MaxElmishWidth: Num
      SingleArgumentWebMode: bool
<<<<<<< HEAD
      AlternateLongFunctionSignature: bool
      /// Prettyprinting based on ASTs only
=======
      /// Pretty printing based on ASTs only
>>>>>>> d1155814
      StrictMode : bool }

    static member Default = 
        { IndentSize = 4
          MaxLineLength = 120
          SemicolonAtEndOfLine = false
          SpaceBeforeParameter = true
          SpaceBeforeLowercaseInvocation = true
          SpaceBeforeUppercaseInvocation = false
          SpaceBeforeClassConstructor = false
          SpaceBeforeMember = false
          SpaceBeforeColon = false
          SpaceAfterComma = true
          SpaceBeforeSemicolon = false
          SpaceAfterSemicolon = true
          IndentOnTryWith = false
          SpaceAroundDelimiter = true
          MaxIfThenElseShortWidth = 40
          MaxInfixOperatorExpression = 50
          MaxRecordWidth = 40
          MaxArrayOrListWidth = 40
          MaxValueBindingWidth = 40
          MaxFunctionBindingWidth = 40
          MultilineBlockBracketsOnSameColumn = false
          NewlineBetweenTypeDefinitionAndMembers = false
          KeepIfThenInSameLine = false
          MaxElmishWidth = 40
          SingleArgumentWebMode = false
<<<<<<< HEAD
          AlternateLongFunctionSignature = false
          StrictMode = false }

    static member ApplyOptions(currentConfig, options) =
        let currentValues = Reflection.getRecordFields currentConfig
        let newValues =
            Array.fold (fun acc (k,v) ->
                Array.map (fun (fn, ev) -> if fn = k then (fn, v) else (fn,ev)) acc
            ) currentValues options
            |> Array.map snd
        let formatConfigType = FormatConfig.Default.GetType()
        Microsoft.FSharp.Reflection.FSharpValue.MakeRecord (formatConfigType, newValues) :?> FormatConfig

type FormatConfigFileParseResult =
    | Success of FormatConfig
    | PartialSuccess of config: FormatConfig * warnings: string list
    | Failure of exn
=======
          NewlineBetweenTypeDefinitionAndMembers = false
          StrictMode = false }
>>>>>>> d1155814
<|MERGE_RESOLUTION|>--- conflicted
+++ resolved
@@ -38,12 +38,8 @@
       KeepIfThenInSameLine : bool
       MaxElmishWidth: Num
       SingleArgumentWebMode: bool
-<<<<<<< HEAD
-      AlternateLongFunctionSignature: bool
-      /// Prettyprinting based on ASTs only
-=======
+      AlignFunctionSignatureToIndentation: bool
       /// Pretty printing based on ASTs only
->>>>>>> d1155814
       StrictMode : bool }
 
     static member Default = 
@@ -72,25 +68,5 @@
           KeepIfThenInSameLine = false
           MaxElmishWidth = 40
           SingleArgumentWebMode = false
-<<<<<<< HEAD
-          AlternateLongFunctionSignature = false
-          StrictMode = false }
-
-    static member ApplyOptions(currentConfig, options) =
-        let currentValues = Reflection.getRecordFields currentConfig
-        let newValues =
-            Array.fold (fun acc (k,v) ->
-                Array.map (fun (fn, ev) -> if fn = k then (fn, v) else (fn,ev)) acc
-            ) currentValues options
-            |> Array.map snd
-        let formatConfigType = FormatConfig.Default.GetType()
-        Microsoft.FSharp.Reflection.FSharpValue.MakeRecord (formatConfigType, newValues) :?> FormatConfig
-
-type FormatConfigFileParseResult =
-    | Success of FormatConfig
-    | PartialSuccess of config: FormatConfig * warnings: string list
-    | Failure of exn
-=======
-          NewlineBetweenTypeDefinitionAndMembers = false
-          StrictMode = false }
->>>>>>> d1155814
+          AlignFunctionSignatureToIndentation = false
+          StrictMode = false }