module Fantomas.FormatConfig

open System

let satSolveMaxStepsMaxSteps = 100

type FormatException(msg: string) =
    inherit Exception(msg)

type Num = int

type MultilineFormatterType =
    | CharacterWidth
<<<<<<< HEAD
    | LogicalSize
    static member toConfigString =
        function
        | CharacterWidth -> "character_width"
        | LogicalSize -> "logical_size"

    static member ofConfigString =
        function
        | "character_width" -> Some(box CharacterWidth)
        | "logical_size" -> Some(box LogicalSize)
        | _ -> None

module Num =
    let max = Int32.MaxValue

=======
    | NumberOfItems
    static member ToConfigString =
        function
        | CharacterWidth -> "character_width"
        | NumberOfItems -> "number_of_items"

    static member OfConfigString =
        function
        | "character_width" -> Some(box CharacterWidth)
        | "number_of_items" -> Some(box NumberOfItems)
        | _ -> None

>>>>>>> da776eab
// NOTE: try to keep this list below in sync with the docs (e.g. Documentation.md)
type FormatConfig =
    { /// Number of spaces for each indentation
      IndentSize: Num
      /// The column where we break to new lines
      MaxLineLength: Num
      SemicolonAtEndOfLine: bool
      SpaceBeforeParameter: bool
      SpaceBeforeLowercaseInvocation: bool
      SpaceBeforeUppercaseInvocation: bool
      SpaceBeforeClassConstructor: bool
      SpaceBeforeMember: bool
      SpaceBeforeColon: bool
      SpaceAfterComma: bool
      SpaceBeforeSemicolon: bool
      SpaceAfterSemicolon: bool
      IndentOnTryWith: bool
      SpaceAroundDelimiter: bool
      MaxIfThenElseShortWidth: Num
      MaxInfixOperatorExpression: Num
      MaxRecordWidth: Num
      MaxRecordSize: Num
      RecordMultilineFormatter: MultilineFormatterType
      MaxArrayOrListWidth: Num
<<<<<<< HEAD
      MaxArrayOrListSize: Num
=======
      MaxArrayOrListNumberOfItems: Num
>>>>>>> da776eab
      ArrayOrListMultilineFormatter: MultilineFormatterType
      MaxValueBindingWidth: Num
      MaxFunctionBindingWidth: Num
      MaxDotGetExpressionWidth: Num
      MultilineBlockBracketsOnSameColumn: bool
      NewlineBetweenTypeDefinitionAndMembers: bool
      KeepIfThenInSameLine: bool
      MaxElmishWidth: Num
      SingleArgumentWebMode: bool
      AlignFunctionSignatureToIndentation: bool
      AlternativeLongMemberDefinitions: bool
      /// Pretty printing based on ASTs only
      StrictMode: bool }

    static member Default =
        { IndentSize = 4
          MaxLineLength = 120
          SemicolonAtEndOfLine = false
          SpaceBeforeParameter = true
          SpaceBeforeLowercaseInvocation = true
          SpaceBeforeUppercaseInvocation = false
          SpaceBeforeClassConstructor = false
          SpaceBeforeMember = false
          SpaceBeforeColon = false
          SpaceAfterComma = true
          SpaceBeforeSemicolon = false
          SpaceAfterSemicolon = true
          IndentOnTryWith = false
          SpaceAroundDelimiter = true
          MaxIfThenElseShortWidth = 40
          MaxInfixOperatorExpression = 50
          MaxRecordWidth = 40
          MaxRecordSize = 1
          RecordMultilineFormatter = CharacterWidth
          MaxArrayOrListWidth = 40
<<<<<<< HEAD
          MaxArrayOrListSize = 1
=======
          MaxArrayOrListNumberOfItems = 1
>>>>>>> da776eab
          ArrayOrListMultilineFormatter = CharacterWidth
          MaxValueBindingWidth = 40
          MaxFunctionBindingWidth = 40
          MaxDotGetExpressionWidth = 50
          MultilineBlockBracketsOnSameColumn = false
          NewlineBetweenTypeDefinitionAndMembers = false
          KeepIfThenInSameLine = false
          MaxElmishWidth = 40
          SingleArgumentWebMode = false
          AlignFunctionSignatureToIndentation = false
          AlternativeLongMemberDefinitions = false
          StrictMode = false }<|MERGE_RESOLUTION|>--- conflicted
+++ resolved
@@ -11,23 +11,6 @@
 
 type MultilineFormatterType =
     | CharacterWidth
-<<<<<<< HEAD
-    | LogicalSize
-    static member toConfigString =
-        function
-        | CharacterWidth -> "character_width"
-        | LogicalSize -> "logical_size"
-
-    static member ofConfigString =
-        function
-        | "character_width" -> Some(box CharacterWidth)
-        | "logical_size" -> Some(box LogicalSize)
-        | _ -> None
-
-module Num =
-    let max = Int32.MaxValue
-
-=======
     | NumberOfItems
     static member ToConfigString =
         function
@@ -40,7 +23,6 @@
         | "number_of_items" -> Some(box NumberOfItems)
         | _ -> None
 
->>>>>>> da776eab
 // NOTE: try to keep this list below in sync with the docs (e.g. Documentation.md)
 type FormatConfig =
     { /// Number of spaces for each indentation
@@ -62,14 +44,10 @@
       MaxIfThenElseShortWidth: Num
       MaxInfixOperatorExpression: Num
       MaxRecordWidth: Num
-      MaxRecordSize: Num
+      MaxRecordNumberOfItems: Num
       RecordMultilineFormatter: MultilineFormatterType
       MaxArrayOrListWidth: Num
-<<<<<<< HEAD
-      MaxArrayOrListSize: Num
-=======
       MaxArrayOrListNumberOfItems: Num
->>>>>>> da776eab
       ArrayOrListMultilineFormatter: MultilineFormatterType
       MaxValueBindingWidth: Num
       MaxFunctionBindingWidth: Num
@@ -102,14 +80,10 @@
           MaxIfThenElseShortWidth = 40
           MaxInfixOperatorExpression = 50
           MaxRecordWidth = 40
-          MaxRecordSize = 1
+          MaxRecordNumberOfItems = 1
           RecordMultilineFormatter = CharacterWidth
           MaxArrayOrListWidth = 40
-<<<<<<< HEAD
-          MaxArrayOrListSize = 1
-=======
           MaxArrayOrListNumberOfItems = 1
->>>>>>> da776eab
           ArrayOrListMultilineFormatter = CharacterWidth
           MaxValueBindingWidth = 40
           MaxFunctionBindingWidth = 40
