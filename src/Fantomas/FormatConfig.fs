--- conflicted
+++ resolved
@@ -38,11 +38,8 @@
       KeepIfThenInSameLine : bool
       MaxElmishWidth: Num
       SingleArgumentWebMode: bool
-<<<<<<< HEAD
+      AlignFunctionSignatureToIndentation: bool
       AlternativeLongMemberDefinitions: bool
-=======
-      AlignFunctionSignatureToIndentation: bool
->>>>>>> cda1c47f
       /// Pretty printing based on ASTs only
       StrictMode : bool }
 
@@ -72,10 +69,6 @@
           KeepIfThenInSameLine = false
           MaxElmishWidth = 40
           SingleArgumentWebMode = false
-<<<<<<< HEAD
-          NewlineBetweenTypeDefinitionAndMembers = false
+          AlignFunctionSignatureToIndentation = false
           AlternativeLongMemberDefinitions = false
-=======
-          AlignFunctionSignatureToIndentation = false
->>>>>>> cda1c47f
           StrictMode = false }