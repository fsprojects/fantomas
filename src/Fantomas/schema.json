{
  "$schema": "http://json-schema.org/draft-04/schema#",
  "type": "object",
  "properties": {
    "IndentSpaceNum": {
      "type": "integer"
    },
    "PageWidth": {
      "type": "integer"
    },
    "SemicolonAtEndOfLine": {
      "type": "boolean"
    },
    "SpaceBeforeParameter": {
      "type": "boolean"
    },
    "SpaceBeforeLowercaseInvocation": {
      "type": "boolean"
    },
    "SpaceBeforeUppercaseInvocation": {
      "type": "boolean"
    },
    "SpaceBeforeClassConstructor": {
      "type": "boolean"
    },
    "SpaceBeforeMember": {
      "type": "boolean"
    },
    "SpaceBeforeColon": {
      "type": "boolean"
    },
    "SpaceAfterComma": {
      "type": "boolean"
    },
    "SpaceBeforeSemicolon": {
      "type": "boolean"
    },
    "SpaceAfterSemicolon": {
      "type": "boolean"
    },
    "IndentOnTryWith": {
      "type": "boolean"
    },
    "SpaceAroundDelimiter": {
      "type": "boolean"
    },
    "MaxIfThenElseShortWidth": {
      "type": "integer"
    },
<<<<<<< HEAD
    "KeepIfThenInSameLine": {
=======
    "MaxInfixOperatorExpression": {
      "type": "integer"
    },
    "MaxRecordWidth": {
      "type": "integer"
    },
    "MaxArrayOrListWidth": {
      "type": "integer"
    },
    "MaxLetBindingWidth": {
      "type": "integer"
    },
    "MultilineBlockBracketsOnSameColumn": {
      "type": "boolean"
    },
    "NewlineBetweenTypeDefinitionAndMembers": {
>>>>>>> d5e53d8c
      "type": "boolean"
    },
    "StrictMode": {
      "type": "boolean"
    }
  },
  "required": []
}<|MERGE_RESOLUTION|>--- conflicted
+++ resolved
@@ -47,9 +47,9 @@
     "MaxIfThenElseShortWidth": {
       "type": "integer"
     },
-<<<<<<< HEAD
     "KeepIfThenInSameLine": {
-=======
+      "type": "boolean"
+    },
     "MaxInfixOperatorExpression": {
       "type": "integer"
     },
@@ -66,7 +66,6 @@
       "type": "boolean"
     },
     "NewlineBetweenTypeDefinitionAndMembers": {
->>>>>>> d5e53d8c
       "type": "boolean"
     },
     "StrictMode": {
