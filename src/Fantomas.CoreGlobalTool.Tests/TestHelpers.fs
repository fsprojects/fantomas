module Fantomas.CoreGlobalTool.Tests.TestHelpers

open System
open System.Diagnostics
open System.IO
open System.Text
open Fantomas.Extras

type TemporaryFileCodeSample
    internal
    (
        codeSnippet: string,
        ?hasByteOrderMark: bool,
        ?fileName: string,
        ?subFolder: string,
        ?subFolders: string array,
        ?extension: string
    ) =
    let hasByteOrderMark = defaultArg hasByteOrderMark false

    let internalSubFolders =
        match subFolders with
        | Some sf -> Some sf
        | None ->
            match subFolder with
            | Some sf -> Array.singleton sf |> Some
            | None -> None

    let filename =
        let name =
            match fileName with
            | Some fn -> fn
            | None -> Guid.NewGuid().ToString()

        let extension = Option.defaultValue "fs" extension

        match internalSubFolders with
        | Some sf ->
            let tempFolder = Path.Join(Path.GetTempPath(), Path.Join(sf))

            if not (Directory.Exists(tempFolder)) then
                Directory.CreateDirectory(tempFolder) |> ignore

            Path.Join(tempFolder, sprintf "%s.%s" name extension)
        | None -> Path.Join(Path.GetTempPath(), sprintf "%s.%s" name extension)

    do
        (if hasByteOrderMark then
             File.WriteAllText(filename, codeSnippet, Encoding.UTF8)
         else
             File.WriteAllText(filename, codeSnippet))

    member _.Filename: string = filename

    interface IDisposable with
        member this.Dispose() : unit =
            File.Delete(filename)

            internalSubFolders
            |> Option.iter (fun sf ->
                let path = Path.Join(Path.GetTempPath(), sf.[0])
                Directory.Delete(path, true))

type OutputFile internal () =
    let filename = Path.Join(Path.GetTempPath(), Guid.NewGuid().ToString() + ".fs")

    member _.Filename: string = filename

    interface IDisposable with
        member this.Dispose() : unit =
            if File.Exists(filename) then
                File.Delete(filename)

type ConfigurationFile internal (content: string) =
    let filename = Path.Join(Path.GetTempPath(), ".editorconfig")

    do File.WriteAllText(filename, content)
    member _.Filename: string = filename

    interface IDisposable with
        member this.Dispose() : unit =
            if File.Exists(filename) then
                File.Delete(filename)

type FantomasIgnoreFile internal (content: string) =
    let filename = Path.Join(Path.GetTempPath(), IgnoreFile.IgnoreFileName)

    do File.WriteAllText(filename, content)
    member _.Filename: string = filename

    interface IDisposable with
        member this.Dispose() : unit =
            if File.Exists(filename) then
                File.Delete(filename)

type FantomasToolResult =
    { ExitCode: int
      Output: string
      Error: string }

let getFantomasToolStartInfo arguments : ProcessStartInfo =
    let pwd = Path.GetDirectoryName(typeof<TemporaryFileCodeSample>.Assembly.Location)

    let configuration =
#if DEBUG
        "Debug"
#else
        "Release"
#endif

    let fantomasDll =
        Path.Combine(
            pwd,
            "..",
            "..",
            "..",
            "..",
            "Fantomas.CoreGlobalTool",
            "bin",
            configuration,
<<<<<<< HEAD
            "netcoreapp3.1",
            "fantomas.dll"
=======
            "net6.0",
            "fantomas-tool.dll"
>>>>>>> 2a4e1894
        )

    let startInfo = ProcessStartInfo("dotnet")
    startInfo.UseShellExecute <- false
    startInfo.Arguments <- sprintf "%s %s" fantomasDll arguments
    startInfo.WorkingDirectory <- Path.GetTempPath()
    startInfo.RedirectStandardOutput <- true
    startInfo.RedirectStandardError <- true
    startInfo

let runFantomasTool arguments : FantomasToolResult =
    use p =
        getFantomasToolStartInfo arguments
        |> Process.Start

    let output = p.StandardOutput.ReadToEnd()
    let error = p.StandardError.ReadToEnd()
    p.WaitForExit()

    { ExitCode = p.ExitCode
      Output = output
      Error = error }

let checkCode (files: string list) : FantomasToolResult =
    let files =
        files
        |> List.map (fun file -> sprintf "\"%s\"" file)
        |> String.concat " "

    let arguments = sprintf "--check %s" files
    runFantomasTool arguments

let formatCode (files: string list) : FantomasToolResult =
    let arguments =
        files
        |> List.map (fun file -> sprintf "\"%s\"" file)
        |> String.concat " "

    runFantomasTool arguments<|MERGE_RESOLUTION|>--- conflicted
+++ resolved
@@ -118,13 +118,8 @@
             "Fantomas.CoreGlobalTool",
             "bin",
             configuration,
-<<<<<<< HEAD
-            "netcoreapp3.1",
-            "fantomas.dll"
-=======
             "net6.0",
             "fantomas-tool.dll"
->>>>>>> 2a4e1894
         )
 
     let startInfo = ProcessStartInfo("dotnet")
