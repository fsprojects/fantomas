--- conflicted
+++ resolved
@@ -222,8 +222,6 @@
 val leadingExpressionIsMultiline:
     leadingExpression: (Context -> Context) -> continuationExpression: (bool -> Context -> 'a) -> ctx: Context -> 'a
 
-val isStroustrupExpr: config: FormatConfig -> e: Expr -> bool
-
 /// try and write the expression on the remainder of the current line
 /// add an indent and newline if the expression is longer
 val autoIndentAndNlnIfExpressionExceedsPageWidth: expr: (Context -> Context) -> ctx: Context -> Context
@@ -236,12 +234,10 @@
 val sepSpaceOrIndentAndNlnIfTypeExceedsPageWidthUnlessStroustrup:
     f: (Type -> Context -> Context) -> t: Type -> (Context -> Context)
 
-<<<<<<< HEAD
+val isStroustrupStyleExpr: config: FormatConfig -> e: Expr -> bool
+
 val sepSpaceOrIndentAndNlnIfExpressionExceedsPageWidthUnlessSameLinePreferred:
     f: (Expr -> Context -> Context) -> expr: Expr -> (Context -> Context)
-=======
-val isStroustrupStyleExpr: config: FormatConfig -> e: Expr -> bool
->>>>>>> e851d3f1
 
 val autoParenthesisIfExpressionExceedsPageWidth: expr: (Context -> Context) -> ctx: Context -> Context
 val futureNlnCheck: f: (Context -> Context) -> ctx: Context -> bool
