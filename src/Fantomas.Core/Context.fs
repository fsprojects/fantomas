module internal Fantomas.Core.Context

open System
open FSharp.Compiler.Text
open Fantomas.Core
open Fantomas.Core.SyntaxOak

type WriterEvent =
    | Write of string
    | WriteLine
    | WriteLineInsideStringConst
    | WriteBeforeNewline of string
    | WriteLineBecauseOfTrivia
    | WriteLineInsideTrivia
    | IndentBy of int
    | UnIndentBy of int
    | SetIndent of int
    | RestoreIndent of int
    | SetAtColumn of int
    | RestoreAtColumn of int

let (|CommentOrDefineEvent|_|) we =
    match we with
    | Write w when (String.startsWithOrdinal "//" w) -> Some we
    | Write w when (String.startsWithOrdinal "#if" w) -> Some we
    | Write w when (String.startsWithOrdinal "#else" w) -> Some we
    | Write w when (String.startsWithOrdinal "#endif" w) -> Some we
    | Write w when (String.startsWithOrdinal "(*" w) -> Some we
    | _ -> None

type ShortExpressionInfo =
    { MaxWidth: int
      StartColumn: int
      ConfirmedMultiline: bool }

    member x.IsTooLong maxPageWidth currentColumn =
        currentColumn - x.StartColumn > x.MaxWidth // expression is not too long according to MaxWidth
        || (currentColumn > maxPageWidth) // expression at current position is not going over the page width

type Size =
    | CharacterWidth of maxWidth: Num
    | NumberOfItems of items: Num * maxItems: Num

type WriteModelMode =
    | Standard
    | Dummy
    | ShortExpression of ShortExpressionInfo list

type WriterModel =
    {
        /// lines of resulting text, in reverse order (to allow more efficient adding line to end)
        Lines: string list
        /// current indentation
        Indent: int
        /// helper indentation information, if AtColumn > Indent after NewLine, Indent will be set to AtColumn
        AtColumn: int
        /// text to be written before next newline
        WriteBeforeNewline: string
        /// dummy = "fake" writer used in `autoNln`, `autoNlnByFuture`
        Mode: WriteModelMode
        /// current length of last line of output
        Column: int
    }

    member __.IsDummy =
        match __.Mode with
        | Dummy -> true
        | _ -> false

module WriterModel =
    let init =
        { Lines = [ "" ]
          Indent = 0
          AtColumn = 0
          WriteBeforeNewline = ""
          Mode = Standard
          Column = 0 }

    let update maxPageWidth cmd m =
        let doNewline m =
            let m =
                { m with
                    Indent = max m.Indent m.AtColumn }

            let nextLine = String.replicate m.Indent " "
            let currentLine = String.Concat(List.head m.Lines, m.WriteBeforeNewline).TrimEnd()
            let otherLines = List.tail m.Lines

            { m with
                Lines = nextLine :: currentLine :: otherLines
                WriteBeforeNewline = ""
                Column = m.Indent }

        let updateCmd cmd =
            match cmd with
            | WriteLine
            | WriteLineBecauseOfTrivia -> doNewline m
            | WriteLineInsideStringConst ->
                { m with
                    Lines = String.empty :: m.Lines
                    Column = 0 }
            | WriteLineInsideTrivia ->
                let lines =
                    match m.Lines with
                    | [] -> [ String.empty ]
                    | h :: tail -> String.empty :: h :: tail

                { m with Lines = lines; Column = 0 }
            | Write s ->
                { m with
                    Lines = (List.head m.Lines + s) :: (List.tail m.Lines)
                    Column = m.Column + (String.length s) }
            | WriteBeforeNewline s -> { m with WriteBeforeNewline = s }
            | IndentBy x ->
                { m with
                    Indent =
                        if m.AtColumn >= m.Indent + x then
                            m.AtColumn + x
                        else
                            m.Indent + x }
            | UnIndentBy x ->
                { m with
                    Indent = max m.AtColumn <| m.Indent - x }
            | SetAtColumn c -> { m with AtColumn = c }
            | RestoreAtColumn c -> { m with AtColumn = c }
            | SetIndent c -> { m with Indent = c }
            | RestoreIndent c -> { m with Indent = c }

        match m.Mode with
        | Dummy
        | Standard -> updateCmd cmd
        | ShortExpression infos when (List.exists (fun info -> info.ConfirmedMultiline) infos) -> m
        | ShortExpression infos ->
            let nextCmdCausesMultiline =
                match cmd with
                | WriteLine
                | WriteLineBecauseOfTrivia -> true
                | WriteLineInsideStringConst -> true
                | Write _ when (String.isNotNullOrEmpty m.WriteBeforeNewline) -> true
                | _ -> false

            let updatedInfos =
                infos
                |> List.map (fun info ->
                    let tooLong = info.IsTooLong maxPageWidth m.Column

                    { info with
                        ConfirmedMultiline = tooLong || nextCmdCausesMultiline })

            if List.exists (fun i -> i.ConfirmedMultiline) updatedInfos then
                { m with
                    Mode = ShortExpression(updatedInfos) }
            else
                updateCmd cmd

module WriterEvents =
    let normalize ev =
        match ev with
        | Write s when s.Contains("\n") ->
            let writeLine =
                match ev with
                | CommentOrDefineEvent _ -> WriteLineInsideTrivia
                | _ -> WriteLineInsideStringConst

            // Trustworthy multiline string in the original AST can contain \r
            // Internally we process everything with \n and at the end we respect the .editorconfig end_of_line setting.
            s.Replace("\r", "").Split('\n')
            |> Seq.map (fun x -> [ Write x ])
            |> Seq.reduce (fun x y -> x @ [ writeLine ] @ y)
            |> Seq.toList
        | _ -> [ ev ]

    let isMultiline evs =
        evs
        |> Queue.toSeq
        |> Seq.exists (function
            | WriteLine
            | WriteLineBecauseOfTrivia -> true
            | _ -> false)

[<System.Diagnostics.DebuggerDisplay("\"{Dump()}\"")>]
type Context =
    { Config: FormatConfig
      WriterModel: WriterModel
      WriterEvents: Queue<WriterEvent>
      FormattedCursor: pos option }

    /// Initialize with a string writer and use space as delimiter
    static member Default =
        { Config = FormatConfig.Default
          WriterModel = WriterModel.init
          WriterEvents = Queue.empty
          FormattedCursor = None }

    static member Create config : Context =
        { Context.Default with Config = config }

    member x.WithDummy(writerCommands, ?keepPageWidth) =
        let keepPageWidth = keepPageWidth |> Option.defaultValue false

        let mkModel m =
            { m with
                Mode = Dummy
                Lines = [ String.replicate x.WriterModel.Column " " ]
                WriteBeforeNewline = "" }
        // Use infinite column width to encounter worst-case scenario
        let config =
            { x.Config with
                MaxLineLength =
                    if keepPageWidth then
                        x.Config.MaxLineLength
                    else
                        Int32.MaxValue }

        { x with
            WriterModel = mkModel x.WriterModel
            WriterEvents = writerCommands
            Config = config }

    member x.WithShortExpression(maxWidth, ?startColumn) =
        let info =
            { MaxWidth = maxWidth
              StartColumn = Option.defaultValue x.WriterModel.Column startColumn
              ConfirmedMultiline = false }

        match x.WriterModel.Mode with
        | ShortExpression infos ->
            if List.exists (fun i -> i = info) infos then
                x
            else
                { x with
                    WriterModel =
                        { x.WriterModel with
                            Mode = ShortExpression(info :: infos) } }
        | _ ->
            { x with
                WriterModel =
                    { x.WriterModel with
                        Mode = ShortExpression([ info ]) } }

    member x.Column = x.WriterModel.Column

/// This adds a WriterEvent to the Context.
/// One event could potentially be split up into multiple events.
/// The event is also being processed in the WriterModel of the Context.
let writerEvent (e: WriterEvent) (ctx: Context) : Context =
    // One event could contain a multiline string or code comments.
    // These need to be split up in multiple events.
    let evs = WriterEvents.normalize e

    let ctx' =
        { ctx with
            WriterEvents = Queue.append ctx.WriterEvents evs
            WriterModel =
                (ctx.WriterModel, evs)
                ||> Seq.fold (fun m e -> WriterModel.update ctx.Config.MaxLineLength e m) }

    ctx'

let hasWriteBeforeNewlineContent ctx =
    String.isNotNullOrEmpty ctx.WriterModel.WriteBeforeNewline

let finalizeWriterModel (ctx: Context) =
    if hasWriteBeforeNewlineContent ctx then
        writerEvent (Write ctx.WriterModel.WriteBeforeNewline) ctx
    else
        ctx

let dump (isSelection: bool) (ctx: Context) =
    let ctx = finalizeWriterModel ctx

    let code =
        match ctx.WriterModel.Lines with
        | [] -> []
        | h :: tail ->
            // Always trim the last line
            h.TrimEnd() :: tail
        |> List.rev
        |> fun lines ->
            // Don't skip leading newlines when formatting a selection.
            if isSelection then lines else List.skipWhile ((=) "") lines
        |> String.concat ctx.Config.EndOfLine.NewLineString

    { Code = code
      Cursor = ctx.FormattedCursor }

let dumpAndContinue (ctx: Context) =
#if DEBUG
    let m = finalizeWriterModel ctx
    let lines = m.WriterModel.Lines |> List.rev

    let code = String.concat ctx.Config.EndOfLine.NewLineString lines

    printfn $"%s{code}"
#endif
    ctx

type Context with

    member x.FinalizeModel = finalizeWriterModel x

    member x.Dump() =
        let m = finalizeWriterModel x
        let lines = m.WriterModel.Lines |> List.rev

        String.concat x.Config.EndOfLine.NewLineString lines

let writeEventsOnLastLine ctx =
    ctx.WriterEvents
    |> Queue.rev
    |> Seq.takeWhile (function
        | WriteLine
        | WriteLineBecauseOfTrivia
        | WriteLineInsideStringConst -> false
        | _ -> true)
    |> Seq.choose (function
        | Write w when (String.length w > 0) -> Some w
        | _ -> None)

let lastWriteEventIsNewline ctx =
    ctx.WriterEvents
    |> Queue.rev
    |> Seq.skipWhile (function
        | RestoreIndent _
        | RestoreAtColumn _
        | UnIndentBy _
        | Write "" -> true
        | _ -> false)
    |> Seq.tryHead
    |> Option.map (function
        | WriteLineBecauseOfTrivia
        | WriteLine -> true
        | _ -> false)
    |> Option.defaultValue false

let (|EmptyHashDefineBlock|_|) (events: WriterEvent array) =
    match Array.tryHead events, Array.tryLast events with
    | Some(CommentOrDefineEvent _), Some(CommentOrDefineEvent _) ->
        // Check if there is an empty block between hash defines
        // Example:
        // #if FOO
        //
        // #endif
        let emptyLinesInBetween =
            Array.forall
                (function
                | WriteLineInsideStringConst
                | Write "" -> true
                | _ -> false)
                events.[1 .. (events.Length - 2)]

        if emptyLinesInBetween then Some events else None
    | _ -> None

/// Validate if there is a complete blank line between the last write event and the last event
let newlineBetweenLastWriteEvent ctx =
    ctx.WriterEvents
    |> Queue.rev
    |> Seq.takeWhile (function
        | Write ""
        | WriteLine
        | IndentBy _
        | UnIndentBy _
        | SetIndent _
        | RestoreIndent _
        | SetAtColumn _
        | RestoreAtColumn _ -> true
        | _ -> false)
    |> Seq.filter (function
        | WriteLine _ -> true
        | _ -> false)
    |> Seq.length
    |> fun writeLines -> writeLines > 1

let lastWriteEventOnLastLine ctx =
    writeEventsOnLastLine ctx |> Seq.tryHead

// A few utility functions from https://github.com/fsharp/powerpack/blob/master/src/FSharp.Compiler.CodeDom/generator.fs

/// Indent one more level based on configuration
let indent (ctx: Context) =
    // if atColumn is bigger then after indent, then we use atColumn as base for indent
    writerEvent (IndentBy ctx.Config.IndentSize) ctx

/// Unindent one more level based on configuration
let unindent (ctx: Context) =
    writerEvent (UnIndentBy ctx.Config.IndentSize) ctx

/// Apply function f at an absolute indent level (use with care)
let atIndentLevel alsoSetIndent level (f: Context -> Context) (ctx: Context) =
    if level < 0 then
        invalidArg "level" "The indent level cannot be negative."

    let m = ctx.WriterModel
    let oldIndent = m.Indent
    let oldColumn = m.AtColumn

    (writerEvent (SetAtColumn level)
     >> if alsoSetIndent then writerEvent (SetIndent level) else id
     >> f
     >> writerEvent (RestoreAtColumn oldColumn)
     >> writerEvent (RestoreIndent oldIndent))
        ctx

/// Set minimal indentation (`atColumn`) at current column position - next newline will be indented on `max indent atColumn`
/// Example:
/// { X = // indent=0, atColumn=2
///     "some long string" // indent=4, atColumn=2
///   Y = 1 // indent=0, atColumn=2
/// }
/// `atCurrentColumn` was called on `X`, then `indent` was called, but "some long string" have indent only 4, because it is bigger than `atColumn` (2).
let atCurrentColumn (f: _ -> Context) (ctx: Context) = atIndentLevel false ctx.Column f ctx

/// Write everything at current column indentation, set `indent` and `atColumn` on current column position
/// /// Example (same as above):
/// { X = // indent=2, atColumn=2
///       "some long string" // indent=6, atColumn=2
///   Y = 1 // indent=2, atColumn=2
/// }
/// `atCurrentColumn` was called on `X`, then `indent` was called, "some long string" have indent 6, because it is indented from `atCurrentColumn` pos (2).
let atCurrentColumnIndent (f: _ -> Context) (ctx: Context) = atIndentLevel true ctx.Column f ctx

/// Function composition operator
let (+>) (ctx: Context -> Context) (f: _ -> Context) x =
    let y = ctx x

    match y.WriterModel.Mode with
    | ShortExpression infos when infos |> Seq.exists (fun x -> x.ConfirmedMultiline) -> y
    | _ -> f y

let (!-) (str: string) = writerEvent (Write str)

/// Similar to col, and supply index as well
let coli f' (c: seq<'T>) f (ctx: Context) =
    let mutable tryPick = true
    let mutable st = ctx
    let mutable i = 0
    let e = c.GetEnumerator()

    while e.MoveNext() do
        if tryPick then tryPick <- false else st <- f' st

        st <- f i e.Current st
        i <- i + 1

    st

/// Process collection - keeps context through the whole processing
/// calls f for every element in sequence and f' between every two elements
/// as a separator. This is a variant that works on typed collections.
let col f' (c: seq<'T>) f (ctx: Context) =
    let mutable tryPick = true
    let mutable st = ctx
    let e = c.GetEnumerator()

    while e.MoveNext() do
        if tryPick then tryPick <- false else st <- f' st
        st <- f e.Current st

    st

// Similar to col but pass the item of 'T to f' as well
let colEx f' (c: seq<'T>) f (ctx: Context) =
    let mutable tryPick = true
    let mutable st = ctx
    let e = c.GetEnumerator()

    while e.MoveNext() do
        if tryPick then tryPick <- false else st <- f' e.Current st
        st <- f e.Current st

    st

/// Similar to col, apply one more function f2 at the end if the input sequence is not empty
let colPost f2 f1 (c: seq<'T>) f (ctx: Context) =
    if Seq.isEmpty c then ctx else f2 (col f1 c f ctx)

/// Similar to col, apply one more function f2 at the beginning if the input sequence is not empty
let colPre f2 f1 (c: seq<'T>) f (ctx: Context) =
    if Seq.isEmpty c then ctx else col f1 c f (f2 ctx)

/// If there is a value, apply f and f' accordingly, otherwise do nothing
let opt (f': Context -> _) o f (ctx: Context) =
    match o with
    | Some x -> f' (f x ctx)
    | None -> ctx

/// similar to opt, only takes a single function f to apply when there is a value
let optSingle f o ctx =
    match o with
    | Some x -> f x ctx
    | None -> ctx

/// Similar to opt, but apply f2 at the beginning if there is a value
let optPre (f2: _ -> Context) (f1: Context -> _) o f (ctx: Context) =
    match o with
    | Some x -> f1 (f x (f2 ctx))
    | None -> ctx

let getListOrArrayExprSize ctx maxWidth xs =
    match ctx.Config.ArrayOrListMultilineFormatter with
    | MultilineFormatterType.CharacterWidth -> Size.CharacterWidth maxWidth
    | MultilineFormatterType.NumberOfItems -> Size.NumberOfItems(List.length xs, ctx.Config.MaxArrayOrListNumberOfItems)

let getRecordSize ctx fields =
    match ctx.Config.RecordMultilineFormatter with
    | MultilineFormatterType.CharacterWidth -> Size.CharacterWidth ctx.Config.MaxRecordWidth
    | MultilineFormatterType.NumberOfItems -> Size.NumberOfItems(List.length fields, ctx.Config.MaxRecordNumberOfItems)

/// b is true, apply f1 otherwise apply f2
let ifElse b (f1: Context -> Context) f2 (ctx: Context) = if b then f1 ctx else f2 ctx

let ifElseCtx cond (f1: Context -> Context) f2 (ctx: Context) = if cond ctx then f1 ctx else f2 ctx

/// apply f only when cond is true
let onlyIf cond f ctx = if cond then f ctx else ctx

let onlyIfCtx cond f ctx = if cond ctx then f ctx else ctx

let onlyIfNot cond f ctx = if cond then ctx else f ctx

let whenShortIndent f ctx =
    onlyIf (ctx.Config.IndentSize < 3) f ctx

/// Repeat application of a function n times
let rep n (f: Context -> Context) (ctx: Context) =
    [ 1..n ] |> List.fold (fun c _ -> f c) ctx

// Separator functions
let sepNone = id
let sepDot = !- "."

let sepSpace (ctx: Context) =
    if ctx.WriterModel.IsDummy then
        (!- " ") ctx
    else
        match lastWriteEventOnLastLine ctx with
        | Some w when (w.EndsWith(" ") || w.EndsWith Environment.NewLine) -> ctx
        | None -> ctx
        | _ -> (!- " ") ctx

// add actual spaces until the target column is reached, regardless of previous content
// use with care
let addFixedSpaces (targetColumn: int) (ctx: Context) : Context =
    let delta = targetColumn - ctx.Column
    onlyIf (delta > 0) (rep delta (!- " ")) ctx

let sepNln = writerEvent WriteLine

// Use a different WriteLine event to indicate that the newline was introduces due to trivia
// This is later useful when checking if an expression was multiline when checking for ColMultilineItem
let sepNlnForTrivia = writerEvent WriteLineBecauseOfTrivia

let sepNlnUnlessLastEventIsNewline (ctx: Context) =
    if lastWriteEventIsNewline ctx then ctx else sepNln ctx

let sepStar = sepSpace +> !- "* "
let sepEq = !- " ="
let sepEqFixed = !- "="
let sepArrow = !- " -> "
let sepArrowRev = !- " <- "
let sepBar = !- "| "

let addSpaceIfSpaceAroundDelimiter (ctx: Context) =
    onlyIf ctx.Config.SpaceAroundDelimiter sepSpace ctx

let addSpaceIfSpaceAfterComma (ctx: Context) =
    onlyIf ctx.Config.SpaceAfterComma sepSpace ctx

/// opening token of list
let sepOpenLFixed = !- "["

/// closing token of list
let sepCloseLFixed = !- "]"

/// opening token of anon record
let sepOpenAnonRecdFixed = !- "{|"
/// opening token of tuple
let sepOpenT = !- "("

/// closing token of tuple
let sepCloseT = !- ")"

let wordAnd = sepSpace +> !- "and "
let wordAndFixed = !- "and"
let wordOf = sepSpace +> !- "of "

let indentSepNlnUnindent f = indent +> sepNln +> f +> unindent

let shortExpressionWithFallback
    (shortExpression: Context -> Context)
    fallbackExpression
    maxWidth
    startColumn
    (ctx: Context)
    =
    // if the context is already inside a ShortExpression mode and tries to figure out if the expression will go over the page width,
    // we should try the shortExpression in this case.
    match ctx.WriterModel.Mode with
    | ShortExpression infos when
        (List.exists (fun info -> info.ConfirmedMultiline || info.IsTooLong ctx.Config.MaxLineLength ctx.Column) infos)
        ->
        ctx
    | _ ->
        // create special context that will process the writer events slightly different
        let shortExpressionContext =
            match startColumn with
            | Some sc -> ctx.WithShortExpression(maxWidth, sc)
            | None -> ctx.WithShortExpression(maxWidth)

        let resultContext = shortExpression shortExpressionContext

        match resultContext.WriterModel.Mode with
        | ShortExpression infos ->
            // verify the expression is not longer than allowed
            if
                List.exists
                    (fun info ->
                        info.ConfirmedMultiline
                        || info.IsTooLong ctx.Config.MaxLineLength resultContext.Column)
                    infos
            then
                fallbackExpression ctx
            else
                { resultContext with
                    WriterModel =
                        { resultContext.WriterModel with
                            Mode = ctx.WriterModel.Mode } }
        | _ ->
            // you should never hit this branch
            fallbackExpression ctx

let isShortExpression maxWidth (shortExpression: Context -> Context) fallbackExpression (ctx: Context) =
    shortExpressionWithFallback shortExpression fallbackExpression maxWidth None ctx

let expressionFitsOnRestOfLine expression fallbackExpression (ctx: Context) =
    shortExpressionWithFallback expression fallbackExpression ctx.Config.MaxLineLength (Some 0) ctx

let isSmallExpression size (smallExpression: Context -> Context) fallbackExpression (ctx: Context) =
    match size with
    | CharacterWidth maxWidth -> isShortExpression maxWidth smallExpression fallbackExpression ctx
    | NumberOfItems(items, maxItems) ->
        if items > maxItems then
            fallbackExpression ctx
        else
            expressionFitsOnRestOfLine smallExpression fallbackExpression ctx

/// provide the line and column before and after the leadingExpression to to the continuation expression
let leadingExpressionResult leadingExpression continuationExpression (ctx: Context) =
    let lineCountBefore, columnBefore =
        List.length ctx.WriterModel.Lines, ctx.WriterModel.Column

    let contextAfterLeading = leadingExpression ctx

    let lineCountAfter, columnAfter =
        List.length contextAfterLeading.WriterModel.Lines, contextAfterLeading.WriterModel.Column

    continuationExpression ((lineCountBefore, columnBefore), (lineCountAfter, columnAfter)) contextAfterLeading

/// A leading expression is not consider multiline if it has a comment before it.
/// For example
/// let a = 7
/// // foo
/// let b = 8
/// let c = 9
/// The second binding b is not consider multiline.
let leadingExpressionIsMultiline leadingExpression continuationExpression (ctx: Context) =
    let eventCountBeforeExpression = Queue.length ctx.WriterEvents

    let contextAfterLeading = leadingExpression ctx

    let hasWriteLineEventsAfterExpression =
        contextAfterLeading.WriterEvents
        |> Queue.skipExists
            eventCountBeforeExpression
            (function
            | WriteLine _ -> true
            | _ -> false)
            (fun e ->
                match e with
                | [| CommentOrDefineEvent _ |]
                | [| WriteLine |]
                | [| Write "" |]
                | EmptyHashDefineBlock _ -> true
                | _ -> false)

    continuationExpression hasWriteLineEventsAfterExpression contextAfterLeading

let expressionExceedsPageWidth beforeShort afterShort beforeLong afterLong expr (ctx: Context) =
    // if the context is already inside a ShortExpression mode, we should try the shortExpression in this case.
    match ctx.WriterModel.Mode with
    | ShortExpression infos when
        (List.exists (fun info -> info.ConfirmedMultiline || info.IsTooLong ctx.Config.MaxLineLength ctx.Column) infos)
        ->
        ctx
    | ShortExpression _ ->
        // if the context is already inside a ShortExpression mode, we should try the shortExpression in this case.
        (beforeShort +> expr +> afterShort) ctx
    | _ ->
        let shortExpressionContext = ctx.WithShortExpression(ctx.Config.MaxLineLength, 0)

        let resultContext = (beforeShort +> expr +> afterShort) shortExpressionContext

        let fallbackExpression = beforeLong +> expr +> afterLong

        match resultContext.WriterModel.Mode with
        | ShortExpression infos ->
            // verify the expression is not longer than allowed
            if
                List.exists
                    (fun info ->
                        info.ConfirmedMultiline
                        || info.IsTooLong ctx.Config.MaxLineLength resultContext.Column)
                    infos
            then
                fallbackExpression ctx
            else
                { resultContext with
                    WriterModel =
                        { resultContext.WriterModel with
                            Mode = ctx.WriterModel.Mode } }
        | _ ->
            // you should never hit this branch
            fallbackExpression ctx

/// try and write the expression on the remainder of the current line
/// add an indent and newline if the expression is longer
let autoIndentAndNlnIfExpressionExceedsPageWidth expr (ctx: Context) =
    expressionExceedsPageWidth
        sepNone
        sepNone // before and after for short expressions
        (indent +> sepNln)
        unindent // before and after for long expressions
        expr
        ctx

let sepSpaceOrIndentAndNlnIfExpressionExceedsPageWidth expr (ctx: Context) =
    expressionExceedsPageWidth
        sepSpace
        sepNone // before and after for short expressions
        (indent +> sepNln)
        unindent // before and after for long expressions
        expr
        ctx

let sepSpaceOrDoubleIndentAndNlnIfExpressionExceedsPageWidth expr (ctx: Context) =
    expressionExceedsPageWidth
        sepSpace
        sepNone // before and after for short expressions
        (indent +> indent +> sepNln)
        (unindent +> unindent) // before and after for long expressions
        expr
        ctx

let isStroustrupStyleExpr (config: FormatConfig) (e: Expr) =
    let isStroustrupEnabled = config.MultilineBracketStyle = ExperimentalStroustrup

    match e with
    | Expr.Record node when isStroustrupEnabled ->
        match node.Extra with
        | RecordNodeExtra.Inherit _ -> false
        | RecordNodeExtra.With _
        | RecordNodeExtra.None -> true
    | Expr.AnonRecord _ when isStroustrupEnabled -> true
    | Expr.NamedComputation node when isStroustrupEnabled ->
        match node.Name with
        | Expr.Ident _ -> true
        | _ -> false
    | Expr.ArrayOrList _ when isStroustrupEnabled -> true
    | _ -> false

let isStroustrupStyleType (config: FormatConfig) (t: Type) =
    let isStroustrupEnabled = config.MultilineBracketStyle = ExperimentalStroustrup

    match t with
    | Type.AnonRecord _ when isStroustrupEnabled -> true
    | _ -> false

let canSafelyUseStroustrup (node: Node) = not node.HasContentBefore

let sepSpaceOrIndentAndNlnIfExceedsPageWidthUnlessStroustrup isStroustrup f (node: Node) (ctx: Context) =
<<<<<<< HEAD
    if ctx.Config.IsStroustrupStyle && isStroustrup && Seq.isEmpty node.ContentBefore then
=======
    if isStroustrup && canSafelyUseStroustrup node then
>>>>>>> 8e172616
        (sepSpace +> f) ctx
    else
        sepSpaceOrIndentAndNlnIfExpressionExceedsPageWidth f ctx

let sepSpaceOrIndentAndNlnIfExpressionExceedsPageWidthUnlessStroustrup f (expr: Expr) (ctx: Context) =
    sepSpaceOrIndentAndNlnIfExceedsPageWidthUnlessStroustrup
        (isStroustrupStyleExpr ctx.Config expr)
        (f expr)
        (Expr.Node expr)
        ctx

let sepSpaceOrIndentAndNlnIfTypeExceedsPageWidthUnlessStroustrup f (t: Type) (ctx: Context) =
    sepSpaceOrIndentAndNlnIfExceedsPageWidthUnlessStroustrup
        (isStroustrupStyleType ctx.Config t)
        (f t)
        (Type.Node t)
        ctx

let autoNlnIfExpressionExceedsPageWidth expr (ctx: Context) =
    expressionExceedsPageWidth
        sepNone
        sepNone // before and after for short expressions
        sepNln
        sepNone // before and after for long expressions
        expr
        ctx

let autoParenthesisIfExpressionExceedsPageWidth expr (ctx: Context) =
    expressionFitsOnRestOfLine expr (sepOpenT +> expr +> sepCloseT) ctx

let futureNlnCheckMem (f, ctx) =
    if ctx.WriterModel.IsDummy then
        (false, false)
    else
        // Create a dummy context to evaluate length of current operation
        let dummyCtx: Context = ctx.WithDummy(Queue.empty, keepPageWidth = true) |> f
        WriterEvents.isMultiline dummyCtx.WriterEvents, dummyCtx.Column > ctx.Config.MaxLineLength

let futureNlnCheck f (ctx: Context) =
    let isMultiLine, isLong = futureNlnCheckMem (f, ctx)
    isMultiLine || isLong

/// similar to futureNlnCheck but validates whether the expression is going over the max page width
/// This functions is does not use any caching
let exceedsWidth maxWidth f (ctx: Context) =
    let dummyCtx: Context = ctx.WithDummy(Queue.empty, keepPageWidth = true)

    let currentLines = dummyCtx.WriterModel.Lines.Length
    let currentColumn = dummyCtx.Column
    let ctxAfter: Context = f dummyCtx
    let linesAfter = ctxAfter.WriterModel.Lines.Length
    let columnAfter = ctxAfter.Column

    linesAfter > currentLines
    || (columnAfter - currentColumn) > maxWidth
    || currentColumn > ctx.Config.MaxLineLength

/// Similar to col, skip auto newline for index 0
let colAutoNlnSkip0i f' (c: seq<'T>) f (ctx: Context) =
    coli
        f'
        c
        (fun i c ->
            if i = 0 then
                f i c
            else
                autoNlnIfExpressionExceedsPageWidth (f i c))
        ctx

/// Similar to col, skip auto newline for index 0
let colAutoNlnSkip0 f' c f = colAutoNlnSkip0i f' c (fun _ -> f)

let sepSpaceBeforeClassConstructor ctx =
    if ctx.Config.SpaceBeforeClassConstructor then
        sepSpace ctx
    else
        ctx

let sepColon (ctx: Context) =
    let defaultExpr = if ctx.Config.SpaceBeforeColon then !- " : " else !- ": "

    if ctx.WriterModel.IsDummy then
        defaultExpr ctx
    else
        match lastWriteEventOnLastLine ctx with
        | Some w when w.EndsWith(" ") -> !- ": " ctx
        | None -> !- ": " ctx
        | _ -> defaultExpr ctx

let sepColonFixed = !- ":"

let sepColonWithSpacesFixed = !- " : "

let sepComma (ctx: Context) =
    if ctx.Config.SpaceAfterComma then
        !- ", " ctx
    else
        !- "," ctx

let sepSemi (ctx: Context) =
    let { Config = { SpaceBeforeSemicolon = before
                     SpaceAfterSemicolon = after } } =
        ctx

    match before, after with
    | false, false -> !- ";"
    | true, false -> !- " ;"
    | false, true -> !- "; "
    | true, true -> !- " ; "
    <| ctx

let ifAlignOrStroustrupBrackets f g =
    ifElseCtx
        (fun ctx ->
            match ctx.Config.MultilineBracketStyle with
            | Aligned
            | Stroustrup -> true
            | Cramped -> false)
        f
        g

let sepNlnWhenWriteBeforeNewlineNotEmptyOr fallback (ctx: Context) =
    if hasWriteBeforeNewlineContent ctx then
        sepNln ctx
    else
        fallback ctx

let sepNlnWhenWriteBeforeNewlineNotEmpty =
    sepNlnWhenWriteBeforeNewlineNotEmptyOr sepNone

let sepSpaceUnlessWriteBeforeNewlineNotEmpty (ctx: Context) =
    if hasWriteBeforeNewlineContent ctx then
        ctx
    else
        sepSpace ctx

let autoIndentAndNlnWhenWriteBeforeNewlineNotEmpty (f: Context -> Context) (ctx: Context) =
    if hasWriteBeforeNewlineContent ctx then
        indentSepNlnUnindent f ctx
    else
        f ctx

let addParenIfAutoNln expr f =
    let hasParenthesis =
        match expr with
        | Expr.Paren _
        | Expr.ParenLambda _
        | Expr.ParenILEmbedded _
        | Expr.ParenFunctionNameWithStar _
        | Expr.Constant(Constant.Unit _) -> true
        | _ -> false

    let expr = f expr
    expressionFitsOnRestOfLine expr (ifElse hasParenthesis (sepOpenT +> expr +> sepCloseT) expr)

let autoIndentAndNlnExpressUnlessStroustrup (f: Expr -> Context -> Context) (e: Expr) (ctx: Context) =
    let shouldUseStroustrup =
<<<<<<< HEAD
        ctx.Config.IsStroustrupStyle
        && e.IsStroustrupStyleExpr
        && let node = Expr.Node e in
           Seq.isEmpty node.ContentBefore
=======
        isStroustrupStyleExpr ctx.Config e && canSafelyUseStroustrup (Expr.Node e)
>>>>>>> 8e172616

    if shouldUseStroustrup then
        f e ctx
    else
        indentSepNlnUnindent (f e) ctx

let autoIndentAndNlnTypeUnlessStroustrup (f: Type -> Context -> Context) (t: Type) (ctx: Context) =
    let shouldUseStroustrup =
<<<<<<< HEAD
        ctx.Config.IsStroustrupStyle
        && t.IsStroustrupStyleType
        && let node = Type.Node t in
           Seq.isEmpty node.ContentBefore
=======
        isStroustrupStyleType ctx.Config t && canSafelyUseStroustrup (Type.Node t)
>>>>>>> 8e172616

    if shouldUseStroustrup then
        f t ctx
    else
        autoIndentAndNlnIfExpressionExceedsPageWidth (f t) ctx

let autoIndentAndNlnIfExpressionExceedsPageWidthUnlessStroustrup
    (f: Expr -> Context -> Context)
    (e: Expr)
    (ctx: Context)
    =
    let isStroustrup =
<<<<<<< HEAD
        ctx.Config.IsStroustrupStyle
        && e.IsStroustrupStyleExpr
        && Seq.isEmpty (Expr.Node e).ContentBefore
=======
        isStroustrupStyleExpr ctx.Config e && canSafelyUseStroustrup (Expr.Node e)
>>>>>>> 8e172616

    if isStroustrup then
        f e ctx
    else
        autoIndentAndNlnIfExpressionExceedsPageWidth (f e) ctx

type ColMultilineItem =
    | ColMultilineItem of
        // current expression
        expr: (Context -> Context) *
        // sepNln of current item
        sepNln: (Context -> Context)

type ColMultilineItemsState =
    { LastBlockMultiline: bool
      Context: Context }

/// Checks if the events of an expression produces multiple lines of by user code.
/// Leading or trailing trivia will not be counted as such.
let isMultilineItem (expr: Context -> Context) (ctx: Context) : bool * Context =
    let previousEventsLength = ctx.WriterEvents.Length
    let nextCtx = expr ctx

    let isExpressionMultiline =
        Queue.skipExists
            previousEventsLength
            (function
            | WriteLine
            | WriteLineInsideStringConst -> true
            | _ -> false)
            (fun events ->
                if events.Length > 0 then
                    // filter leading newlines and trivia
                    match Array.head events with
                    | CommentOrDefineEvent _
                    | WriteLine
                    | WriteLineBecauseOfTrivia -> true
                    | _ -> false
                else
                    false)
            nextCtx.WriterEvents

    isExpressionMultiline, nextCtx

/// This helper function takes a list of expressions and ranges.
/// If the expression is multiline it will add a newline before and after the expression.
/// Unless it is the first expression in the list, that will never have a leading new line.
/// F.ex.
/// let a = AAAA
/// let b =
///     BBBB
///     BBBB
/// let c = CCCC
///
/// will be formatted as:
/// let a = AAAA
///
/// let b =
///     BBBB
///     BBBBB
///
/// let c = CCCC

let colWithNlnWhenItemIsMultiline (items: ColMultilineItem list) (ctx: Context) : Context =
    match items with
    | [] -> ctx
    | [ (ColMultilineItem(expr, _)) ] -> expr ctx
    | ColMultilineItem(initialExpr, _) :: items ->
        let result =
            // The first item can be written as is.
            let initialIsMultiline, initialCtx = isMultilineItem initialExpr ctx

            let itemsState =
                { Context = initialCtx
                  LastBlockMultiline = initialIsMultiline }

            let rec loop (acc: ColMultilineItemsState) (items: ColMultilineItem list) =
                match items with
                | [] -> acc.Context
                | ColMultilineItem(expr, sepNlnItem) :: rest ->
                    // Assume the current item will be multiline or the previous was.
                    // If this is the case, we have already processed the correct stream of event (with additional newline)
                    // It is cheaper to replay the current expression if it (and its predecessor) turned out to be single lines.
                    let ctxAfterNln =
                        (ifElseCtx
                            newlineBetweenLastWriteEvent
                            sepNone // don't add extra newline if there already is a full blank line at the end of the stream.
                            sepNln
                         +> sepNlnItem)
                            acc.Context

                    let isMultiline, nextCtx = isMultilineItem expr ctxAfterNln

                    let nextCtx =
                        if not isMultiline && not acc.LastBlockMultiline then
                            // both the previous and current items are single line expressions
                            // replay the current item as a fallback
                            (sepNlnItem +> expr) acc.Context
                        else
                            nextCtx

                    loop
                        { acc with
                            Context = nextCtx
                            LastBlockMultiline = isMultiline }
                        rest

            loop itemsState items

        result

let colWithNlnWhenItemIsMultilineUsingConfig (items: ColMultilineItem list) (ctx: Context) =
    if ctx.Config.BlankLinesAroundNestedMultilineExpressions then
        colWithNlnWhenItemIsMultiline items ctx
    else
        col sepNln items (fun (ColMultilineItem(expr, _)) -> expr) ctx<|MERGE_RESOLUTION|>--- conflicted
+++ resolved
@@ -753,7 +753,7 @@
         ctx
 
 let isStroustrupStyleExpr (config: FormatConfig) (e: Expr) =
-    let isStroustrupEnabled = config.MultilineBracketStyle = ExperimentalStroustrup
+    let isStroustrupEnabled = config.MultilineBracketStyle = Stroustrup
 
     match e with
     | Expr.Record node when isStroustrupEnabled ->
@@ -770,7 +770,7 @@
     | _ -> false
 
 let isStroustrupStyleType (config: FormatConfig) (t: Type) =
-    let isStroustrupEnabled = config.MultilineBracketStyle = ExperimentalStroustrup
+    let isStroustrupEnabled = config.MultilineBracketStyle = Stroustrup
 
     match t with
     | Type.AnonRecord _ when isStroustrupEnabled -> true
@@ -779,11 +779,7 @@
 let canSafelyUseStroustrup (node: Node) = not node.HasContentBefore
 
 let sepSpaceOrIndentAndNlnIfExceedsPageWidthUnlessStroustrup isStroustrup f (node: Node) (ctx: Context) =
-<<<<<<< HEAD
-    if ctx.Config.IsStroustrupStyle && isStroustrup && Seq.isEmpty node.ContentBefore then
-=======
     if isStroustrup && canSafelyUseStroustrup node then
->>>>>>> 8e172616
         (sepSpace +> f) ctx
     else
         sepSpaceOrIndentAndNlnIfExpressionExceedsPageWidth f ctx
@@ -941,14 +937,7 @@
 
 let autoIndentAndNlnExpressUnlessStroustrup (f: Expr -> Context -> Context) (e: Expr) (ctx: Context) =
     let shouldUseStroustrup =
-<<<<<<< HEAD
-        ctx.Config.IsStroustrupStyle
-        && e.IsStroustrupStyleExpr
-        && let node = Expr.Node e in
-           Seq.isEmpty node.ContentBefore
-=======
         isStroustrupStyleExpr ctx.Config e && canSafelyUseStroustrup (Expr.Node e)
->>>>>>> 8e172616
 
     if shouldUseStroustrup then
         f e ctx
@@ -957,14 +946,7 @@
 
 let autoIndentAndNlnTypeUnlessStroustrup (f: Type -> Context -> Context) (t: Type) (ctx: Context) =
     let shouldUseStroustrup =
-<<<<<<< HEAD
-        ctx.Config.IsStroustrupStyle
-        && t.IsStroustrupStyleType
-        && let node = Type.Node t in
-           Seq.isEmpty node.ContentBefore
-=======
         isStroustrupStyleType ctx.Config t && canSafelyUseStroustrup (Type.Node t)
->>>>>>> 8e172616
 
     if shouldUseStroustrup then
         f t ctx
@@ -977,13 +959,7 @@
     (ctx: Context)
     =
     let isStroustrup =
-<<<<<<< HEAD
-        ctx.Config.IsStroustrupStyle
-        && e.IsStroustrupStyleExpr
-        && Seq.isEmpty (Expr.Node e).ContentBefore
-=======
         isStroustrupStyleExpr ctx.Config e && canSafelyUseStroustrup (Expr.Node e)
->>>>>>> 8e172616
 
     if isStroustrup then
         f e ctx
