module internal rec Fantomas.Core.CodePrinter

open System
open Fantomas.Core.Context
open Fantomas.Core.SyntaxOak
open Microsoft.FSharp.Core.CompilerServices

let noBreakInfixOps = set [| "="; ">"; "<"; "%" |]
let newLineInfixOps = set [ "|>"; "||>"; "|||>"; ">>"; ">>=" ]

let rec (|UppercaseType|LowercaseType|) (t: Type) : Choice<unit, unit> =
    let upperOrLower (v: string) =
        let isUpper = Seq.tryHead v |> Option.map Char.IsUpper |> Option.defaultValue false
        if isUpper then UppercaseType else LowercaseType

    match t with
    | Type.LongIdent node ->
        let lastIdent =
            List.tryFindBack
                (function
                | IdentifierOrDot.Ident _ -> true
                | _ -> false)
                node.Content

        match lastIdent with
        | Some(IdentifierOrDot.Ident ident) -> upperOrLower ident.Text
        | _ -> LowercaseType
    | Type.Var node -> upperOrLower (node.Text.Substring(1))
    | Type.AppPostfix node -> (|UppercaseType|LowercaseType|) node.First
    | Type.AppPrefix node -> (|UppercaseType|LowercaseType|) node.Identifier
    | _ -> failwithf $"Cannot determine if synType %A{t} is uppercase or lowercase"

let rec (|UppercaseExpr|LowercaseExpr|) (expr: Expr) =
    let upperOrLower (v: string) =
        let isUpper = Seq.tryHead v |> Option.map Char.IsUpper |> Option.defaultValue false
        if isUpper then UppercaseExpr else LowercaseExpr

    let lastFragmentInList (identList: IdentListNode) =
        match List.tryLast identList.Content with
        | None
        | Some(IdentifierOrDot.KnownDot _ | IdentifierOrDot.UnknownDot) -> LowercaseExpr
        | Some(IdentifierOrDot.Ident node) -> upperOrLower node.Text

    match expr with
    | Expr.Ident ident -> upperOrLower ident.Text
    | Expr.OptVar node -> lastFragmentInList node.Identifier
    | Expr.Chain node ->
        match List.tryLast node.Links with
        | None
        | Some(ChainLink.Dot _) -> LowercaseExpr
        | Some(ChainLink.Identifier e)
        | Some(ChainLink.Expr e) -> (|UppercaseExpr|LowercaseExpr|) e
        | Some(ChainLink.AppParen appParen) -> (|UppercaseExpr|LowercaseExpr|) appParen.FunctionName
        | Some(ChainLink.AppUnit appUnit) -> (|UppercaseExpr|LowercaseExpr|) appUnit.FunctionName
        // Questionable
        | Some(ChainLink.IndexExpr _) -> LowercaseExpr
    | Expr.DotIndexedGet node -> (|UppercaseExpr|LowercaseExpr|) node.ObjectExpr
    | Expr.TypeApp node -> (|UppercaseExpr|LowercaseExpr|) node.Identifier
    | Expr.Dynamic node -> (|UppercaseExpr|LowercaseExpr|) node.FuncExpr
    | _ -> failwithf "cannot determine if Expr %A is uppercase or lowercase" expr

let (|ParenExpr|_|) (e: Expr) =
    match e with
    | Expr.Paren _
    | Expr.ParenLambda _
    | Expr.ParenFunctionNameWithStar _
    | Expr.Constant(Constant.Unit _) -> Some e
    | _ -> None

let genTrivia (node: Node) (trivia: TriviaNode) (ctx: Context) =
    let currentLastLine = ctx.WriterModel.Lines |> List.tryHead

    // Some items like #if or Newline should be printed on a newline
    // It is hard to always get this right in CodePrinter, so we detect it based on the current code.
    let addNewline =
        currentLastLine
        |> Option.map (fun line -> line.Trim().Length > 0)
        |> Option.defaultValue false

    let addSpace =
        currentLastLine
        |> Option.bind (fun line -> Seq.tryLast line |> Option.map (fun lastChar -> lastChar <> ' '))
        |> Option.defaultValue false

    let gen =
        match trivia.Content with
        | LineCommentAfterSourceCode s ->
            let comment = sprintf "%s%s" (if addSpace then " " else String.empty) s
            writerEvent (WriteBeforeNewline comment)
        | BlockComment(comment, before, after) ->
            ifElse (before && addNewline) sepNlnForTrivia sepNone
            +> sepSpace
            +> !-comment
            +> sepSpace
            +> ifElse after sepNlnForTrivia sepNone
        | CommentOnSingleLine s
        | Directive s -> (ifElse addNewline sepNlnForTrivia sepNone) +> !-s +> sepNlnForTrivia
        | Newline -> (ifElse addNewline (sepNlnForTrivia +> sepNlnForTrivia) sepNlnForTrivia)
        | Cursor ->
            fun ctx ->
                // TODO: this assumes the cursor is placed on the same line as the EndLine of the Node.
                let originalColumnOffset = trivia.Range.EndColumn - node.Range.EndColumn

                let formattedCursor =
                    FSharp.Compiler.Text.Position.mkPos ctx.WriterModel.Lines.Length (ctx.Column + originalColumnOffset)

                { ctx with
                    FormattedCursor = Some formattedCursor }

    gen ctx

let recordCursorNode f (node: Node) (ctx: Context) =
    match node.TryGetCursor with
    | None -> f ctx
    | Some cursor ->
        // TODO: this currently assume the node fits on a single line.
        // This won't be accurate in case of a multiline string.
        let currentStartLine = ctx.WriterModel.Lines.Length
        let currentStartColumn = ctx.Column

        let ctxAfter = f ctx

        let formattedCursor =
            let columnOffsetInSource = cursor.Column - node.Range.StartColumn
            FSharp.Compiler.Text.Position.mkPos currentStartLine (currentStartColumn + columnOffsetInSource)

        { ctxAfter with
            FormattedCursor = Some formattedCursor }

let enterNode<'n when 'n :> Node> (n: 'n) =
    col sepNone n.ContentBefore (genTrivia n)

let leaveNode<'n when 'n :> Node> (n: 'n) =
    col sepNone n.ContentAfter (genTrivia n)

let genNode<'n when 'n :> Node> (n: 'n) (f: Context -> Context) =
    enterNode n +> recordCursorNode f n +> leaveNode n

let genSingleTextNode (node: SingleTextNode) = !-node.Text |> genNode node

// Alternative for genSingleTextNode to avoid a double space when the node has line comment after it.
let genSingleTextNodeWithSpaceSuffix (addSpace: Context -> Context) (node: SingleTextNode) =
    (!-node.Text +> addSpace) |> genNode node

let genSingleTextNodeSuffixDelimiter (node: SingleTextNode) =
    genSingleTextNodeWithSpaceSuffix addSpaceIfSpaceAroundDelimiter node

let genSingleTextNodeWithLeadingDot (node: SingleTextNode) = !- $".{node.Text}" |> genNode node

let genMultipleTextsNode (node: MultipleTextsNode) =
    col sepSpace node.Content genSingleTextNode |> genNode node

let genIdentListNodeAux addLeadingDot (iln: IdentListNode) =
    coli sepNone iln.Content (fun idx identOrDot ->
        match identOrDot with
        | IdentifierOrDot.Ident ident ->
            if addLeadingDot && idx = 0 then
                genSingleTextNodeWithLeadingDot ident +> sepNlnWhenWriteBeforeNewlineNotEmpty
            else
                genSingleTextNode ident +> sepNlnWhenWriteBeforeNewlineNotEmpty
        | IdentifierOrDot.KnownDot dot -> genSingleTextNode dot
        | IdentifierOrDot.UnknownDot _ -> sepDot)
    |> genNode iln

let genIdentListNode iln = genIdentListNodeAux false iln
let genIdentListNodeWithDot iln = genIdentListNodeAux true iln

let genAccessOpt (nodeOpt: SingleTextNode option) =
    match nodeOpt with
    | None -> sepNone
    | Some node -> genSingleTextNode node +> sepSpace

let genXml (node: XmlDocNode option) =
    match node with
    | None -> sepNone
    | Some node -> col sepNln node.Lines (!-) +> sepNln |> genNode node

let addSpaceBeforeParenInPattern (node: IdentListNode) (ctx: Context) =
    node.Content
    |> List.tryFindBack (function
        | IdentifierOrDot.Ident node -> not (String.IsNullOrWhiteSpace node.Text)
        | _ -> false)
    |> fun identOrDot ->
        match identOrDot with
        | Some(IdentifierOrDot.Ident node) ->
            let parameterValue =
                if Char.IsUpper node.Text.[0] then
                    ctx.Config.SpaceBeforeUppercaseInvocation
                else
                    ctx.Config.SpaceBeforeLowercaseInvocation

            onlyIf parameterValue sepSpace ctx
        | _ -> sepSpace ctx

let genParsedHashDirective (phd: ParsedHashDirectiveNode) =
    !- "#" +> !-phd.Ident +> sepSpace +> col sepSpace phd.Args genSingleTextNode
    |> genNode phd

let genUnit (n: UnitNode) =
    genSingleTextNode n.OpeningParen +> genSingleTextNode n.ClosingParen
    |> genNode n

// genNode will should be called in the caller function.
let genConstant (c: Constant) =
    match c with
    | Constant.FromText n -> genSingleTextNode n
    | Constant.Unit n -> genUnit n
    | Constant.Measure n ->
        (genConstant n.Constant |> genNode (Constant.Node n.Constant))
        +> !- "<"
        +> genMeasure n.Measure
        +> !- ">"
        |> genNode n

let genMeasure (measure: Measure) =
    match measure with
    | Measure.Single n -> genSingleTextNode n
    | Measure.Operator n ->
        genMeasure n.LeftHandSide
        +> sepSpace
        +> genSingleTextNode n.Operator
        +> sepSpace
        +> genMeasure n.RightHandSide
        |> genNode n
    | Measure.Power n -> genMeasure n.Measure +> !- "^" +> genSingleTextNode n.Exponent |> genNode n
    | Measure.Seq n -> col sepSpace n.Measures genMeasure
    | Measure.Multiple n -> genIdentListNode n
    | Measure.Paren n ->
        genSingleTextNode n.OpeningParen
        +> genMeasure n.Measure
        +> genSingleTextNode n.ClosingParen
        |> genNode n

let genAttributesCore (ats: AttributeNode list) =
    let genAttributeExpr (attr: AttributeNode) =
        match attr.Expr with
        | None -> opt sepColon attr.Target genSingleTextNode +> genIdentListNode attr.TypeName
        | Some e ->
            let argSpacing = if e.HasParentheses then sepNone else sepSpace

            opt sepColon attr.Target genSingleTextNode
            +> genIdentListNode attr.TypeName
            +> argSpacing
            +> genExpr e
        |> genNode attr

    let shortExpression = atCurrentColumn (col sepSemi ats genAttributeExpr)
    let longExpression = atCurrentColumn (col (sepSemi +> sepNln) ats genAttributeExpr)
    ifElse ats.IsEmpty sepNone (expressionFitsOnRestOfLine shortExpression longExpression)

let genOnelinerAttributes (n: MultipleAttributeListNode option) =
    match n with
    | None -> sepNone
    | Some n ->
        let ats =
            List.collect (fun (al: AttributeListNode) -> al.Attributes) n.AttributeLists

        let openingToken =
            List.tryHead n.AttributeLists
            |> Option.map (fun (a: AttributeListNode) -> a.Opening)

        let closingToken =
            List.tryLast n.AttributeLists
            |> Option.map (fun (a: AttributeListNode) -> a.Closing)

        let genAttrs =
            optSingle genSingleTextNode openingToken
            +> genAttributesCore ats
            +> optSingle genSingleTextNode closingToken
            |> genNode n

        ifElse ats.IsEmpty sepNone (genAttrs +> sepSpace)

let genAttributes (node: MultipleAttributeListNode option) =
    match node with
    | None -> sepNone
    | Some node ->
        colPost sepNlnUnlessLastEventIsNewline sepNln node.AttributeLists (fun a ->
            genSingleTextNode a.Opening
            +> (genAttributesCore a.Attributes)
            +> genSingleTextNode a.Closing
            +> sepNlnWhenWriteBeforeNewlineNotEmpty
            |> genNode a)
        |> genNode node

// The inherit keyword should already be printed by the caller
let genInheritConstructor (ic: InheritConstructor) =
    match ic with
    | InheritConstructor.TypeOnly node -> genType node.Type
    | InheritConstructor.Unit node ->
        genType node.Type
        +> sepSpaceBeforeClassConstructor
        +> genSingleTextNode node.OpeningParen
        +> genSingleTextNode node.ClosingParen
    | InheritConstructor.Paren node ->
        genType node.Type
        +> sepSpaceBeforeClassConstructor
        +> expressionFitsOnRestOfLine (genExpr node.Expr) (genMultilineFunctionApplicationArguments node.Expr)
    | InheritConstructor.Other node ->
        genType node.Type
        +> sepSpaceOrIndentAndNlnIfExpressionExceedsPageWidth (genExpr node.Expr)

let isSynExprLambdaOrIfThenElse (e: Expr) =
    match e with
    | Expr.Lambda _
    | Expr.IfThen _
    | Expr.IfThenElif _
    | Expr.IfThenElse _ -> true
    | _ -> false

let genExpr (e: Expr) =
    match e with
    | Expr.Lazy node ->
        let genInfixExpr (ctx: Context) =
            isShortExpression
                ctx.Config.MaxInfixOperatorExpression
                // if this fits on the rest of line right after the lazy keyword, it should be wrapped in parenthesis.
                (sepOpenT +> genExpr node.Expr +> sepCloseT)
                // if it is multiline there is no need for parenthesis, because of the indentation
                (indent +> sepNln +> genExpr node.Expr +> unindent)
                ctx

        let genNonInfixExpr =
            autoIndentAndNlnIfExpressionExceedsPageWidth (genExpr node.Expr)

        genSingleTextNode node.LazyWord
        +> sepSpaceUnlessWriteBeforeNewlineNotEmpty
        +> ifElse node.ExprIsInfix genInfixExpr genNonInfixExpr
        |> genNode node
    | Expr.Single node ->
        genSingleTextNode node.Leading
        +> onlyIf node.AddSpace sepSpaceUnlessWriteBeforeNewlineNotEmpty
        +> ifElse
            node.SupportsStroustrup
            (autoIndentAndNlnIfExpressionExceedsPageWidthUnlessStroustrup genExpr node.Expr)
            (autoIndentAndNlnIfExpressionExceedsPageWidth (genExpr node.Expr))
        |> genNode node
    | Expr.Constant node -> genConstant node
    | Expr.Null node -> genSingleTextNode node
    | Expr.Quote node -> genQuoteExpr node
    | Expr.Typed node ->
        let short =
            let genOperator ctx =
                if node.Operator.Length > 1 || ctx.Config.SpaceBeforeColon then
                    (sepSpace +> !-node.Operator) ctx
                else
                    !- node.Operator ctx

            genExpr node.Expr +> genOperator +> sepSpace +> genType node.Type

        let long =
            genExpr node.Expr +> sepNln +> !-node.Operator +> sepSpace +> genType node.Type

        match node.Expr with
        | Expr.Lambda _ -> long
        | _ -> expressionFitsOnRestOfLine short long
        |> genNode node
    | Expr.New node ->
        match node.Arguments with
        | ParenExpr _ ->
            let sepSpaceBeforeArgs (ctx: Context) =
                match node.Type with
                | UppercaseType -> onlyIf ctx.Config.SpaceBeforeUppercaseInvocation sepSpace ctx
                | LowercaseType -> onlyIf ctx.Config.SpaceBeforeLowercaseInvocation sepSpace ctx

            let short =
                genSingleTextNode node.NewKeyword
                +> sepSpace
                +> genType node.Type
                +> sepSpaceBeforeArgs
                +> genExpr node.Arguments

            let long =
                genSingleTextNode node.NewKeyword
                +> sepSpace
                +> genType node.Type
                +> sepSpaceBeforeArgs
                +> genMultilineFunctionApplicationArguments node.Arguments

            expressionFitsOnRestOfLine short long
        | _ ->
            genSingleTextNode node.NewKeyword
            +> sepSpace
            +> genType node.Type
            +> sepSpace
            +> genExpr node.Arguments
        |> genNode node
    | Expr.Tuple node -> genTuple node
    | Expr.StructTuple node ->
        genSingleTextNode node.Struct
        +> sepSpace
        +> sepOpenT
        +> genTuple node.Tuple
        +> genSingleTextNode node.ClosingParen
        |> genNode node
    | Expr.ArrayOrList node ->
        if node.Elements.IsEmpty then
            genSingleTextNode node.Opening +> genSingleTextNode node.Closing |> genNode node
        else
            let smallExpression =
                genSingleTextNode node.Opening
                +> addSpaceIfSpaceAroundDelimiter
                +> col sepSemi node.Elements genExpr
                +> addSpaceIfSpaceAroundDelimiter
                +> genSingleTextNode node.Closing

            let multilineExpression =
                let genMultiLineArrayOrListAlignBrackets =
                    genSingleTextNode node.Opening
                    +> indent
                    +> sepNlnUnlessLastEventIsNewline
                    +> col sepNln node.Elements genExpr
                    +> unindent
                    +> sepNlnUnlessLastEventIsNewline
                    +> genSingleTextNode node.Closing

                let genMultiLineArrayOrList =
                    genSingleTextNodeSuffixDelimiter node.Opening
                    +> atCurrentColumnIndent (
                        sepNlnWhenWriteBeforeNewlineNotEmpty
                        +> col sepNln node.Elements genExpr
                        +> (enterNode node.Closing
                            +> (fun ctx ->
                                let isFixed = lastWriteEventIsNewline ctx
                                (onlyIfNot isFixed sepSpace +> !-node.Closing.Text +> leaveNode node.Closing) ctx))
                    )

                ifAlignOrStroustrupBrackets genMultiLineArrayOrListAlignBrackets genMultiLineArrayOrList

            fun ctx ->
                let alwaysMultiline =
                    let isIfThenElseWithYieldReturn e =
                        let (|YieldLikeExpr|_|) e =
                            match e with
                            | Expr.Single singleNode ->
                                if singleNode.Leading.Text.StartsWith("yield") then
                                    Some e
                                else
                                    None
                            | _ -> None

                        match e with
                        | Expr.IfThen ifThenNode ->
                            match ifThenNode.ThenExpr with
                            | YieldLikeExpr _ -> true
                            | _ -> false
                        | Expr.IfThenElse ifThenElseNode ->
                            match ifThenElseNode.IfExpr, ifThenElseNode.ElseExpr with
                            | YieldLikeExpr _, _
                            | _, YieldLikeExpr _ -> true
                            | _ -> false
                        | _ -> false

                    List.exists isIfThenElseWithYieldReturn node.Elements
                    || List.forall isSynExprLambdaOrIfThenElse node.Elements

                if alwaysMultiline then
                    multilineExpression ctx
                else
                    let size = getListOrArrayExprSize ctx ctx.Config.MaxArrayOrListWidth node.Elements
                    isSmallExpression size smallExpression multilineExpression ctx
            |> genNode node
    | Expr.Record node ->
        let genRecordFieldName (node: RecordFieldNode) =
            genIdentListNode node.FieldName
            +> sepSpace
            +> genSingleTextNode node.Equals
            +> sepSpaceOrIndentAndNlnIfExpressionExceedsPageWidthUnlessStroustrup genExpr node.Expr
            |> genNode node

        let fieldsExpr = col sepNln node.Fields genRecordFieldName
        let hasFields = List.isNotEmpty node.Fields

        let smallRecordExpr =
            genSingleTextNode node.OpeningBrace
            +> addSpaceIfSpaceAroundDelimiter
            +> match node.Extra with
               | RecordNodeExtra.Inherit ie ->
                   (genSingleTextNode ie.InheritKeyword +> sepSpace +> genInheritConstructor ie
                    |> genNode (InheritConstructor.Node ie))
                   +> onlyIf hasFields sepSemi
               | RecordNodeExtra.With we -> genExpr we +> !- " with "
               | RecordNodeExtra.None -> sepNone
            +> col sepSemi node.Fields genRecordFieldName
            +> addSpaceIfSpaceAroundDelimiter
            +> genSingleTextNode node.ClosingBrace

        let multilineRecordExpr =
            let genMultilineRecordInstanceAlignBrackets =
                match node.Extra with
                | RecordNodeExtra.Inherit ie ->
                    genSingleTextNode node.OpeningBrace
                    +> indentSepNlnUnindent (
                        (genSingleTextNode ie.InheritKeyword
                         +> sepSpaceOrIndentAndNlnIfExpressionExceedsPageWidth (genInheritConstructor ie)
                         |> genNode (InheritConstructor.Node ie))
                        +> onlyIf hasFields sepNln
                        +> fieldsExpr
                    )
                    +> sepNln
                    +> genSingleTextNode node.ClosingBrace
                | RecordNodeExtra.With we ->
                    genSingleTextNode node.OpeningBrace
                    +> ifElseCtx
                        (fun ctx -> ctx.Config.IsStroustrupStyle)
                        (indent +> sepNln)
                        addSpaceIfSpaceAroundDelimiter
                    +> genCopyExpr fieldsExpr we
                    +> onlyIfCtx (fun ctx -> ctx.Config.IsStroustrupStyle) unindent
                    +> sepNln
                    +> genSingleTextNode node.ClosingBrace
                | RecordNodeExtra.None ->
                    genSingleTextNode node.OpeningBrace
                    +> indentSepNlnUnindent fieldsExpr
                    +> ifElseCtx lastWriteEventIsNewline sepNone sepNln
                    +> genSingleTextNode node.ClosingBrace

            let genMultilineRecordInstance =
                match node.Extra with
                | RecordNodeExtra.Inherit ie ->
                    genSingleTextNode node.OpeningBrace
                    +> addSpaceIfSpaceAroundDelimiter
                    +> atCurrentColumn (
                        (genSingleTextNode ie.InheritKeyword
                         +> sepSpaceOrIndentAndNlnIfExpressionExceedsPageWidth (genInheritConstructor ie)
                         |> genNode (InheritConstructor.Node ie))
                        +> onlyIf hasFields sepNln
                        +> fieldsExpr
                        +> addSpaceIfSpaceAroundDelimiter
                        +> genSingleTextNode node.ClosingBrace
                    )
                | RecordNodeExtra.With we ->
                    genSingleTextNode node.OpeningBrace
                    +> addSpaceIfSpaceAroundDelimiter
                    +> genCopyExpr fieldsExpr we
                    +> addSpaceIfSpaceAroundDelimiter
                    +> genSingleTextNode node.ClosingBrace
                | RecordNodeExtra.None ->
                    fun (ctx: Context) ->
                        let expressionStartColumn = ctx.Column
                        // position after `{ ` or `{`
                        let targetColumn =
                            expressionStartColumn + (if ctx.Config.SpaceAroundDelimiter then 2 else 1)

                        atCurrentColumn
                            (genSingleTextNodeSuffixDelimiter node.OpeningBrace
                             +> sepNlnWhenWriteBeforeNewlineNotEmpty // comment after curly brace
                             +> col sepNln node.Fields (fun e ->
                                 // Add spaces to ensure the record field (incl trivia) starts at the right column.
                                 addFixedSpaces targetColumn
                                 // Lock the start of the record field, however keep potential indentations in relation to the opening curly brace
                                 +> atCurrentColumn (genRecordFieldName e))
                             +> sepNlnWhenWriteBeforeNewlineNotEmpty
                             +> (fun ctx ->
                                 // Edge case scenario to make sure that the closing brace is not before the opening one
                                 // See unit test "multiline string before closing brace"
                                 let brace =
                                     addFixedSpaces expressionStartColumn +> genSingleTextNode node.ClosingBrace

                                 ifElseCtx lastWriteEventIsNewline brace (addSpaceIfSpaceAroundDelimiter +> brace) ctx))
                            ctx

            ifAlignOrStroustrupBrackets genMultilineRecordInstanceAlignBrackets genMultilineRecordInstance

        fun ctx ->
            let size = getRecordSize ctx node.Fields
            genNode node (isSmallExpression size smallRecordExpr multilineRecordExpr) ctx
    | Expr.AnonRecord node ->
        let genAnonRecordFieldName (node: AnonRecordFieldNode) =
            genSingleTextNode node.Ident
            +> sepSpace
            +> genSingleTextNode node.Equals
            +> sepSpaceOrIndentAndNlnIfExpressionExceedsPageWidthUnlessStroustrup genExpr node.Expr
            |> genNode node

        let smallExpression =
            onlyIf node.IsStruct !- "struct "
            +> genSingleTextNode node.OpeningBrace
            +> addSpaceIfSpaceAroundDelimiter
            +> optSingle (fun e -> genExpr e +> !- " with ") node.CopyInfo
            +> col sepSemi node.Fields genAnonRecordFieldName
            +> addSpaceIfSpaceAroundDelimiter
            +> genSingleTextNode node.ClosingBrace

        let longExpression =
            let fieldsExpr = col sepNln node.Fields genAnonRecordFieldName

            let genMultilineAnonRecord =
                let recordExpr =
                    match node.CopyInfo with
                    | Some e ->
                        genSingleTextNodeSuffixDelimiter node.OpeningBrace
                        +> sepNlnWhenWriteBeforeNewlineNotEmpty // comment after curly brace
                        +> atCurrentColumn (genExpr e +> (!- " with" +> indentSepNlnUnindent fieldsExpr))
                        +> addSpaceIfSpaceAroundDelimiter
                        +> genSingleTextNode node.ClosingBrace
                    | None ->
                        fun ctx ->
                            // position after `{| ` or `{|`
                            let targetColumn = ctx.Column + (if ctx.Config.SpaceAroundDelimiter then 3 else 2)

                            atCurrentColumn
                                (genSingleTextNodeSuffixDelimiter node.OpeningBrace
                                 +> sepNlnWhenWriteBeforeNewlineNotEmpty // comment after curly brace
                                 +> col sepNln node.Fields (fun fieldNode ->
                                     let expr =
                                         if ctx.Config.IndentSize < 3 then
                                             sepSpaceOrDoubleIndentAndNlnIfExpressionExceedsPageWidth (
                                                 genExpr fieldNode.Expr
                                             )
                                         else
                                             sepSpaceOrIndentAndNlnIfExpressionExceedsPageWidth (
                                                 genExpr fieldNode.Expr
                                             )

                                     // Add enough spaces to start at the right column but indent from the opening curly brace.
                                     // Use a double indent when using a small indent size to avoid offset warnings.
                                     addFixedSpaces targetColumn
                                     +> atCurrentColumn (enterNode fieldNode +> genSingleTextNode fieldNode.Ident)
                                     +> sepSpace
                                     +> genSingleTextNode fieldNode.Equals
                                     +> expr
                                     +> leaveNode fieldNode)
                                 +> addSpaceIfSpaceAroundDelimiter
                                 +> genSingleTextNode node.ClosingBrace)
                                ctx

                onlyIf node.IsStruct !- "struct " +> recordExpr

            let genMultilineAnonRecordAlignBrackets =
                let genAnonRecord =
                    match node.CopyInfo with
                    | Some ci ->
                        genSingleTextNodeSuffixDelimiter node.OpeningBrace
                        +> ifElseCtx
                            (fun ctx -> ctx.Config.IsStroustrupStyle)
                            (indent +> sepNln)
                            sepNlnWhenWriteBeforeNewlineNotEmpty // comment after curly brace
                        +> genCopyExpr fieldsExpr ci
                        +> onlyIfCtx (fun ctx -> ctx.Config.IsStroustrupStyle) unindent
                        +> sepNln
                        +> genSingleTextNode node.ClosingBrace
                    | None ->
                        genSingleTextNode node.OpeningBrace
                        +> indentSepNlnUnindent fieldsExpr
                        +> sepNln
                        +> genSingleTextNode node.ClosingBrace

                ifElse node.IsStruct !- "struct " sepNone +> genAnonRecord

            ifAlignOrStroustrupBrackets genMultilineAnonRecordAlignBrackets genMultilineAnonRecord

        fun (ctx: Context) ->
            let size = getRecordSize ctx node.Fields
            genNode node (isSmallExpression size smallExpression longExpression) ctx
    | Expr.ObjExpr node ->
        let param = optSingle genExpr node.Expr

        if node.Bindings.IsEmpty && node.Members.IsEmpty && node.Interfaces.IsEmpty then
            // See https://devblogs.microsoft.com/dotnet/announcing-f-5/#default-interface-member-consumption
            genSingleTextNode node.OpeningBrace
            +> addSpaceIfSpaceAroundDelimiter
            +> genSingleTextNode node.New
            +> sepSpace
            +> genType node.Type
            +> param
            +> addSpaceIfSpaceAroundDelimiter
            +> genSingleTextNode node.ClosingBrace
        else
            let genInterfaceImpl (node: InterfaceImplNode) =
                if node.Bindings.IsEmpty && node.Members.IsEmpty then
                    genSingleTextNode node.Interface +> sepSpace +> genType node.Type
                else
                    genSingleTextNode node.Interface
                    +> sepSpace
                    +> genType node.Type
                    +> sepSpace
                    +> optSingle genSingleTextNode node.With
                    +> indentSepNlnUnindent (genBindings false node.Bindings +> genMemberDefnList node.Members)

            let genBody =
                indentSepNlnUnindent (genBindings false node.Bindings +> genMemberDefnList node.Members)
                +> colPre sepNln sepNln node.Interfaces genInterfaceImpl

            let genObjExpr =
                genSingleTextNode node.OpeningBrace
                +> addSpaceIfSpaceAroundDelimiter
                +> atCurrentColumn (
                    genSingleTextNode node.New
                    +> sepSpace
                    +> genType node.Type
                    +> param
                    +> sepSpace
                    +> optSingle genSingleTextNode node.With
                    +> genBody
                )
                +> addSpaceIfSpaceAroundDelimiter
                +> genSingleTextNode node.ClosingBrace

            let genObjExprAlignBrackets =
                let genObjExpr =
                    atCurrentColumn (
                        genSingleTextNode node.New
                        +> sepSpace
                        +> genType node.Type
                        +> param
                        +> sepSpace
                        +> optSingle genSingleTextNode node.With
                        +> genBody
                    )

                atCurrentColumnIndent (
                    genSingleTextNode node.OpeningBrace
                    +> addSpaceIfSpaceAroundDelimiter
                    +> genObjExpr
                    +> sepNln
                    +> genSingleTextNode node.ClosingBrace
                )

            ifAlignOrStroustrupBrackets genObjExprAlignBrackets genObjExpr
        |> genNode node
    | Expr.While node ->
        atCurrentColumn (
            genSingleTextNode node.While
            +> sepSpace
            +> genExpr node.WhileExpr
            +> !- " do"
            +> indentSepNlnUnindent (genExpr node.DoExpr)
        )
        |> genNode node
    | Expr.For node ->
        atCurrentColumn (
            genSingleTextNode node.For
            +> sepSpace
            +> genSingleTextNode node.Ident
            +> sepSpace
            +> genSingleTextNode node.Equals
            +> sepSpace
            +> genExpr node.IdentBody
            +> ifElse node.Direction (!- " to ") (!- " downto ")
            +> genExpr node.ToBody
            +> !- " do"
            +> indent
            +> sepNln
            +> genExpr node.DoBody
            +> unindent
        )
        |> genNode node
    | Expr.ForEach node ->
        atCurrentColumn (
            genSingleTextNode node.For
            +> sepSpace
            +> genPat node.Pattern
            +> !- " in "
            +> autoIndentAndNlnIfExpressionExceedsPageWidth (genExpr node.EnumExpr)
            +> ifElse
                node.IsArrow
                (sepArrow +> autoIndentAndNlnIfExpressionExceedsPageWidth (genExpr node.BodyExpr))
                (!- " do" +> indent +> sepNln +> genExpr node.BodyExpr +> unindent)
        )
        |> genNode node
    | Expr.NamedComputation node ->
        let short =
            genExpr node.Name
            +> sepSpace
            +> genSingleTextNode node.OpeningBrace
            +> addSpaceIfSpaceAroundDelimiter
            +> genExpr node.Body
            +> addSpaceIfSpaceAroundDelimiter
            +> genSingleTextNode node.ClosingBrace

        let long =
            genExpr node.Name
            +> sepSpace
            +> genSingleTextNode node.OpeningBrace
            +> indentSepNlnUnindent (genExpr node.Body)
            +> sepNln
            +> genSingleTextNode node.ClosingBrace

        expressionFitsOnRestOfLine short long |> genNode node
    | Expr.Computation node ->
        genSingleTextNode node.OpeningBrace
        +> addSpaceIfSpaceAroundDelimiter
        +> genExpr node.Body
        +> addSpaceIfSpaceAroundDelimiter
        +> genSingleTextNode node.ClosingBrace
        |> genNode node
    | Expr.CompExprBody node ->
        let genStatements =
            node.Statements
            |> List.map (function
                | ComputationExpressionStatement.LetOrUseStatement node ->
                    let expr =
                        genBinding node.Binding
                        +> optSingle (fun inNode -> sepSpace +> genSingleTextNode inNode) node.In
                        |> genNode node

                    ColMultilineItem(expr, sepNlnUnlessContentBefore node)
                | ComputationExpressionStatement.LetOrUseBangStatement node ->
                    let expr =
                        genSingleTextNode node.LeadingKeyword
                        +> sepSpace
                        +> genPat node.Pattern
                        +> sepSpace
                        +> genSingleTextNode node.Equals
                        +> sepSpaceOrIndentAndNlnIfExpressionExceedsPageWidthUnlessStroustrup genExpr node.Expression
                        |> genNode node

                    ColMultilineItem(expr, sepNlnUnlessContentBefore node)
                | ComputationExpressionStatement.AndBangStatement node ->
                    let expr =
                        genSingleTextNode node.LeadingKeyword
                        +> sepSpace
                        +> genPat node.Pattern
                        +> sepSpace
                        +> genSingleTextNode node.Equals
                        +> sepSpaceOrIndentAndNlnIfExpressionExceedsPageWidthUnlessStroustrup genExpr node.Expression
                        |> genNode node

                    ColMultilineItem(expr, sepNlnUnlessContentBefore node)
                | ComputationExpressionStatement.OtherStatement e ->
                    ColMultilineItem(genExpr e, sepNlnUnlessContentBefore (Expr.Node e)))
            |> colWithNlnWhenItemIsMultilineUsingConfig
            |> genNode node

        match node.Statements with
        | [ ComputationExpressionStatement.LetOrUseStatement letOrUseNode
            ComputationExpressionStatement.OtherStatement inExpr ] when letOrUseNode.In.IsSome ->
            let short =
                (genBinding letOrUseNode.Binding
                 +> optSingle (fun inNode -> sepSpace +> genSingleTextNode inNode +> sepSpace) letOrUseNode.In
                 |> genNode letOrUseNode)
                +> sepSpace
                +> genExpr inExpr
                |> genNode node

            expressionFitsOnRestOfLine short genStatements
        | _ -> genStatements
    | Expr.JoinIn node ->
        genExpr node.LeftHandSide
        +> sepSpace
        +> genSingleTextNode node.In
        +> sepSpace
        +> atCurrentColumn (genExpr node.RightHandSide)
        |> genNode node
    | Expr.ParenLambda node ->
        genSingleTextNode node.OpeningParen
        +> leadingExpressionIsMultiline
            (genLambdaWithParen node.Lambda +> sepNlnWhenWriteBeforeNewlineNotEmpty)
            (fun isMultiline ctx ->
                onlyIf
                    (isMultiline
                     && ctx.Config.MultiLineLambdaClosingNewline
<<<<<<< HEAD
                     && not (ctx.Config.IsStroustrupStyle && node.Lambda.Expr.IsStroustrupStyleExpr))
=======
                     && not (isStroustrupStyleExpr ctx.Config node.Lambda.Expr))
>>>>>>> 8e172616
                    sepNln
                    ctx)
        +> genSingleTextNode node.ClosingParen
        |> genNode node
    | Expr.Lambda node -> genLambda node
    | Expr.MatchLambda node ->
        genSingleTextNode node.Function +> sepNln +> genClauses node.Clauses
        |> genNode node
    | Expr.Match node ->
        atCurrentColumn (
            genControlExpressionStartCore (Choice1Of2 node.Match) node.MatchExpr node.With
            +> sepNln
            +> genClauses node.Clauses
        )
        |> genNode node
    | Expr.TraitCall node ->
        genType node.Type
        +> sepColon
        +> sepOpenT
        +> genMemberDefn node.MemberDefn
        +> sepCloseT
        +> sepSpace
        +> genExpr node.Expr
        |> genNode node
    | Expr.ParenILEmbedded node -> genSingleTextNode node
    | Expr.ParenFunctionNameWithStar node ->
        genSingleTextNode node.OpeningParen
        +> sepSpace
        +> genSingleTextNode node.FunctionName
        +> sepSpace
        +> genSingleTextNode node.ClosingParen
        |> genNode node
    | Expr.Paren node ->
        match node.Expr with
        | Expr.CompExprBody _ ->
            genSingleTextNode node.OpeningParen
            +> atCurrentColumn (genExpr node.Expr)
            +> genSingleTextNode node.ClosingParen
        | _ ->
            genSingleTextNode node.OpeningParen
            +> genExpr node.Expr
            +> genSingleTextNode node.ClosingParen
        |> genNode node
    | Expr.Dynamic node -> genExpr node.FuncExpr +> !- "?" +> genExpr node.ArgExpr |> genNode node
    | Expr.PrefixApp node ->
        let fallback = genSingleTextNode node.Operator +> genExpr node.Expr

        match node.Expr with
        | Expr.Constant _
        | Expr.InterpolatedStringExpr _ -> genSingleTextNode node.Operator +> sepSpace +> genExpr node.Expr
        | Expr.AppSingleParenArg appNode ->
            genSingleTextNode node.Operator
            +> sepSpace
            +> genExpr appNode.FunctionExpr
            +> genExpr appNode.ArgExpr
        | Expr.AppLongIdentAndSingleParenArg appNode ->
            let mOptVarNode = appNode.FunctionName.Range

            genSingleTextNode node.Operator
            +> sepSpace
            +> genExpr (Expr.OptVar(ExprOptVarNode(false, appNode.FunctionName, mOptVarNode)))
            +> genExpr appNode.ArgExpr
        | Expr.App appNode ->
            match appNode.Arguments with
            | [ Expr.Constant(Constant.Unit _) as argExpr ] ->
                genSingleTextNode node.Operator
                +> sepSpace
                +> genExpr appNode.FunctionExpr
                +> genExpr argExpr
            | _ -> fallback
        | _ -> fallback
        |> genNode node
    | Expr.SameInfixApps node ->
        let headIsSynExprLambdaOrIfThenElse = isSynExprLambdaOrIfThenElse node.LeadingExpr

        let shortExpr =
            onlyIf headIsSynExprLambdaOrIfThenElse sepOpenT
            +> genExpr node.LeadingExpr
            +> onlyIf headIsSynExprLambdaOrIfThenElse sepCloseT
            +> sepSpace
            +> col sepSpace node.SubsequentExpressions (fun (operator, rhs) ->
                genSingleTextNode operator
                +> sepSpace
                +> onlyIf (isSynExprLambdaOrIfThenElse rhs) sepOpenT
                +> genExpr rhs
                +> onlyIf (isSynExprLambdaOrIfThenElse rhs) sepCloseT)

        let multilineExpr =
            match node.SubsequentExpressions with
            | [] -> genExpr node.LeadingExpr
            | (operator, e2) :: es ->
                let m =
                    FSharp.Compiler.Text.Range.unionRanges (Expr.Node node.LeadingExpr).Range (Expr.Node e2).Range

                genMultilineInfixExpr (ExprInfixAppNode(node.LeadingExpr, operator, e2, m))
                +> sepNln
                +> col sepNln es (fun (operator, e) ->
                    genSingleTextNode operator
                    +> sepSpace
                    +> (fun ctx ->
                        match e with
                        | Expr.Lambda _ when
                            newLineInfixOps.Contains operator.Text
                            && ctx.Config.IndentSize <= operator.Text.Length
                            ->
                            // Special measure to account for https://github.com/fsprojects/fantomas/issues/870
                            (indent +> genExprInMultilineInfixExpr e +> unindent) ctx
                        | _ -> genExprInMultilineInfixExpr e ctx))

        fun ctx ->
            genNode
                node
                (atCurrentColumn (isShortExpression ctx.Config.MaxInfixOperatorExpression shortExpr multilineExpr))
                ctx

    | Expr.InfixApp node ->
        let genOnelinerInfixExpr (node: ExprInfixAppNode) =
            let genExpr e =
                match e with
                | Expr.Record _
                | Expr.AnonRecord _ -> atCurrentColumnIndent (genExpr e)
                | _ -> genExpr e

            genExpr node.LeftHandSide
            +> sepSpace
            +> genSingleTextNode node.Operator
            +> sepNlnWhenWriteBeforeNewlineNotEmpty
            +> sepSpace
            +> genExpr node.RightHandSide

        if
            isSynExprLambdaOrIfThenElse node.LeftHandSide
            && newLineInfixOps.Contains node.Operator.Text
        then
            genNode node (genMultilineInfixExpr node)
        else
            fun ctx ->
                genNode
                    node
                    (isShortExpression
                        ctx.Config.MaxInfixOperatorExpression
                        (genOnelinerInfixExpr node)
                        (ifElse
                            (noBreakInfixOps.Contains(node.Operator.Text))
                            (genOnelinerInfixExpr node)
                            (genMultilineInfixExpr node)))
                    ctx

    | Expr.IndexWithoutDot node ->
        let genIndexExpr = genExpr node.Index

        genExpr node.Identifier
        +> sepOpenLFixed
        +> expressionFitsOnRestOfLine genIndexExpr (atCurrentColumnIndent genIndexExpr)
        +> sepCloseLFixed
        |> genNode node

    | Expr.Chain node ->
        let genLink (isLastLink: bool) (link: ChainLink) =
            match link with
            | ChainLink.Identifier expr -> genExpr expr
            | ChainLink.Dot stn -> genSingleTextNode stn
            | ChainLink.Expr expr ->
                match expr with
                | Expr.App appNode ->
                    match appNode.Arguments with
                    | [ Expr.ArrayOrList _ as arrayOrList ] ->
                        // Edge case for something like .G[].
                        genExpr appNode.FunctionExpr +> genExpr arrayOrList
                    | _ -> genExpr expr
                | _ -> genExpr expr
            | ChainLink.AppUnit appUnitNode ->
                genExpr appUnitNode.FunctionName
                +> onlyIf
                    isLastLink
                    (sepSpaceBeforeParenInFuncInvocation
                        appUnitNode.FunctionName
                        (Expr.Constant(Constant.Unit appUnitNode.Unit)))
                +> genUnit appUnitNode.Unit
                |> genNode appUnitNode
            | ChainLink.AppParen appParen ->
                let short =
                    genExpr appParen.FunctionName
                    +> onlyIf
                        isLastLink
                        (sepSpaceBeforeParenInFuncInvocation appParen.FunctionName (Expr.Paren appParen.Paren))
                    +> genExpr (Expr.Paren appParen.Paren)

                let long =
                    match appParen.Paren.Expr with
                    | Expr.Lambda lambdaNode ->
                        genExpr appParen.FunctionName
                        +> onlyIf
                            isLastLink
                            (sepSpaceBeforeParenInFuncInvocation appParen.FunctionName (Expr.Paren appParen.Paren))
                        +> genSingleTextNode appParen.Paren.OpeningParen
                        +> genLambdaWithParen lambdaNode
                        +> onlyIfCtx
                            (fun ctx ->
                                ctx.Config.MultiLineLambdaClosingNewline
<<<<<<< HEAD
                                && (not (ctx.Config.IsStroustrupStyle && lambdaNode.Expr.IsStroustrupStyleExpr)))
=======
                                && (not (isStroustrupStyleExpr ctx.Config lambdaNode.Expr)))
>>>>>>> 8e172616
                            sepNln
                        +> genSingleTextNode appParen.Paren.ClosingParen
                    | _ ->
                        genExpr appParen.FunctionName
                        +> onlyIf
                            isLastLink
                            (sepSpaceBeforeParenInFuncInvocation appParen.FunctionName (Expr.Paren appParen.Paren))
                        +> genMultilineFunctionApplicationArguments (Expr.Paren appParen.Paren)

                expressionFitsOnRestOfLine short long |> genNode appParen
            | ChainLink.IndexExpr e -> sepOpenLFixed +> genExpr e +> sepCloseLFixed

        let lastIndex = node.Links.Length - 1
        let short = coli sepNone node.Links (fun idx -> genLink (idx = lastIndex))

        let long =
            let (|SimpleChain|_|) (link: ChainLink) =
                match link with
                | ChainLink.Identifier _
                | ChainLink.IndexExpr _ -> Some link
                | _ -> None

            let (|LeadingSimpleChain|_|) (links: ChainLink list) =
                let leading = System.Collections.Generic.Queue(links.Length)
                let rest = System.Collections.Generic.Queue(links.Length)

                (None, links)
                ||> List.fold (fun lastDot link ->
                    if not (Seq.isEmpty rest) then
                        rest.Enqueue link
                        None
                    else
                        match link with
                        | SimpleChain _ ->
                            Option.iter leading.Enqueue lastDot
                            leading.Enqueue link
                            None
                        | ChainLink.Dot _ as dot -> Some dot
                        | _ ->
                            Option.iter rest.Enqueue lastDot
                            rest.Enqueue link
                            None)
                |> (fun _ ->
                    if Seq.isEmpty leading then
                        None
                    else
                        Some(Seq.toList leading, Seq.toList rest))

            let rec genIndentedLinks (lastLinkWasSimple: bool) (links: ChainLink list) (ctx: Context) : Context =
                match links with
                | [] -> ctx
                | ChainLink.Dot dot :: link :: rest ->
                    let isLast = List.isEmpty rest
                    let genDotAndLink = genSingleTextNode dot +> genLink isLast link
                    let currentIsSimple = ((|SimpleChain|_|) >> Option.isSome) link
                    let currentLinkFitsOnRestOfLine = not (futureNlnCheck genDotAndLink ctx)

                    if lastLinkWasSimple && currentLinkFitsOnRestOfLine then
                        // The last link was an identifier and the current link fits on the remainder of the current line.
                        genIndentedLinks currentIsSimple rest (genDotAndLink ctx)
                    else
                        let ctx' =
                            onlyIf
                                (not // Last link was `.Foo()`
                                    lastLinkWasSimple
                                 // `.Foo.Bar` but `Bar` crossed the max_line_length
                                 || (lastLinkWasSimple && currentIsSimple && not currentLinkFitsOnRestOfLine))
                                sepNlnUnlessLastEventIsNewline
                                ctx

                        genIndentedLinks
                            currentIsSimple
                            rest
                            // Print the current link
                            (genDotAndLink ctx')
                | _ -> failwith "Expected dot in chain at this point"

            let genFirstLinkAndIndentOther (firstLink: ChainLink) (others: ChainLink list) =
                genLink false firstLink +> indentSepNlnUnindent (genIndentedLinks false others)

            match node.Links with
            | [] -> sepNone
            | LeadingSimpleChain(leadingChain, links) ->
                match links with
                | [] ->
                    fun ctx ->
                        isShortExpression
                            ctx.Config.MaxDotGetExpressionWidth
                            short
                            (match leadingChain with
                             | [] -> sepNone
                             | head :: links -> genLink false head +> indent +> genIndentedLinks true links +> unindent)
                            ctx
                | _ ->
                    expressionFitsOnRestOfLine
                        (coli sepNone leadingChain (fun idx -> genLink (idx = lastIndex)))
                        (match leadingChain with
                         | [] -> sepNone
                         | head :: rest -> genLink false head +> indentSepNlnUnindent (genIndentedLinks false rest))
                    +> indentSepNlnUnindent (genIndentedLinks false links)

            | head :: links -> genFirstLinkAndIndentOther head links

        (fun ctx -> isShortExpression ctx.Config.MaxDotGetExpressionWidth short long ctx)
        |> genNode node

    // path.Replace("../../../", "....")
    | Expr.AppLongIdentAndSingleParenArg node ->
        let addSpace =
            sepSpaceBeforeParenInFuncInvocation
                (Expr.OptVar(ExprOptVarNode(false, node.FunctionName, node.FunctionName.Range)))
                node.ArgExpr

        let shortLids = genIdentListNode node.FunctionName
        let short = shortLids +> addSpace +> genExpr node.ArgExpr

        let long =
            let args =
                addSpace
                +> expressionFitsOnRestOfLine
                    (genExpr node.ArgExpr)
                    (genMultilineFunctionApplicationArguments node.ArgExpr)

            ifElseCtx
                (futureNlnCheck shortLids)
                (genFunctionNameWithMultilineLids args node.FunctionName node)
                (shortLids +> args)

        expressionFitsOnRestOfLine short long |> genNode node
    // fn (a, b, c)
    | Expr.AppSingleParenArg node ->
        let short =
            genExpr node.FunctionExpr
            +> sepSpaceBeforeParenInFuncInvocation node.FunctionExpr node.ArgExpr
            +> genExpr node.ArgExpr

        let long ctx =
            let genDefaultLong =
                genExpr node.FunctionExpr
                +> sepSpaceBeforeParenInFuncInvocation node.FunctionExpr node.ArgExpr
                +> genMultilineFunctionApplicationArguments node.ArgExpr

            match node.ArgExpr with
            | Expr.Paren parenNode when parenNode.HasContentBefore ->
                // We make a copy of the parenthesis argument (without the trivia being copied).
                // Then we check if that is was multiline or not.
                let parenNode' =
                    ExprParenNode(parenNode.OpeningParen, parenNode.Expr, parenNode.ClosingParen, parenNode.Range)
                    |> Expr.Paren

                let isSingleLineWithoutTriviaBefore = futureNlnCheck (genExpr parenNode') ctx

                if not isSingleLineWithoutTriviaBefore then
                    (genExpr node.FunctionExpr +> indentSepNlnUnindent (genExpr node.ArgExpr)) ctx
                else
                    (genExpr node.FunctionExpr
                     +> indentSepNlnUnindent (genMultilineFunctionApplicationArguments node.ArgExpr))
                        ctx
            | _ -> genDefaultLong ctx

        expressionFitsOnRestOfLine short long |> genNode node

    // functionName arg1 arg2 (fun x y z -> ...)
    | Expr.AppWithLambda node ->
        let sepSpaceAfterFunctionName =
            match node.Arguments with
            | [] ->
                // We create a temporary fake paren node only for the sepSpaceBeforeParenInFuncInvocation call.
                let parenExpr =
                    ExprParenNode(
                        node.OpeningParen,
                        Expr.Null(SingleTextNode("", FSharp.Compiler.Text.Range.Zero)),
                        node.ClosingParen,
                        FSharp.Compiler.Text.Range.Zero
                    )
                    |> Expr.Paren

                sepSpaceBeforeParenInFuncInvocation node.FunctionName parenExpr
            | _ -> sepSpace

        genAppWithLambda sepSpaceAfterFunctionName node
    | Expr.NestedIndexWithoutDot node ->
        genExpr node.Identifier
        +> sepOpenLFixed
        +> genExpr node.Index
        +> sepCloseLFixed
        +> genExpr node.Argument
        |> genNode node

    | Expr.App node ->
        fun ctx ->
            match node with
            | EndsWithDualListApp ctx.Config (sequentialArgs: Expr list, firstList, lastList) ->
                // check if everything else beside the last array/list fits on one line
                let singleLineTestExpr =
                    genExpr node.FunctionExpr
                    +> sepSpace
                    +> col sepSpace sequentialArgs genExpr
                    +> sepSpace
                    +> genExpr firstList

                let short =
                    genExpr node.FunctionExpr
                    +> sepSpace
                    +> col sepSpace sequentialArgs genExpr
                    +> onlyIfNot sequentialArgs.IsEmpty sepSpace
                    +> genExpr firstList
                    +> sepSpace
                    +> genExpr lastList

                let long =
                    // check if everything besides both lists fits on one line
                    let singleLineTestExpr =
                        genExpr node.FunctionExpr +> sepSpace +> col sepSpace sequentialArgs genExpr

                    if futureNlnCheck singleLineTestExpr ctx then
                        genExpr node.FunctionExpr
                        +> indent
                        +> sepNln
                        +> col sepNln sequentialArgs genExpr
                        +> sepSpace
                        +> genExpr firstList
                        +> sepSpace
                        +> genExpr lastList
                        +> unindent
                    else
                        genExpr node.FunctionExpr
                        +> sepSpace
                        +> col sepSpace sequentialArgs genExpr
                        +> onlyIfNot sequentialArgs.IsEmpty sepSpace
                        +> genExpr firstList
                        +> sepSpace
                        +> genExpr lastList

                if futureNlnCheck singleLineTestExpr ctx then
                    long ctx
                else
                    short ctx

            | EndsWithSingleListApp ctx.Config (sequentialArgs: Expr list, arrayOrList) ->
                // check if everything else beside the last array/list fits on one line
                let singleLineTestExpr =
                    genExpr node.FunctionExpr +> sepSpace +> col sepSpace sequentialArgs genExpr

                let short =
                    genExpr node.FunctionExpr
                    +> sepSpace
                    +> col sepSpace sequentialArgs genExpr
                    +> onlyIfNot sequentialArgs.IsEmpty sepSpace
                    +> genExpr arrayOrList

                let long =
                    genExpr node.FunctionExpr
                    +> indent
                    +> sepNln
                    +> col sepNln sequentialArgs genExpr
                    +> onlyIfNot sequentialArgs.IsEmpty sepNln
                    +> genExpr arrayOrList
                    +> unindent

                if futureNlnCheck singleLineTestExpr ctx then
                    long ctx
                else
                    short ctx

            | _ ->
                let shortExpression =
                    let sep ctx =
                        match node.Arguments with
                        | [] -> ctx
                        | [ singleArg ] -> sepSpaceBeforeParenInFuncInvocation node.FunctionExpr singleArg ctx
                        | _ -> sepSpace ctx

                    genExpr node.FunctionExpr +> sep +> col sepSpace node.Arguments genExpr

                let longExpression =
                    genExpr node.FunctionExpr
                    +> indentSepNlnUnindent (col sepNln node.Arguments genExpr)

                expressionFitsOnRestOfLine shortExpression longExpression ctx

        |> genNode node
    | Expr.TypeApp node ->
        fun ctx ->
            let startColum = ctx.Column

            genNode
                node
                (genExpr node.Identifier
                 +> genSingleTextNode node.LessThan
                 +> colGenericTypeParameters node.TypeParameters
                 // we need to make sure each expression in the function application has offset at least greater than
                 // See: https://github.com/fsprojects/fantomas/issues/1611
                 +> addFixedSpaces startColum
                 +> genSingleTextNode node.GreaterThan)
                ctx
    | Expr.TryWithSingleClause node ->
        let genClause =
            let clauseNode = node.Clause

            leadingExpressionResult
                (enterNode clauseNode
                 +> optSingle (fun bar -> genNode bar sepNone) clauseNode.Bar)
                (fun ((linesBefore, _), (linesAfter, _)) ->
                    onlyIfCtx (fun ctx -> linesAfter > linesBefore || hasWriteBeforeNewlineContent ctx) sepBar)
            +> genPatInClause clauseNode.Pattern
            +> optSingle
                (fun e -> !- " when" +> sepSpaceOrIndentAndNlnIfExpressionExceedsPageWidth (genExpr e))
                clauseNode.WhenExpr
            +> sepSpace
            +> genSingleTextNodeWithSpaceSuffix sepSpace clauseNode.Arrow
            +> autoIndentAndNlnExpressUnlessStroustrup genExpr clauseNode.BodyExpr
            +> leaveNode clauseNode

        atCurrentColumn (
            genSingleTextNode node.Try
            +> indent
            +> sepNln
            +> genExpr node.TryExpr
            +> unindent
            +> sepNln
            +> genSingleTextNode node.With
            +> sepSpace
            +> genClause
        )
        |> genNode node
    | Expr.TryWith node ->
        atCurrentColumn (
            genSingleTextNode node.Try
            +> indent
            +> sepNln
            +> genExpr node.TryExpr
            +> unindent
            +> sepNln
            +> genSingleTextNode node.With
            +> sepNln
            +> col sepNln node.Clauses (genClause false)
        )
        |> genNode node
    | Expr.TryFinally node ->
        atCurrentColumn (
            genSingleTextNode node.Try
            +> indentSepNlnUnindent (genExpr node.TryExpr)
            +> sepNln
            +> genSingleTextNode node.Finally
            +> indentSepNlnUnindent (genExpr node.FinallyExpr)
        )
        |> genNode node
    | Expr.IfThen node ->
        leadingExpressionResult
            (genControlExpressionStartCore (Choice2Of2 node.If) node.IfExpr node.Then)
            (fun ((lineCountBefore, columnBefore), (lineCountAfter, columnAfter)) ctx ->
                // Check if the `if expr then` is already multiline or cross the max_line_length.
                let isMultiline =
                    lineCountAfter > lineCountBefore || columnAfter > ctx.Config.MaxLineLength

                if isMultiline then
                    indentSepNlnUnindent (genExpr node.ThenExpr) ctx
                else
                    // Check if the entire expression is will still fit on one line, respecting MaxIfThenShortWidth
                    let remainingMaxLength =
                        ctx.Config.MaxIfThenShortWidth - (columnAfter - columnBefore)

                    isShortExpression
                        remainingMaxLength
                        (sepSpace +> genExpr node.ThenExpr)
                        (indentSepNlnUnindent (genExpr node.ThenExpr))
                        ctx)
        |> atCurrentColumnIndent
        |> genNode node
    | Expr.IfThenElse node ->
        leadingExpressionResult
            (genControlExpressionStartCore (Choice2Of2 node.If) node.IfExpr node.Then)
            (fun ((lineCountBefore, columnBefore), (lineCountAfter, columnAfter)) ctx ->
                let long =
                    indentSepNlnUnindent (genExpr node.ThenExpr)
                    +> sepNln
                    +> genSingleTextNode node.Else
                    +> genKeepIdent node.Else node.ElseExpr

                // Check if the `if expr then` is already multiline or cross the max_line_length.
                let isMultiline =
                    lineCountAfter > lineCountBefore || columnAfter > ctx.Config.MaxLineLength

                // If the `thenExpr` is also an SynExpr.IfThenElse, it will not be valid code if put on one line.
                // ex: if cond then if a then b else c else e2
                let thenExprIsIfThenElse =
                    match node.ThenExpr with
                    | Expr.IfThen _
                    | Expr.IfThenElse _
                    | Expr.IfThenElif _ -> true
                    | _ -> false

                if isMultiline || thenExprIsIfThenElse then
                    long ctx
                else
                    // Check if the entire expression is will still fit on one line, respecting MaxIfThenShortWidth
                    let remainingMaxLength =
                        ctx.Config.MaxIfThenElseShortWidth - (columnAfter - columnBefore)

                    isShortExpression
                        remainingMaxLength
                        (sepSpace
                         +> genExpr node.ThenExpr
                         +> sepSpace
                         +> genSingleTextNode node.Else
                         +> sepSpace
                         +> genExpr node.ElseExpr)
                        long
                        ctx)
        |> atCurrentColumnIndent
        |> genNode node
    | Expr.IfThenElif node ->
        // multiple branches but no else expr
        // use the same threshold check as for if-then
        // Everything should fit on one line
        let areAllShort ctx =
            let anyThenExprIsIfThenElse =
                node.Branches
                |> List.exists (fun node ->
                    match node.ThenExpr with
                    | Expr.IfThen _
                    | Expr.IfThenElif _
                    | Expr.IfThenElse _ -> true
                    | _ -> false)

            let checkIfLine (node: ExprIfThenNode) =
                genControlExpressionStartCore (Choice2Of2 node.If) node.IfExpr node.Then
                +> sepSpace
                +> genExpr node.ThenExpr

            let linesToCheck =
                match node.Else with
                | None -> List.map checkIfLine node.Branches
                | Some(elseNode, elseExpr) ->
                    // This may appear a bit odd that we are adding the `else elseExpr` before the `if expr then expr` lines but purely for this check this doesn't matter.
                    // Each lines needs to fit on one line in order for us to format the short way
                    (genSingleTextNode elseNode +> sepSpace +> genExpr elseExpr)
                    :: (List.map checkIfLine node.Branches)

            let lineCheck () =
                linesToCheck
                |> List.forall (fun lineCheck ->
                    let maxWidth =
                        if node.Else.IsSome then
                            ctx.Config.MaxIfThenElseShortWidth
                        else
                            ctx.Config.MaxIfThenShortWidth

                    not (exceedsWidth maxWidth lineCheck ctx))

            not anyThenExprIsIfThenElse && lineCheck ()

        let shortExpr =
            col sepNln node.Branches (fun (node: ExprIfThenNode) ->
                genControlExpressionStartCore (Choice2Of2 node.If) node.IfExpr node.Then
                +> sepSpace
                +> genExpr node.ThenExpr
                |> genNode node)
            +> optSingle
                (fun (elseNode, elseExpr) -> sepNln +> genSingleTextNode elseNode +> sepSpace +> genExpr elseExpr)
                node.Else

        let longExpr =
            col sepNln node.Branches (fun (node: ExprIfThenNode) ->
                genControlExpressionStartCore (Choice2Of2 node.If) node.IfExpr node.Then
                +> indentSepNlnUnindent (genExpr node.ThenExpr)
                |> genNode node)
            +> optSingle
                (fun (elseNode, elseExpr) -> sepNln +> genSingleTextNode elseNode +> genKeepIdent elseNode elseExpr)
                node.Else

        ifElseCtx areAllShort shortExpr longExpr
        |> atCurrentColumnIndent
        |> genNode node
    | Expr.Ident node -> genSingleTextNode node
    | Expr.OptVar node ->
        onlyIf node.IsOptional (!- "?") +> genIdentListNode node.Identifier
        |> genNode node
    | Expr.LongIdentSet node ->
        genIdentListNode node.Identifier
        +> sepArrowRev
        +> autoIndentAndNlnIfExpressionExceedsPageWidthUnlessStroustrup genExpr node.Expr
        |> genNode node
    | Expr.DotIndexedGet node ->
        let genDotIndexedGet =
            let isParen =
                match node.ObjectExpr with
                | Expr.Paren _ -> true
                | _ -> false

            ifElse isParen (genExpr node.ObjectExpr) (addParenIfAutoNln node.ObjectExpr genExpr)
            +> !- "."
            +> sepOpenLFixed
            +> genExpr node.IndexExpr
            +> sepCloseLFixed

        let genDotIndexedGetWithApp funcExpr argExpr (appNode: Node) =
            let short = funcExpr +> genExpr argExpr |> genNode appNode

            let long =
                funcExpr +> genMultilineFunctionApplicationArguments argExpr |> genNode appNode

            let idx = !- "." +> sepOpenLFixed +> genExpr node.IndexExpr +> sepCloseLFixed
            expressionFitsOnRestOfLine (short +> idx) (long +> idx)

        match node.ObjectExpr with
        | Expr.App appNode ->
            match appNode.Arguments with
            | [ Expr.Constant(Constant.Unit _) as ux ] ->
                genDotIndexedGetWithApp (genExpr appNode.FunctionExpr) ux appNode
            | _ -> genDotIndexedGet
        | Expr.AppSingleParenArg appNode ->
            genDotIndexedGetWithApp (genExpr appNode.FunctionExpr) appNode.ArgExpr appNode

        | Expr.AppLongIdentAndSingleParenArg appNode ->
            genDotIndexedGetWithApp (genIdentListNode appNode.FunctionName) appNode.ArgExpr appNode
        | _ -> genDotIndexedGet
        |> genNode node
    | Expr.DotIndexedSet node ->
        let genDotIndexedSet =
            addParenIfAutoNln node.ObjectExpr genExpr
            +> !- ".["
            +> genExpr node.Index
            +> !- "] <- "
            +> autoIndentAndNlnIfExpressionExceedsPageWidthUnlessStroustrup genExpr node.Value

        let genDotIndexedSetWithApp funcExpr argExpr (appNode: Node) =
            let short = funcExpr +> genExpr argExpr |> genNode appNode

            let long =
                funcExpr +> genMultilineFunctionApplicationArguments argExpr |> genNode appNode

            let idx =
                !- "." +> sepOpenLFixed +> genExpr node.Index +> sepCloseLFixed +> sepArrowRev

            expressionFitsOnRestOfLine
                (short +> idx +> genExpr node.Value)
                (long
                 +> idx
                 +> autoIndentAndNlnIfExpressionExceedsPageWidthUnlessStroustrup genExpr node.Value)

        match node.ObjectExpr with
        | Expr.App appNode ->
            match appNode.Arguments with
            | [ Expr.Constant(Constant.Unit _) as ux ] ->
                genDotIndexedSetWithApp (genExpr appNode.FunctionExpr) ux appNode
            | _ -> genDotIndexedSet

        | Expr.AppSingleParenArg appNode ->
            genDotIndexedSetWithApp (genExpr appNode.FunctionExpr) appNode.ArgExpr appNode

        | Expr.AppLongIdentAndSingleParenArg appNode ->
            genDotIndexedSetWithApp (genIdentListNode appNode.FunctionName) appNode.ArgExpr appNode

        | _ -> genDotIndexedSet
        |> genNode node
    | Expr.NamedIndexedPropertySet node ->
        match node.Index with
        | Expr.ArrayOrList arrayNode when arrayNode.Elements.Length = 1 ->
            genIdentListNode node.Identifier
            +> genSingleTextNode arrayNode.Opening
            +> col sepNone arrayNode.Elements genExpr
            +> genSingleTextNode arrayNode.Closing
            +> sepArrowRev
            +> autoIndentAndNlnIfExpressionExceedsPageWidth (genExpr node.Value)
        | _ ->
            let sep =
                match node.Index with
                | Expr.Constant _
                | Expr.Ident _ -> sepSpace
                | _ -> sepNone

            genIdentListNode node.Identifier
            +> sep
            +> genExpr node.Index
            +> sepArrowRev
            +> autoIndentAndNlnIfExpressionExceedsPageWidth (genExpr node.Value)
        |> genNode node
    | Expr.DotNamedIndexedPropertySet node ->
        genExpr node.Identifier
        +> sepDot
        +> genIdentListNode node.Name
        +> genExpr node.Property
        +> sepArrowRev
        +> autoIndentAndNlnIfExpressionExceedsPageWidth (genExpr node.Set)
        |> genNode node
    | Expr.Set node ->
        addParenIfAutoNln node.Identifier genExpr
        +> sepArrowRev
        +> autoIndentAndNlnIfExpressionExceedsPageWidthUnlessStroustrup genExpr node.Set
        |> genNode node
    | Expr.LibraryOnlyStaticOptimization node ->
        genExpr node.OptimizedExpr
        +> onlyIfNot node.Constraints.IsEmpty (!- " when ")
        +> col sepSpace node.Constraints (function
            | StaticOptimizationConstraint.WhenTyparTyconEqualsTycon n ->
                genSingleTextNode n.TypeParameter +> sepColon +> sepSpace +> genType n.Type
            | StaticOptimizationConstraint.WhenTyparIsStruct t -> genSingleTextNode t)
        +> sepEq
        +> sepSpaceOrIndentAndNlnIfExpressionExceedsPageWidth (genExpr node.Expr)
        |> genNode node
    | Expr.InterpolatedStringExpr node ->
        let genInterpolatedFillExpr expr =
            fun ctx ->
                let currentConfig = ctx.Config

                let interpolatedConfig =
                    { currentConfig with
                        // override the max line length for the interpolated expression.
                        // this is to avoid scenarios where the long / multiline format of the expression will be used
                        // where the construct is this short
                        // see unit test ``construct url with Fable``
                        MaxLineLength = ctx.WriterModel.Column + ctx.Config.MaxLineLength }

                genExpr expr { ctx with Config = interpolatedConfig }
                // Restore the existing configuration after printing the interpolated expression
                |> fun ctx -> { ctx with Config = currentConfig }
            |> atCurrentColumnIndent

        onlyIfCtx (fun ctx -> ctx.Config.StrictMode) (!- "$\"")
        +> col sepNone node.Parts (fun part ->
            match part with
            | Choice1Of2 stringNode -> genSingleTextNode stringNode
            | Choice2Of2 fillNode ->
                fun ctx ->
                    let genFill =
                        genInterpolatedFillExpr fillNode.Expr
                        +> optSingle (fun format -> sepColonFixed +> genSingleTextNode format) fillNode.Ident

                    if ctx.Config.StrictMode then
                        (!- "{" +> genFill +> !- "}") ctx
                    else
                        genFill ctx)
        +> onlyIfCtx (fun ctx -> ctx.Config.StrictMode) (!- "\"")
        |> genNode node
    | Expr.IndexRangeWildcard node -> genSingleTextNode node
    | Expr.TripleNumberIndexRange node ->
        genSingleTextNode node.Start
        +> genSingleTextNode node.StartDots
        +> genSingleTextNode node.Center
        +> genSingleTextNode node.EndDots
        +> genSingleTextNode node.End
        |> genNode node
    | Expr.IndexRange node ->
        optSingle genExpr node.From
        +> genSingleTextNode node.Dots
        +> optSingle genExpr node.To
        |> genNode node
    | Expr.IndexFromEnd node -> !- "^" +> genExpr node.Expr |> genNode node
    | Expr.Typar node -> genSingleTextNode node

let genCopyExpr fieldsExpr ci =
    atCurrentColumnIndent (genExpr ci)
    +> !- " with"
    +> indent
    +> whenShortIndent indent
    +> sepNln
    +> fieldsExpr
    +> whenShortIndent unindent
    +> unindent

let genQuoteExpr (node: ExprQuoteNode) =
    genSingleTextNode node.OpenToken
    +> sepSpace
    +> expressionFitsOnRestOfLine (genExpr node.Expr) (indent +> sepNln +> genExpr node.Expr +> unindent +> sepNln)
    +> sepSpace
    +> genSingleTextNode node.CloseToken
    |> genNode node

let genMultilineFunctionApplicationArguments (argExpr: Expr) =
    let argsInsideParenthesis (parenNode: ExprParenNode) f =
        genSingleTextNode parenNode.OpeningParen
        +> indentSepNlnUnindent f
        +> sepNln
        +> genSingleTextNode parenNode.ClosingParen
        |> genNode parenNode

    let genExpr e =
        match e with
        | Expr.InfixApp infixNode when (infixNode.Operator.Text = "=") -> genNamedArgumentExpr infixNode
        | _ -> genExpr e

    match argExpr with
    | Expr.Paren parenNode ->
        match parenNode.Expr with
        | Expr.Tuple tupleNode ->
            genTupleMultiline tupleNode
            |> genNode tupleNode
            |> argsInsideParenthesis parenNode
        | _ -> genExpr parenNode.Expr |> argsInsideParenthesis parenNode
    | _ -> genExpr argExpr

let genTuple (node: ExprTupleNode) =
    let shortExpression =
        col sepNone node.Items (function
            | Choice1Of2 e ->
                match e with
                | Expr.IfThen _
                | Expr.IfThenElif _
                | Expr.IfThenElse _
                | Expr.Lambda _ -> sepOpenT +> genExpr e +> sepCloseT
                | e -> genExpr e
            | Choice2Of2 comma -> genSingleTextNode comma +> addSpaceIfSpaceAfterComma)

    let longExpression = genTupleMultiline node

    atCurrentColumn (expressionFitsOnRestOfLine shortExpression longExpression)
    |> genNode node

let genTupleMultiline (node: ExprTupleNode) =
    let containsLambdaOrMatchExpr =
        // If the any items (expect the last) is a match/lambda
        node.Items
        |> List.chunkBySize 2
        |> List.exists (fun pair ->
            match pair with
            | [ Choice1Of2 e; Choice2Of2 _ ] ->
                match e with
                | Expr.Match _
                | Expr.Lambda _ -> true
                | Expr.InfixApp node ->
                    match node.RightHandSide with
                    | Expr.Lambda _ -> true
                    | _ -> false
                | _ -> false
            | _ -> false)

    let lastIndex = List.length node.Items - 1

    let genItem idx =
        function
        | Choice1Of2 e ->
            match e with
            | Expr.IfThen _
            | Expr.IfThenElif _
            | Expr.IfThenElse _ when (idx < lastIndex) -> autoParenthesisIfExpressionExceedsPageWidth (genExpr e)
            | Expr.InfixApp node when (node.Operator.Text = "=") -> genNamedArgumentExpr node
            | _ -> genExpr e
        | Choice2Of2 comma ->
            if containsLambdaOrMatchExpr then
                sepNln +> genSingleTextNode comma +> sepSpace
            else
                genSingleTextNode comma +> sepNln

    coli sepNone node.Items genItem

let genNamedArgumentExpr (node: ExprInfixAppNode) =
    let short =
        genExpr node.LeftHandSide
        +> sepSpace
        +> genSingleTextNode node.Operator
        +> sepSpace
        +> genExpr node.RightHandSide

    let long =
        genExpr node.LeftHandSide
        +> sepSpace
        +> genSingleTextNode node.Operator
        +> autoIndentAndNlnExpressUnlessStroustrup (fun e -> sepSpace +> genExpr e) node.RightHandSide

    expressionFitsOnRestOfLine short long |> genNode node

let genLambdaAux (includeClosingParen: bool) (node: ExprLambdaNode) =
    let genPats =
        let shortPats = sepSpace +> col sepSpace node.Parameters genPat

        let longPats (ctx: Context) =
            // If the current column already is larger than the next indent,
            // we need to write the parameters fixed on the current column.
            if ctx.Column > ctx.WriterModel.Indent + ctx.Config.IndentSize then
                (sepSpace +> atCurrentColumn (sepNln +> col sepNln node.Parameters genPat)) ctx
            else
                indentSepNlnUnindent (col sepNln node.Parameters genPat) ctx

        expressionFitsOnRestOfLine shortPats longPats

    genSingleTextNode node.Fun
    +> genPats
    +> sepSpace
    +> genSingleTextNode node.Arrow
    +> (fun ctx ->
        let maxLineLength = ctx.Config.MaxLineLength

        let ctx =
            // In this check we want to write the lambda body in one line.
            // Depending on `includeClosingParen` we want to check if the closing parenthesis also still fits on the remainder of the current line.
            // ...fun a -> expr)
            // This is to prevent the edge case where the lambda fits on one line but the closing parenthesis would go over the max_line_length.
            if includeClosingParen then
                { ctx with
                    Config =
                        { ctx.Config with
                            MaxLineLength = maxLineLength - 1 } }
            else
                ctx

        if hasWriteBeforeNewlineContent ctx then
            indentSepNlnUnindent (genExpr node.Expr) ctx
        else
            sepSpaceOrIndentAndNlnIfExpressionExceedsPageWidthUnlessStroustrup genExpr node.Expr ctx
        |> fun ctx ->
            // Afterwards we do need to reset the max_line_length to the original value.
            { ctx with
                Config =
                    { ctx.Config with
                        MaxLineLength = maxLineLength } })
    |> genNode node

let genLambda = genLambdaAux false
let genLambdaWithParen = genLambdaAux true

let genClauses (clauses: MatchClauseNode list) =
    let lastIndex = clauses.Length - 1

    coli sepNln clauses (fun idx clause ->
        let isLastItem = lastIndex = idx
        genClause isLastItem clause)

let genClause (isLastItem: bool) (node: MatchClauseNode) =
    let genBar =
        match node.Bar with
        | Some barNode -> genSingleTextNodeWithSpaceSuffix sepSpace barNode
        | None -> sepBar

    let genWhenAndBody =
        sepSpace
        +> leadingExpressionIsMultiline
            (optSingle
                (fun e ->
                    !- "when"
                    +> sepSpaceOrIndentAndNlnIfExpressionExceedsPageWidth (genExpr e)
                    +> sepSpace)
                node.WhenExpr)
            (fun isMultiline ctx ->
                if isMultiline then
                    indentSepNlnUnindent (genSingleTextNode node.Arrow +> sepNln +> genExpr node.BodyExpr) ctx
                else
                    let genKeepIndentInBranch =
                        let long =
                            let startNode =
                                match node.Bar with
                                | None -> Pattern.Node node.Pattern
                                | Some bar -> bar

                            genKeepIdent startNode node.BodyExpr

                        expressionFitsOnRestOfLine (sepSpace +> genExpr node.BodyExpr) long

                    (genSingleTextNodeWithSpaceSuffix sepSpace node.Arrow
                     +> ifElse
                         (ctx.Config.ExperimentalKeepIndentInBranch && isLastItem)
                         genKeepIndentInBranch
                         (autoIndentAndNlnIfExpressionExceedsPageWidthUnlessStroustrup genExpr node.BodyExpr))
                        ctx)

    let genPatAndBody ctx =
<<<<<<< HEAD
        if ctx.Config.IsStroustrupStyle && node.BodyExpr.IsStroustrupStyleExpr then
=======
        if isStroustrupStyleExpr ctx.Config node.BodyExpr then
>>>>>>> 8e172616
            let startColumn = ctx.Column
            (genPatInClause node.Pattern +> atIndentLevel false startColumn genWhenAndBody) ctx
        else
            (genPatInClause node.Pattern +> genWhenAndBody) ctx

    genBar +> genPatAndBody |> genNode node

let genControlExpressionStartCore
    (startKeyword: Choice<SingleTextNode, IfKeywordNode>)
    (innerExpr: Expr)
    (endKeyword: SingleTextNode)
    =
    let enterStart =
        match startKeyword with
        | Choice1Of2 n -> enterNode n
        | Choice2Of2 n -> enterNode n.Node

    let genStart =
        match startKeyword with
        | Choice1Of2 node -> !-node.Text
        | Choice2Of2 ifKw ->
            match ifKw with
            | IfKeywordNode.SingleWord node -> !-node.Text
            | IfKeywordNode.ElseIf _ -> !- "else if"

    let leaveStart =
        match startKeyword with
        | Choice1Of2 n -> leaveNode n
        | Choice2Of2 n -> leaveNode n.Node

    let shortIfExpr =
        genStart
        +> leaveStart
        +> sepNlnWhenWriteBeforeNewlineNotEmptyOr sepSpace
        +> genExpr innerExpr
        +> sepSpace
        +> enterNode endKeyword
        +> !-endKeyword.Text

    let longIfExpr =
        genStart
        +> leaveStart
        +> indentSepNlnUnindent (genExpr innerExpr)
        +> sepNln
        +> enterNode endKeyword
        +> !-endKeyword.Text

    // A code comment before the start keyword should not make the expression long.
    enterStart
    +> expressionFitsOnRestOfLine shortIfExpr longIfExpr
    +> leaveNode endKeyword

// Caller of this function is responsible for genNode!
let genMultilineInfixExpr (node: ExprInfixAppNode) =
    let genLhs (ctx: Context) =
        match node.LeftHandSide with
        | Expr.IfThen _
        | Expr.IfThenElse _
        | Expr.IfThenElif _ when (ctx.Config.IndentSize - 1 <= node.Operator.Text.Length) ->
            autoParenthesisIfExpressionExceedsPageWidth (genExpr node.LeftHandSide) ctx
        | Expr.Match _ when (ctx.Config.IndentSize <= node.Operator.Text.Length) ->
            let ctxAfterMatch = genExpr node.LeftHandSide ctx

            let lastClauseIsSingleLine =
                Queue.rev ctxAfterMatch.WriterEvents
                |> Seq.skipWhile (fun e ->
                    match e with
                    | RestoreIndent _
                    | RestoreAtColumn _ -> true
                    | _ -> false)
                // In case the last clause was multiline an UnIndent event should follow
                |> Seq.tryHead
                |> fun e ->
                    match e with
                    | Some(UnIndentBy _) -> false
                    | _ -> true

            if lastClauseIsSingleLine then
                ctxAfterMatch
            else
                autoParenthesisIfExpressionExceedsPageWidth (genExpr node.LeftHandSide) ctx
        | lhsExpr -> genExpr lhsExpr ctx

    atCurrentColumn (
        genLhs
        +> sepNln
        +> genSingleTextNode node.Operator
        +> sepNlnWhenWriteBeforeNewlineNotEmpty
        +> sepSpace
        +> genExprInMultilineInfixExpr node.RightHandSide
    )

let genExprInMultilineInfixExpr (e: Expr) =
    match e with
    | Expr.CompExprBody node ->
        let areLetOrUseStatementsEndingWithOtherStatement =
            node.Statements
            |> List.mapWithLast
                (function
                | ComputationExpressionStatement.LetOrUseStatement _ -> true
                | _ -> false)
                (function
                 | ComputationExpressionStatement.OtherStatement _ -> true
                 | _ -> false)
            |> List.reduce (&&)

        if not areLetOrUseStatementsEndingWithOtherStatement then
            genExpr e
        else
            colWithNlnWhenMappedNodeIsMultiline
                true
                ComputationExpressionStatement.Node
                (fun ces ->
                    match ces with
                    | ComputationExpressionStatement.LetOrUseStatement letOrUseNode ->
                        let genIn =
                            match letOrUseNode.In with
                            | None -> !- "in"
                            | Some inNode -> genSingleTextNode inNode

                        genBinding letOrUseNode.Binding +> sepSpace +> genIn +> sepSpace
                        |> genNode letOrUseNode
                    | ComputationExpressionStatement.OtherStatement otherNode -> genExpr otherNode
                    | _ -> failwith "unexpected ComputationExpressionStatement")
                node.Statements
            |> atCurrentColumn
            |> genNode node
    | Expr.Paren parenNode ->
        match parenNode.Expr with
        | Expr.Match _ as mex ->
            fun ctx ->
                if ctx.Config.MultiLineLambdaClosingNewline then
                    genNode
                        parenNode
                        (genSingleTextNode parenNode.OpeningParen
                         +> indentSepNlnUnindent (genExpr mex)
                         +> sepNln
                         +> genSingleTextNode parenNode.ClosingParen)
                        ctx
                else
                    genNode
                        parenNode
                        (genSingleTextNode parenNode.OpeningParen
                         +> atCurrentColumnIndent (genExpr mex)
                         +> genSingleTextNode parenNode.ClosingParen)
                        ctx
        | Expr.InfixApp infixNode ->
            match infixNode.LeftHandSide with
            | Expr.Chain _ -> atCurrentColumnIndent (genExpr e)
            | _ -> genExpr e
        | Expr.Chain _
        | Expr.Record _ -> atCurrentColumnIndent (genExpr e)
        | _ -> genExpr e
    | Expr.MatchLambda matchLambdaNode ->
        genSingleTextNode matchLambdaNode.Function
        +> indentSepNlnUnindent (genClauses matchLambdaNode.Clauses)
        |> genNode matchLambdaNode
    | Expr.Record _ -> atCurrentColumnIndent (genExpr e)
    | _ -> genExpr e

let genKeepIdent (startNode: Node) (e: Expr) ctx =
    let exprNode = Expr.Node e

    if
        ctx.Config.ExperimentalKeepIndentInBranch
        && startNode.Range.StartColumn = exprNode.Range.StartColumn
    then
        (sepNln +> sepNlnUnlessContentBefore exprNode +> genExpr e) ctx
    else
        indentSepNlnUnindent (genExpr e) ctx

let colGenericTypeParameters typeParameters =
    coli sepComma typeParameters (fun idx t ->
        let leadingSpace =
            match t with
            | Type.Var n when idx = 0 && n.Text.StartsWith("^") -> sepSpace
            | _ -> sepNone

        leadingSpace +> genType t)

let genFunctionNameWithMultilineLids (trailing: Context -> Context) (longIdent: IdentListNode) (parentNode: Node) =
    match longIdent.Content with
    | IdentifierOrDot.Ident identNode :: t ->
        genSingleTextNode identNode
        +> indentSepNlnUnindent (
            colEx
                (function
                | IdentifierOrDot.Ident _ -> sepNone
                | IdentifierOrDot.KnownDot _
                | IdentifierOrDot.UnknownDot _ -> sepNln)
                t
                (function
                 | IdentifierOrDot.Ident identNode -> genSingleTextNode identNode
                 | IdentifierOrDot.KnownDot dot -> genSingleTextNode dot
                 | IdentifierOrDot.UnknownDot _ -> sepDot)
            +> trailing
        )
    | _ -> sepNone
    |> genNode parentNode

let (|EndsWithDualListApp|_|) (config: FormatConfig) (appNode: ExprAppNode) =
    if not config.IsStroustrupStyle then
        None
    else
        let mutable otherArgs = ListCollector<Expr>()

        let rec visit (args: Expr list) =
            match args with
            | [] -> None
            | [ Expr.ArrayOrList _ as firstList; Expr.ArrayOrList _ as lastList ] ->
                Some(otherArgs.Close(), firstList, lastList)
            | arg :: args ->
                otherArgs.Add(arg)
                visit args

        visit appNode.Arguments

let (|EndsWithSingleListApp|_|) (config: FormatConfig) (appNode: ExprAppNode) =
    if not config.IsStroustrupStyle then
        None
    else
        let mutable otherArgs = ListCollector<Expr>()

        let rec visit (args: Expr list) =
            match args with
            | [] -> None
            | [ Expr.ArrayOrList _ as singleList ] -> Some(otherArgs.Close(), singleList)
            | arg :: args ->
                otherArgs.Add(arg)
                visit args

        visit appNode.Arguments

let genAppWithLambda sep (node: ExprAppWithLambdaNode) =
    let short =
        genExpr node.FunctionName
        +> sep
        +> col sepSpace node.Arguments genExpr
        +> onlyIf (List.isNotEmpty node.Arguments) sepSpace
        +> (genSingleTextNode node.OpeningParen
            +> (match node.Lambda with
                | Choice1Of2 lambdaNode -> genLambdaWithParen lambdaNode |> genNode lambdaNode
                | Choice2Of2 matchLambdaNode ->
                    genSingleTextNode matchLambdaNode.Function
                    +> indentSepNlnUnindent (genClauses matchLambdaNode.Clauses)
                    |> genNode matchLambdaNode)
            +> sepNlnWhenWriteBeforeNewlineNotEmpty
            +> genSingleTextNode node.ClosingParen)

    let long (ctx: Context) : Context =
        if ctx.Config.MultiLineLambdaClosingNewline then
            let genArguments =
                match node.Arguments with
                | [] ->
                    match node.Lambda with
                    | Choice1Of2 lambdaNode ->
                        genSingleTextNode node.OpeningParen
                        +> (genLambdaWithParen lambdaNode |> genNode lambdaNode)
<<<<<<< HEAD
                        +> onlyIf (not (ctx.Config.IsStroustrupStyle && lambdaNode.Expr.IsStroustrupStyleExpr)) sepNln
=======
                        +> onlyIf (not (isStroustrupStyleExpr ctx.Config lambdaNode.Expr)) sepNln
>>>>>>> 8e172616
                        +> genSingleTextNode node.ClosingParen
                    | Choice2Of2 matchLambdaNode ->
                        genSingleTextNode node.OpeningParen
                        +> indentSepNlnUnindent (
                            genSingleTextNode matchLambdaNode.Function
                            +> sepNln
                            +> genClauses matchLambdaNode.Clauses
                            |> genNode matchLambdaNode
                        )
                        +> sepNln
                        +> genSingleTextNode node.ClosingParen
                | es ->
                    col sepNln es genExpr
                    +> sepNln
                    +> (match node.Lambda with
                        | Choice1Of2 lambdaNode ->
                            leadingExpressionIsMultiline
                                (genSingleTextNode node.OpeningParen
                                 +> (genLambdaWithParen lambdaNode |> genNode lambdaNode))
                                (fun isMultiline ->
                                    onlyIf
<<<<<<< HEAD
                                        (isMultiline
                                         && not (ctx.Config.IsStroustrupStyle && lambdaNode.Expr.IsStroustrupStyleExpr))
=======
                                        (isMultiline && not (isStroustrupStyleExpr ctx.Config lambdaNode.Expr))
>>>>>>> 8e172616
                                        sepNln
                                    +> genSingleTextNode node.ClosingParen)
                        | Choice2Of2 matchLambdaNode ->
                            (genSingleTextNode node.OpeningParen
                             +> (genSingleTextNode matchLambdaNode.Function
                                 +> sepNln
                                 +> genClauses matchLambdaNode.Clauses
                                 |> genNode matchLambdaNode)
                             +> sepNln
                             +> genSingleTextNode node.ClosingParen))
                    +> unindent

            (genExpr node.FunctionName
             +> ifElse (List.isEmpty node.Arguments) sep (indent +> sepNln)
             +> genArguments)
                ctx
        else
            match node.Lambda with
            | Choice1Of2 lambdaNode ->
                let singleLineTestExpr =
                    genExpr node.FunctionName
                    +> sep
                    +> col sepSpace node.Arguments genExpr
                    +> sep
                    +> genSingleTextNode node.OpeningParen
                    +> enterNode lambdaNode
                    +> genSingleTextNode lambdaNode.Fun
                    +> sepSpace
                    +> col sepSpace lambdaNode.Parameters genPat
                    +> sepSpace
                    +> genSingleTextNode lambdaNode.Arrow

                let singleLine (ctx: Context) =
                    let startColumn = ctx.WriterModel.Indent

                    (genExpr node.FunctionName
                     +> sep
                     +> col sepSpace node.Arguments genExpr
                     +> sep
                     +> genSingleTextNode node.OpeningParen
                     +> (genLambdaWithParen lambdaNode |> genNode lambdaNode)
                     +> sepNlnWhenWriteBeforeNewlineNotEmpty
                     +> addFixedSpaces startColumn
                     +> genSingleTextNode node.ClosingParen)
                        ctx

                let multiLine =
                    genExpr node.FunctionName
                    +> indentSepNlnUnindent (fun ctx ->
                        let startColumn = ctx.WriterModel.Indent

                        (col sepNln node.Arguments genExpr
                         +> onlyIfNot (List.isEmpty node.Arguments) sepNln
                         +> genSingleTextNode node.OpeningParen
                         +> (genLambdaWithParen lambdaNode |> genNode lambdaNode)
                         +> addFixedSpaces startColumn
                         +> genSingleTextNode node.ClosingParen)
                            ctx)

                if futureNlnCheck singleLineTestExpr ctx then
                    multiLine ctx
                else
                    singleLine ctx

            | Choice2Of2 matchLambdaNode ->
                let singleLineTestExpr =
                    genExpr node.FunctionName
                    +> sep
                    +> col sepSpace node.Arguments genExpr
                    +> genSingleTextNode node.OpeningParen
                    +> enterNode matchLambdaNode
                    +> genSingleTextNode matchLambdaNode.Function

                let singleLine =
                    genExpr node.FunctionName
                    +> sep
                    +> col sepSpace node.Arguments genExpr
                    +> sepSpace
                    +> genSingleTextNode node.OpeningParen
                    +> (genSingleTextNode matchLambdaNode.Function
                        +> indentSepNlnUnindent (genClauses matchLambdaNode.Clauses)
                        |> genNode matchLambdaNode)
                    +> sepNlnWhenWriteBeforeNewlineNotEmpty
                    +> genSingleTextNode node.ClosingParen

                let multiLine =
                    genExpr node.FunctionName
                    +> indentSepNlnUnindent (
                        col sepNln node.Arguments genExpr
                        +> sepNln
                        +> genSingleTextNode node.OpeningParen
                        +> atCurrentColumn (
                            genSingleTextNode matchLambdaNode.Function
                            +> sepNln
                            +> genClauses matchLambdaNode.Clauses
                            |> genNode matchLambdaNode
                        )
                        +> genSingleTextNode node.ClosingParen
                    )

                if futureNlnCheck singleLineTestExpr ctx then
                    multiLine ctx
                else
                    singleLine ctx

    expressionFitsOnRestOfLine short long |> genNode node

let sepSpaceBeforeParenInFuncInvocation (functionExpr: Expr) (argExpr: Expr) ctx =
    match functionExpr, argExpr with
    | Expr.Constant _, _ -> sepSpace ctx
    | ParenExpr _, _ -> sepSpace ctx
    | UppercaseExpr, ParenExpr _ -> onlyIf ctx.Config.SpaceBeforeUppercaseInvocation sepSpace ctx
    | LowercaseExpr, ParenExpr _ -> onlyIf ctx.Config.SpaceBeforeLowercaseInvocation sepSpace ctx
    | Expr.Ident _, Expr.Ident _ -> sepSpace ctx
    | _ -> sepSpace ctx

// end expressions

let genPatLeftMiddleRight (node: PatLeftMiddleRight) =
    genPat node.LeftHandSide
    +> sepSpace
    +> (match node.Middle with
        | Choice1Of2 node -> genSingleTextNode node
        | Choice2Of2 text -> !-text)
    +> sepSpace
    +> genPat node.RightHandSide
    |> genNode node

let genTyparDecl (isFirstTypeParam: bool) (td: TyparDeclNode) =
    genOnelinerAttributes td.Attributes
    +> onlyIf (isFirstTypeParam && td.TypeParameter.Text.StartsWith("^")) sepSpace
    +> genSingleTextNode td.TypeParameter
    |> genNode td

let genTyparDecls (td: TyparDecls) =
    match td with
    | TyparDecls.PostfixList node ->
        genSingleTextNode node.LessThan
        +> coli sepComma node.Decls (fun i -> genTyparDecl (i = 0))
        +> onlyIf (List.isNotEmpty node.Constraints) (sepSpace +> genTypeConstraints node.Constraints)
        +> genSingleTextNode node.GreaterThan
        |> genNode node
    | TyparDecls.PrefixList node ->
        genSingleTextNode node.OpeningParen
        +> coli sepComma node.Decls (fun i -> genTyparDecl (i = 0))
        +> genSingleTextNode node.ClosingParen
        |> genNode node
    | TyparDecls.SinglePrefix node -> genTyparDecl true node

let genPat (p: Pattern) =
    match p with
    | Pattern.OptionalVal n -> genSingleTextNode n
    | Pattern.Or node -> genPatLeftMiddleRight node
    | Pattern.Ands node -> col (!- " & ") node.Patterns genPat |> genNode node
    | Pattern.Null node
    | Pattern.Wild node -> genSingleTextNode node
    | Pattern.Parameter node ->
        genOnelinerAttributes node.Attributes
        +> genPat node.Pattern
        +> optSingle
            (fun t ->
                sepColon
                +> autoIndentAndNlnIfExpressionExceedsPageWidth (atCurrentColumnIndent (genType t)))
            node.Type
        |> genNode node
    | Pattern.NamedParenStarIdent node ->
        genAccessOpt node.Accessibility
        +> genSingleTextNode node.OpeningParen
        +> sepSpace
        +> genSingleTextNode node.Name
        +> sepSpace
        +> genSingleTextNode node.ClosingParen
        |> genNode node
    | Pattern.Named node -> genAccessOpt node.Accessibility +> genSingleTextNode node.Name |> genNode node
    | Pattern.As node
    | Pattern.ListCons node -> genPatLeftMiddleRight node
    | Pattern.NamePatPairs node ->
        let genPatWithIdent (node: NamePatPair) =
            genSingleTextNode node.Ident
            +> sepSpace
            +> genSingleTextNode node.Equals
            +> sepSpace
            +> genPat node.Pattern

        let pats =
            expressionFitsOnRestOfLine
                (atCurrentColumn (col sepSemi node.Pairs genPatWithIdent))
                (atCurrentColumn (col sepNln node.Pairs genPatWithIdent))

        genIdentListNode node.Identifier
        +> optSingle genTyparDecls node.TyparDecls
        +> addSpaceBeforeParenInPattern node.Identifier
        +> genSingleTextNode node.OpeningParen
        +> autoIndentAndNlnIfExpressionExceedsPageWidth (sepNlnWhenWriteBeforeNewlineNotEmpty +> pats)
        +> genSingleTextNode node.ClosingParen
        |> genNode node

    | Pattern.LongIdent node ->
        let genName =
            genAccessOpt node.Accessibility
            +> genIdentListNode node.Identifier
            +> optSingle genTyparDecls node.TyparDecls

        let genParameters =
            match node.Parameters with
            | [] -> sepNone
            | [ Pattern.Paren _ | Pattern.Unit _ as parameter ] ->
                addSpaceBeforeParenInPattern node.Identifier +> genPat parameter
            | ps -> sepSpace +> atCurrentColumn (col sepSpace ps genPat)

        genName +> genParameters |> genNode node
    | Pattern.Unit n -> genUnit n
    | Pattern.Paren node ->
        genSingleTextNode node.OpeningParen
        +> genPat node.Pattern
        +> genSingleTextNode node.ClosingParen
        |> genNode node
    | Pattern.Tuple node ->
        let padUntilAtCurrentColumn ctx =
            addFixedSpaces ctx.WriterModel.AtColumn ctx

        expressionFitsOnRestOfLine
            (col sepComma node.Patterns genPat)
            (atCurrentColumn (col (padUntilAtCurrentColumn +> sepComma +> sepNln) node.Patterns genPat))
        |> genNode node
    | Pattern.StructTuple node ->
        !- "struct "
        +> sepOpenT
        +> atCurrentColumn (colAutoNlnSkip0 sepComma node.Patterns genPat)
        +> sepCloseT
        |> genNode node
    | Pattern.ArrayOrList node ->
        let genPats =
            let short = colAutoNlnSkip0 sepSemi node.Patterns genPat

            let long (ctx: Context) =
                match node.Patterns with
                | [ Pattern.Or _ ] ->
                    let column = ctx.Column + 1
                    atIndentLevel false column (col sepNln node.Patterns genPatInClause) ctx
                | _ -> col sepNln node.Patterns genPatInClause ctx

            expressionFitsOnRestOfLine short long

        ifElse
            node.Patterns.IsEmpty
            (genSingleTextNode node.OpenToken +> genSingleTextNode node.CloseToken)
            (genSingleTextNode node.OpenToken
             +> addSpaceIfSpaceAroundDelimiter
             +> atCurrentColumn genPats
             +> addSpaceIfSpaceAroundDelimiter
             +> genSingleTextNode node.CloseToken)
        |> genNode node
    | Pattern.Record node ->
        let smallRecordExpr =
            genSingleTextNode node.OpeningNode
            +> addSpaceIfSpaceAroundDelimiter
            +> col sepSemi node.Fields genPatRecordFieldName
            +> addSpaceIfSpaceAroundDelimiter
            +> genSingleTextNode node.ClosingNode

        let multilineRecordExpr =
            genSingleTextNode node.OpeningNode
            +> addSpaceIfSpaceAroundDelimiter
            +> atCurrentColumn (col sepNln node.Fields genPatRecordFieldName)
            +> addSpaceIfSpaceAroundDelimiter
            +> genSingleTextNode node.ClosingNode

        let multilineRecordExprAlignBrackets =
            genSingleTextNode node.OpeningNode
            +> indent
            +> sepNln
            +> atCurrentColumn (col sepNln node.Fields genPatRecordFieldName)
            +> unindent
            +> sepNln
            +> genSingleTextNode node.ClosingNode
            |> atCurrentColumnIndent

        let multilineExpressionIfAlignBrackets =
            ifAlignOrStroustrupBrackets multilineRecordExprAlignBrackets multilineRecordExpr

        fun ctx ->
            let size = getRecordSize ctx node.Fields
            genNode node (isSmallExpression size smallRecordExpr multilineExpressionIfAlignBrackets) ctx
    | Pattern.Const c -> genConstant c
    | Pattern.IsInst node -> genSingleTextNode node.Token +> sepSpace +> genType node.Type |> genNode node
    | Pattern.QuoteExpr node -> genQuoteExpr node

let genPatInClause (pat: Pattern) =
    let rec genPatMultiline p =
        match p with
        | Pattern.Or p ->
            let genBar =
                match p.Middle with
                | Choice1Of2 barNode -> genSingleTextNode barNode +> sepSpace
                | Choice2Of2 _ -> sepBar

            genPatMultiline p.LeftHandSide +> sepNln +> genBar +> genPat p.RightHandSide

        | Pattern.As p ->
            let genAs =
                match p.Middle with
                | Choice1Of2 asNode -> genSingleTextNode asNode
                | Choice2Of2 _ -> !- "as"

            genPatMultiline p.LeftHandSide
            +> sepSpace
            +> genAs
            +> sepSpace
            +> genPat p.RightHandSide

        | p -> atCurrentColumn (genPat p)

    genPatMultiline pat

let genPatRecordFieldName (node: PatRecordField) =
    match node.Prefix with
    | None ->
        genSingleTextNode node.FieldName
        +> sepSpace
        +> genSingleTextNode node.Equals
        +> sepSpace
        +> genPat node.Pattern
    | Some prefix ->
        genIdentListNode prefix
        +> sepDot
        +> genSingleTextNode node.FieldName
        +> sepSpace
        +> genSingleTextNode node.Equals
        +> sepSpace
        +> genPat node.Pattern

let genReturnTypeBinding (node: BindingReturnInfoNode option) =
    match node with
    | None -> sepNone
    | Some node -> genSingleTextNode node.Colon +> sepSpace +> genType node.Type

let genBinding (b: BindingNode) (ctx: Context) : Context =
    let spaceBefore, alternativeSyntax =
        let keywords =
            List.map (fun (st: SingleTextNode) -> st.Text) b.LeadingKeyword.Content

        match keywords with
        | [ "member" ]
        | [ "override" ]
        | [ "static"; "member" ]
        | [ "abstract"; "member" ]
        | [ "default" ] -> ctx.Config.SpaceBeforeMember, ctx.Config.AlternativeLongMemberDefinitions
        | _ -> ctx.Config.SpaceBeforeParameter, ctx.Config.AlignFunctionSignatureToIndentation

    let isRecursiveLetOrUseFunction =
        match b.LeadingKeyword.Content with
        | [ singleText ] -> singleText.Text = "and"
        | _ -> false

    let binding =
        match b.FunctionName with
        | Choice1Of2 functionName when List.isNotEmpty b.Parameters ->
            let genAttrIsFirstChild =
                onlyIf (not isRecursiveLetOrUseFunction) (genAttributes b.Attributes)

            let genPref =
                if not isRecursiveLetOrUseFunction then
                    genMultipleTextsNode b.LeadingKeyword +> sepSpace
                else
                    genMultipleTextsNode b.LeadingKeyword
                    +> sepSpace
                    +> genOnelinerAttributes b.Attributes

            let afterLetKeyword =
                ifElse b.IsMutable (!- "mutable ") sepNone
                +> genInlineOpt b.Inline
                +> genAccessOpt b.Accessibility

            let genFunctionName =
                genIdentListNode functionName +> optSingle genTyparDecls b.GenericTypeParameters

            let genReturnType isFixed =
                match b.ReturnType with
                | None -> sepNone
                | Some returnTypeNode ->
                    onlyIfNot isFixed sepSpace
                    +> (genSingleTextNode returnTypeNode.Colon
                        +> sepSpace
                        +> atCurrentColumnIndent (genType returnTypeNode.Type)
                        |> genNode returnTypeNode)

            let genSignature =
                let spaceBeforeParameters =
                    match b.Parameters with
                    | [] -> sepNone
                    | [ p ] ->
                        let addSpaceBeforeParensInFunDef =
                            match functionName.Content, p with
                            | [ IdentifierOrDot.Ident newIdent ], _ when newIdent.Text = "new" -> false
                            | _, Pattern.Paren _
                            | _, Pattern.Unit _ -> spaceBefore
                            | _, Pattern.Named _
                            | _, Pattern.Wild _ -> true
                            | content, _ ->
                                match List.tryLast content with
                                | None -> false
                                | Some(IdentifierOrDot.KnownDot _)
                                | Some IdentifierOrDot.UnknownDot -> true
                                | Some(IdentifierOrDot.Ident ident) -> not (Char.IsUpper ident.Text.[0])

                        ifElse addSpaceBeforeParensInFunDef sepSpace sepNone
                    | _ -> sepSpace

                let short =
                    afterLetKeyword
                    +> sepSpace
                    +> genFunctionName
                    +> spaceBeforeParameters
                    +> col sepSpace b.Parameters genPat
                    +> genReturnType false
                    +> sepSpace
                    +> genSingleTextNode b.Equals

                let long (ctx: Context) =
                    let genParameters, hasSingleTupledArg =
                        match b.Parameters with
                        | [ Pattern.Paren parenNode ] ->
                            match parenNode.Pattern with
                            | Pattern.Tuple tupleNode ->
                                (genSingleTextNode parenNode.OpeningParen
                                 +> indentSepNlnUnindent (
                                     (col (sepComma +> sepNln) tupleNode.Patterns genPat) |> genNode tupleNode
                                 )
                                 +> sepNln
                                 +> genSingleTextNode parenNode.ClosingParen
                                 |> genNode parenNode),
                                true
                            | _ -> col sepNln b.Parameters genPat, false
                        | _ -> col sepNln b.Parameters genPat, false

                    let hasTriviaAfterLeadingKeyword =
                        let beforeInline =
                            match b.Inline with
                            | None -> false
                            | Some n -> n.HasContentBefore

                        let beforeIdentifier = functionName.HasContentBefore

                        let beforeAccessibility =
                            match b.Accessibility with
                            | None -> false
                            | Some n -> n.HasContentBefore

                        beforeInline || beforeIdentifier || beforeAccessibility

                    (onlyIf hasTriviaAfterLeadingKeyword indent
                     +> afterLetKeyword
                     +> sepSpace
                     +> genFunctionName
                     +> indent
                     +> sepNln
                     +> genParameters
                     +> onlyIf (not hasSingleTupledArg || alternativeSyntax) sepNln
                     +> leadingExpressionIsMultiline
                         (genReturnType (not hasSingleTupledArg || alternativeSyntax))
                         (fun isMultiline ->
                             if (alternativeSyntax && Option.isSome b.ReturnType) || isMultiline then
                                 sepNln +> genSingleTextNode b.Equals
                             else
                                 sepSpace +> genSingleTextNode b.Equals)
                     +> unindent
                     +> onlyIf hasTriviaAfterLeadingKeyword unindent)
                        ctx

                expressionFitsOnRestOfLine short long

            let body = genExpr b.Expr

            let genExpr isMultiline =
                if isMultiline then
                    indentSepNlnUnindent body
                else
                    let short = sepSpace +> body

                    let long =
                        autoIndentAndNlnExpressUnlessStroustrup (fun e -> sepSpace +> genExpr e) b.Expr

                    isShortExpression ctx.Config.MaxFunctionBindingWidth short long

            (genXml b.XmlDoc
             +> genAttrIsFirstChild
             +> genPref
             +> leadingExpressionIsMultiline genSignature genExpr)

        | Choice2Of2(Pattern.Tuple _ as pat) ->
            let genAttrAndPref =
                if not isRecursiveLetOrUseFunction then
                    (genAttributes b.Attributes +> genMultipleTextsNode b.LeadingKeyword)
                else
                    (genMultipleTextsNode b.LeadingKeyword
                     +> sepSpace
                     +> genOnelinerAttributes b.Attributes)

            let afterLetKeyword =
                genAccessOpt b.Accessibility
                +> ifElse b.IsMutable (!- "mutable ") sepNone
                +> genInlineOpt b.Inline

            let genDestructedTuples =
                expressionFitsOnRestOfLine (genPat pat) (sepOpenT +> genPat pat +> sepCloseT)

            genXml b.XmlDoc
            +> genAttrAndPref
            +> sepSpace
            +> (fun ctx ->
                let prefix =
                    afterLetKeyword
                    +> sepSpace
                    +> genDestructedTuples
                    +> sepSpace
                    +> genSingleTextNode b.Equals

                let long = prefix +> indentSepNlnUnindent (genExpr b.Expr)
                let short = prefix +> sepSpace +> genExpr b.Expr
                isShortExpression ctx.Config.MaxValueBindingWidth short long ctx)

        | _ ->
            // old code of genSynBindingValue
            let genAttrIsFirstChild =
                onlyIf (not isRecursiveLetOrUseFunction) (genAttributes b.Attributes)

            let genPref =
                if not isRecursiveLetOrUseFunction then
                    genMultipleTextsNode b.LeadingKeyword +> sepSpace
                else
                    (genMultipleTextsNode b.LeadingKeyword
                     +> sepSpace
                     +> genOnelinerAttributes b.Attributes)

            let afterLetKeyword =
                ifElse b.IsMutable (!- "mutable ") sepNone
                +> genInlineOpt b.Inline
                +> genAccessOpt b.Accessibility

            let genValueName =
                match b.FunctionName with
                | Choice1Of2 lid -> genIdentListNode lid
                | Choice2Of2 pat -> genPat pat
                +> optSingle genTyparDecls b.GenericTypeParameters

            let genEqualsInBinding (ctx: Context) =
                (genSingleTextNode b.Equals +> sepSpaceUnlessWriteBeforeNewlineNotEmpty) ctx

            let genReturnType =
                match b.ReturnType with
                | Some rt ->
                    let hasGenerics = b.GenericTypeParameters.IsSome

                    autoIndentAndNlnIfExpressionExceedsPageWidth (
                        onlyIfCtx (fun ctx -> hasGenerics || ctx.Config.SpaceBeforeColon) sepSpace
                        +> genSingleTextNode rt.Colon
                        +> sepSpace
                        +> atCurrentColumnIndent (genType rt.Type)
                    )
                    +> sepSpaceUnlessWriteBeforeNewlineNotEmpty
                    +> autoIndentAndNlnWhenWriteBeforeNewlineNotEmpty genEqualsInBinding
                | _ -> sepSpace +> genEqualsInBinding

            genXml b.XmlDoc
            +> genAttrIsFirstChild
            +> genPref
            +> (fun ctx ->
                let prefix = afterLetKeyword +> sepSpace +> genValueName +> genReturnType
                let short = prefix +> genExpr b.Expr
                let long = prefix +> autoIndentAndNlnExpressUnlessStroustrup genExpr b.Expr
                isShortExpression ctx.Config.MaxValueBindingWidth short long ctx)

    genNode b binding ctx

let genBindings withUseConfig (bs: BindingNode list) : Context -> Context =
    colWithNlnWhenNodeIsMultiline withUseConfig genBinding bs

let genExternBinding (externNode: ExternBindingNode) =
    let genParameters =
        let short =
            col sepComma externNode.Parameters (fun externParameter ->
                genOnelinerAttributes externParameter.Attributes
                +> onlyIf externParameter.Attributes.IsSome sepSpace
                +> optSingle genType externParameter.Type
                +> onlyIf externParameter.Pattern.IsSome sepSpace
                +> optSingle genPat externParameter.Pattern
                |> genNode externParameter)

        let long =
            indentSepNlnUnindent (
                col (sepComma +> sepNln) externNode.Parameters (fun externParameter ->
                    genOnelinerAttributes externParameter.Attributes
                    +> onlyIf externParameter.Attributes.IsSome sepSpace
                    +> optSingle (fun t -> genType t +> sepSpace) externParameter.Type
                    +> optSingle genPat externParameter.Pattern
                    |> genNode externParameter)
            )
            +> sepNln

        expressionFitsOnRestOfLine short long

    genXml externNode.XmlDoc
    +> genAttributes externNode.Attributes
    +> genSingleTextNode externNode.Extern
    +> sepSpace
    +> genOnelinerAttributes externNode.AttributesOfType
    +> genType externNode.Type
    +> sepSpace
    +> genAccessOpt externNode.Accessibility
    +> genIdentListNode externNode.Identifier
    +> genSingleTextNode externNode.OpeningParen
    +> genParameters
    +> genSingleTextNode externNode.ClosingParen
    |> genNode externNode

let genOpenList (openList: OpenListNode) =
    col sepNln openList.Opens (function
        | Open.ModuleOrNamespace node -> !- "open " +> genIdentListNode node.Name |> genNode node
        | Open.Target node -> !- "open type " +> genType node.Target |> genNode node)
    |> genNode openList

let genTypeConstraint (tc: TypeConstraint) =
    match tc with
    | TypeConstraint.Single node ->
        genSingleTextNode node.Typar +> sepColon +> genSingleTextNode node.Kind
        |> genNode node
    | TypeConstraint.DefaultsToType node ->
        genSingleTextNode node.Default
        +> sepSpace
        +> genSingleTextNode node.Typar
        +> sepColon
        +> genType node.Type
        |> genNode node
    | TypeConstraint.SubtypeOfType node ->
        genSingleTextNode node.Typar +> !- " :> " +> genType node.Type |> genNode node
    | TypeConstraint.SupportsMember node ->
        genType node.Type
        +> sepColon
        +> sepOpenT
        +> genMemberDefn node.MemberSig
        +> sepCloseT
        |> genNode node
    | TypeConstraint.EnumOrDelegate node ->
        genSingleTextNode node.Typar
        +> sepColon
        +> !- $"{node.Verb}<"
        +> col sepComma node.Types genType
        +> !- ">"
        |> genNode node
    | TypeConstraint.WhereSelfConstrained t -> genType t

let genTypeConstraints (tcs: TypeConstraint list) =
    let short = colPre (sepSpace +> !- "when ") wordAnd tcs genTypeConstraint

    let long =
        colPre (!- "when ") (sepNln +> wordAndFixed +> sepSpace) tcs genTypeConstraint

    autoIndentAndNlnIfExpressionExceedsPageWidth (expressionFitsOnRestOfLine short long)

let genType (t: Type) =
    match t with
    | Type.Funs node ->
        let short =
            col sepNone node.Parameters (fun (t, arrow) ->
                genType t
                +> sepSpace
                +> genSingleTextNode arrow
                +> sepSpace
                +> sepNlnWhenWriteBeforeNewlineNotEmpty)
            +> genType node.ReturnType

        let long =
            match node.Parameters with
            | [] -> genType node.ReturnType
            | (ht, ha) :: rest ->
                genType ht
                +> indentSepNlnUnindent (
                    genSingleTextNode ha
                    +> sepSpace
                    +> col sepNone rest (fun (t, arrow) -> genType t +> sepNln +> genSingleTextNode arrow +> sepSpace)
                    +> genType node.ReturnType
                )

        expressionFitsOnRestOfLine short long |> genNode node
    | Type.Tuple node -> genSynTupleTypeSegments node.Path |> genNode node
    | Type.HashConstraint node -> genSingleTextNode node.Hash +> genType node.Type |> genNode node
    | Type.MeasurePower node -> genType node.BaseMeasure +> !- "^" +> !-node.Exponent |> genNode node
    | Type.StaticConstant c -> genConstant c
    | Type.StaticConstantExpr node ->
        let addSpace =
            match node.Expr with
            | ParenExpr _ -> sepNone
            | _ -> sepSpace

        genSingleTextNode node.Const +> addSpace +> genExpr node.Expr |> genNode node
    | Type.StaticConstantNamed node ->
        genType node.Identifier
        +> !- "="
        +> addSpaceIfSynTypeStaticConstantHasAtSignBeforeString node.Value
        +> genType node.Value
        |> genNode node
    | Type.Array node ->
        genType node.Type +> !- "[" +> rep (node.Rank - 1) (!- ",") +> !- "]"
        |> genNode node
    | Type.Anon node -> genSingleTextNode node
    | Type.Var node -> genSingleTextNode node
    | Type.AppPostfix node -> genType node.First +> sepSpace +> genType node.Last |> genNode node
    | Type.AppPrefix node ->
        let addExtraSpace =
            match node.Arguments with
            | [] -> sepNone
            | Type.Var node :: _ when node.Text.StartsWith "^" -> sepSpace
            | t :: _ -> addSpaceIfSynTypeStaticConstantHasAtSignBeforeString t

        genType node.Identifier
        +> optSingle genIdentListNodeWithDot node.PostIdentifier
        +> genSingleTextNode node.LessThen
        +> addExtraSpace
        +> col sepComma node.Arguments genType
        +> addExtraSpace
        +> genSingleTextNode node.GreaterThan
        |> genNode node
    | Type.StructTuple node ->
        genSingleTextNode node.Keyword
        +> sepSpace
        +> sepOpenT
        +> genSynTupleTypeSegments node.Path
        +> genSingleTextNode node.ClosingParen
        |> genNode node
    | Type.WithSubTypeConstraint tc -> genTypeConstraint tc
    | Type.WithGlobalConstraints node ->
        leadingExpressionIsMultiline (genType node.Type) (fun isMultiline ->
            if isMultiline then
                indentSepNlnUnindent (genTypeConstraints node.TypeConstraints)
            else
                sepSpaceOrIndentAndNlnIfExpressionExceedsPageWidth (genTypeConstraints node.TypeConstraints))
        |> genNode node
    | Type.LongIdent idn -> genIdentListNode idn
    | Type.AnonRecord node ->
        let genStruct =
            match node.Struct with
            | None -> sepNone
            | Some n -> genSingleTextNode n +> sepSpace

        let genOpening =
            match node.Opening with
            | None -> sepOpenAnonRecdFixed +> addSpaceIfSpaceAroundDelimiter
            | Some n -> genSingleTextNode n +> addSpaceIfSpaceAroundDelimiter

        let genAnonRecordFieldType (identifier, t) =
            genSingleTextNode identifier
            +> sepColon
            +> autoIndentAndNlnIfExpressionExceedsPageWidth (genType t)

        let smallExpression =
            genStruct
            +> genOpening
            +> col sepSemi node.Fields genAnonRecordFieldType
            +> addSpaceIfSpaceAroundDelimiter
            +> genSingleTextNode node.Closing

        let longExpression =
            let genAnonRecordFields = col sepNln node.Fields genAnonRecordFieldType

            ifAlignOrStroustrupBrackets
                (genStruct
                 +> sepOpenAnonRecdFixed
                 +> indentSepNlnUnindent (atCurrentColumnIndent genAnonRecordFields)
                 +> sepNln
                 +> genSingleTextNode node.Closing)
                (genStruct
                 +> genOpening
                 +> atCurrentColumn genAnonRecordFields
                 +> addSpaceIfSpaceAroundDelimiter
                 +> genSingleTextNode node.Closing)

        fun (ctx: Context) ->
            let size = getRecordSize ctx node.Fields
            genNode node (isSmallExpression size smallExpression longExpression) ctx

    | Type.Paren node ->
        genSingleTextNode node.OpeningParen
        +> genType node.Type
        +> genSingleTextNode node.ClosingParen
        |> genNode node
    | Type.SignatureParameter node ->
        genOnelinerAttributes node.Attributes
        +> optSingle (fun id -> genSingleTextNode id +> sepColon) node.Identifier
        +> autoIndentAndNlnIfExpressionExceedsPageWidth (genType node.Type)
        |> genNode node
    | Type.Or node ->
        genType node.LeftHandSide
        +> sepSpace
        +> genSingleTextNode node.Or
        +> sepSpace
        +> genType node.RightHandSide
        |> genNode node
    | Type.LongIdentApp node ->
        genType node.AppType +> sepDot +> genIdentListNode node.LongIdent
        |> genNode node

let genSynTupleTypeSegments (path: Choice<Type, SingleTextNode> list) =
    let genTs addNewline =
        col sepSpace path (fun t ->
            match t with
            | Choice1Of2 t -> genType t
            | Choice2Of2 node -> genSingleTextNode node +> onlyIf addNewline sepNln)

    expressionFitsOnRestOfLine (genTs false) (genTs true)

let addSpaceIfSynTypeStaticConstantHasAtSignBeforeString (t: Type) =
    match t with
    | Type.StaticConstant sc ->
        match sc with
        | Constant.FromText node -> onlyIf (node.Text.StartsWith("@")) sepSpace
        | _ -> sepNone
    | _ -> sepNone

let sepNlnTypeAndMembers (node: ITypeDefn) (ctx: Context) : Context =
    match node.Members with
    | [] -> sepNone ctx
    | firstMember :: _ ->
        match node.TypeName.WithKeyword with
        | Some node when node.HasContentBefore -> enterNode node ctx
        | _ ->
            if ctx.Config.NewlineBetweenTypeDefinitionAndMembers then
                sepNlnUnlessContentBefore (MemberDefn.Node firstMember) ctx
            else
                ctx

let genImplicitConstructor (node: ImplicitConstructorNode) =
    let genSimplePat (node: SimplePatNode) =
        genOnelinerAttributes node.Attributes
        +> onlyIf node.IsOptional (!- "?")
        +> genSingleTextNode node.Identifier
        +> optSingle (fun t -> sepColon +> autoIndentAndNlnIfExpressionExceedsPageWidth (genType t)) node.Type
        |> genNode node

    let shortPats = col sepComma node.Parameters genSimplePat

    let longPats =
        indentSepNlnUnindent (col (sepComma +> sepNln) node.Parameters genSimplePat)
        +> sepNln

    let short =
        genXml node.XmlDoc
        +> onlyIf node.Attributes.IsSome sepSpace
        +> genOnelinerAttributes node.Attributes
        +> onlyIf node.Accessibility.IsSome sepSpace
        +> genAccessOpt node.Accessibility
        +> genSingleTextNode node.OpeningParen
        +> shortPats
        +> genSingleTextNode node.ClosingParen

    let long =
        let genPats =
            genSingleTextNode node.OpeningParen
            +> expressionFitsOnRestOfLine shortPats longPats
            +> genSingleTextNode node.ClosingParen

        indentSepNlnUnindent (
            genXml node.XmlDoc
            +> genOnelinerAttributes node.Attributes
            +> onlyIf node.Attributes.IsSome sepNln
            +> expressionFitsOnRestOfLine
                (genAccessOpt node.Accessibility +> genPats)
                (genAccessOpt node.Accessibility
                 +> optSingle (fun _ -> sepNln) node.Accessibility
                 +> genPats)
            +> (fun ctx -> onlyIf ctx.Config.AlternativeLongMemberDefinitions sepNln ctx)
        )

    expressionFitsOnRestOfLine short long
    +> optSingle (fun self -> sepSpace +> !- "as " +> genSingleTextNode self +> sepSpace) node.Self

let genTypeDefn (td: TypeDefn) =
    let typeDefnNode = TypeDefn.TypeDefnNode td
    let typeName = typeDefnNode.TypeName

    let header =
        let implicitConstructor = typeName.ImplicitConstructor
        let hasAndKeyword = typeName.LeadingKeyword.Text = "and"

        // Workaround for https://github.com/fsprojects/fantomas/issues/628
        let hasTriviaAfterLeadingKeyword =
            let beforeAccess =
                match typeName.Accessibility with
                | Some n -> n.HasContentBefore
                | _ -> false

            let beforeIdentifier = typeName.Identifier.HasContentBefore
            beforeAccess || beforeIdentifier

        genXml typeName.XmlDoc
        +> onlyIfNot hasAndKeyword (genAttributes typeName.Attributes)
        +> genSingleTextNode typeName.LeadingKeyword
        +> onlyIf hasTriviaAfterLeadingKeyword indent
        +> onlyIf hasAndKeyword (sepSpace +> genOnelinerAttributes typeName.Attributes)
        +> sepSpace
        +> genAccessOpt typeName.Accessibility
        +> genTypeAndParam (genIdentListNode typeName.Identifier) typeName.TypeParameters
        +> onlyIfNot typeName.Constraints.IsEmpty (sepSpace +> genTypeConstraints typeName.Constraints)
        +> onlyIf hasTriviaAfterLeadingKeyword unindent
        +> leadingExpressionIsMultiline
            (optSingle
                (fun imCtor -> sepSpaceBeforeClassConstructor +> genImplicitConstructor imCtor)
                implicitConstructor)
            (fun isMulti ctx ->
                if isMulti && ctx.Config.AlternativeLongMemberDefinitions then
                    (optSingle genSingleTextNode typeName.EqualsToken) ctx
                else
                    (sepSpaceOrIndentAndNlnIfExpressionExceedsPageWidth (
                        optSingle genSingleTextNode typeName.EqualsToken
                    ))
                        ctx)
        |> genNode typeName

    let members = typeDefnNode.Members

    match td with
    | TypeDefn.Enum node ->
        let hasMembers = List.isNotEmpty members

        let genEnumCase (node: EnumCaseNode) =
            genXml node.XmlDoc
            +> (match node.Bar with
                | None -> sepBar
                | Some bar -> genSingleTextNode bar +> sepSpace)
            +> genOnelinerAttributes node.Attributes
            +> genSingleTextNode node.Identifier
            +> sepSpace
            +> genSingleTextNode node.Equals
            +> autoIndentAndNlnWhenWriteBeforeNewlineNotEmpty (sepSpace +> genConstant node.Constant)
            |> genNode node

        header
        +> indentSepNlnUnindent (
            col sepNln node.EnumCases genEnumCase
            +> onlyIf hasMembers sepNln
            +> sepNlnTypeAndMembers typeDefnNode
            +> genMemberDefnList members
        )
        |> genNode node
    | TypeDefn.Union node ->
        let hasMembers = List.isNotEmpty members

        let unionCases (ctx: Context) =
            match node.UnionCases with
            | [] -> ctx
            | [ singleCase ] when not hasMembers ->
                let hasVerticalBar =
                    ctx.Config.BarBeforeDiscriminatedUnionDeclaration
                    || singleCase.Attributes.IsSome
                    || List.isEmpty singleCase.Fields

                let genCase hasVerticalBar =
                    opt sepSpace node.Accessibility (fun vis ->
                        genSingleTextNode vis +> onlyIfNot singleCase.XmlDoc.IsNone sepNln)
                    +> genUnionCase hasVerticalBar singleCase

                expressionFitsOnRestOfLine
                    (sepSpace +> genCase hasVerticalBar)
                    (indentSepNlnUnindent (genCase true))
                    ctx
            | xs ->
                indentSepNlnUnindent
                    (opt sepNln node.Accessibility genSingleTextNode
                     +> col sepNln xs (genUnionCase true))
                    ctx

        header
        +> unionCases
        +> onlyIf hasMembers (indentSepNlnUnindent (sepNlnTypeAndMembers typeDefnNode +> genMemberDefnList members))
        |> genNode node
    | TypeDefn.Record node ->
        let hasMembers = List.isNotEmpty members
        let hasNoMembers = not hasMembers

        let multilineExpression (ctx: Context) =
            let genRecordFields =
                genSingleTextNode node.OpeningBrace
                +> indentSepNlnUnindent (atCurrentColumn (col sepNln node.Fields genField))
                +> sepNln
                +> genSingleTextNode node.ClosingBrace

            let genMembers =
                onlyIf hasMembers sepNln
                +> sepNlnTypeAndMembers typeDefnNode
                +> genMemberDefnList members

            let anyFieldHasXmlDoc =
                List.exists (fun (fieldNode: FieldNode) -> fieldNode.XmlDoc.IsSome) node.Fields

            let aligned =
                opt (indent +> sepNln) node.Accessibility genSingleTextNode
                +> genRecordFields
                +> optSingle (fun _ -> unindent) node.Accessibility
                +> genMembers

            let stroustrupWithoutMembers =
                genAccessOpt node.Accessibility +> genRecordFields +> genMembers

            let cramped =
                sepNlnUnlessLastEventIsNewline
                +> opt (indent +> sepNln) node.Accessibility genSingleTextNode
                +> genSingleTextNodeSuffixDelimiter node.OpeningBrace
                +> atCurrentColumn (sepNlnWhenWriteBeforeNewlineNotEmpty +> col sepNln node.Fields genField)
                +> addSpaceIfSpaceAroundDelimiter
                +> genSingleTextNode node.ClosingBrace
                +> optSingle (fun _ -> unindent) node.Accessibility
                +> onlyIf hasMembers sepNln
                +> sepNlnTypeAndMembers typeDefnNode
                +> genMemberDefnList members

            match ctx.Config.MultilineBracketStyle with
            | Stroustrup when hasNoMembers -> stroustrupWithoutMembers ctx
            | Aligned
            | Stroustrup -> aligned ctx
            | Cramped when anyFieldHasXmlDoc -> aligned ctx
            | Cramped -> cramped ctx

        let bodyExpr size =
            if hasNoMembers then
                let smallExpression =
                    sepSpace
                    +> genAccessOpt node.Accessibility
                    +> sepSpace
                    +> genSingleTextNode node.OpeningBrace
                    +> addSpaceIfSpaceAroundDelimiter
                    +> col sepSemi node.Fields genField
                    +> addSpaceIfSpaceAroundDelimiter
                    +> genSingleTextNode node.ClosingBrace

                isSmallExpression size smallExpression multilineExpression
            else
                multilineExpression

        let genTypeDefinition (ctx: Context) =
            let size = getRecordSize ctx node.Fields
            let short = bodyExpr size

            if ctx.Config.IsStroustrupStyle && hasNoMembers then
                (sepSpace +> short) ctx
            else
                isSmallExpression size short (indentSepNlnUnindent short) ctx

        header +> genTypeDefinition |> genNode node
    | TypeDefn.None _ -> header
    | TypeDefn.Abbrev node ->
        let hasMembers = List.isNotEmpty members

        fun (ctx: Context) ->
            (match node.Type with
             | Type.AnonRecord _ when not hasMembers && ctx.Config.IsStroustrupStyle ->
                 header
                 +> sepSpaceOrIndentAndNlnIfTypeExceedsPageWidthUnlessStroustrup genType node.Type
                 |> genNode node
             | _ ->
                 header
                 +> sepSpaceOrIndentAndNlnIfExpressionExceedsPageWidth (genType node.Type)
                 +> onlyIf
                     hasMembers
                     (optSingle
                         (fun withNode ->
                             indentSepNlnUnindent (
                                 genSingleTextNode withNode
                                 +> onlyIfCtx (fun ctx -> ctx.Config.NewlineBetweenTypeDefinitionAndMembers) sepNln
                                 +> indentSepNlnUnindent (genMemberDefnList members)
                             ))
                         typeName.WithKeyword)
                 |> genNode node)
                ctx
    | TypeDefn.Explicit node ->
        let bodyNode = node.Body

        let additionMembers =
            match members with
            | [] -> sepNone
            | h :: _ ->
                sepNlnUnlessContentBefore (MemberDefn.Node h)
                +> indentSepNlnUnindent (genMemberDefnList members)

        header
        +> indentSepNlnUnindent (
            genSingleTextNode bodyNode.Kind
            +> onlyIfNot bodyNode.Members.IsEmpty (indentSepNlnUnindent (genMemberDefnList bodyNode.Members))
            +> sepNln
            +> genSingleTextNode bodyNode.End
            |> genNode bodyNode
        )
        +> additionMembers
        |> genNode node
    | TypeDefn.Augmentation node ->
        header
        +> sepSpace
        +> optSingle genSingleTextNode typeName.WithKeyword
        +> indentSepNlnUnindent (sepNlnTypeAndMembers typeDefnNode +> genMemberDefnList members)
        |> genNode node
    | TypeDefn.Delegate node ->
        header
        +> sepSpaceOrIndentAndNlnIfExpressionExceedsPageWidth (
            genSingleTextNode node.DelegateNode
            +> sepSpace
            +> !- "of"
            +> sepSpaceOrIndentAndNlnIfExpressionExceedsPageWidth (genTypeList node.TypeList)
        )
        |> genNode node
    | TypeDefn.Regular node -> header +> indentSepNlnUnindent (genMemberDefnList members) |> genNode node

let genTypeList (node: TypeFunsNode) =
    let shortExpr =
        col sepSpace node.Parameters (fun (t, arrow) -> genType t +> sepSpace +> genSingleTextNode arrow)
        +> sepSpace
        +> genType node.ReturnType

    let longExpr =
        let rec visit parameters level (continuation: Context -> Context) =
            match parameters with
            | [] -> continuation
            | [ lastType, lastArrow ] ->
                continuation
                +> genType lastType
                +> sepSpace
                +> genSingleTextNode lastArrow
                +> indent
                +> sepNln
                +> genType node.ReturnType
                +> rep (level + 1) unindent
            | (t, arrow) :: tail ->
                let isTuple =
                    match t with
                    | Type.Tuple _ -> true
                    | _ -> false

                visit
                    tail
                    (level + if isTuple then 1 else 0)
                    (continuation
                     +> genType t
                     +> sepSpace
                     +> genSingleTextNode arrow
                     +> onlyIf isTuple indent
                     +> sepNln)

        visit node.Parameters 0 sepNone

    expressionFitsOnRestOfLine shortExpr longExpr |> genNode node

let genTypeInSignature (t: Type) =
    match t with
    | Type.WithGlobalConstraints node ->
        match node.Type with
        | Type.Funs funsNode ->
            let genConstraints =
                let short =
                    ifElse (List.isNotEmpty node.TypeConstraints) (!- "when ") sepSpace
                    +> col wordAnd node.TypeConstraints genTypeConstraint

                let long =
                    ifElse (List.isNotEmpty node.TypeConstraints) (!- "when ") sepSpace
                    +> col (sepNln +> wordAndFixed +> sepSpace) node.TypeConstraints genTypeConstraint

                expressionFitsOnRestOfLine short long

            autoIndentAndNlnIfExpressionExceedsPageWidth (
                leadingExpressionIsMultiline (genTypeList funsNode) (fun isMultiline ->
                    if isMultiline then
                        indentSepNlnUnindent genConstraints
                    else
                        sepSpaceOrIndentAndNlnIfExpressionExceedsPageWidth genConstraints)
            )
        | _ -> autoIndentAndNlnIfExpressionExceedsPageWidth (genType t)
    | Type.Funs funsNode -> autoIndentAndNlnIfExpressionExceedsPageWidth (genTypeList funsNode)
    | _ -> autoIndentAndNlnIfExpressionExceedsPageWidth (genType t)

let genField (node: FieldNode) =
    genXml node.XmlDoc
    +> genAttributes node.Attributes
    +> optSingle (fun lk -> genMultipleTextsNode lk +> sepSpace) node.LeadingKeyword
    +> onlyIf node.IsMutable (!- "mutable ")
    +> genAccessOpt node.Accessibility
    +> (match node.Name with
        | None -> genType node.Type
        | Some name ->
            genSingleTextNode name
            +> sepColon
            +> autoIndentAndNlnTypeUnlessStroustrup genType node.Type)
    |> genNode node

let genUnionCase (hasVerticalBar: bool) (node: UnionCaseNode) =
    let shortExpr = col sepStar node.Fields genField

    let longExpr =
        indentSepNlnUnindent (atCurrentColumn (col (sepStar +> sepNln) node.Fields genField))

    let genBar =
        match node.Bar with
        | Some bar -> ifElse hasVerticalBar (genSingleTextNodeWithSpaceSuffix sepSpace bar) (genNode bar sepNone)
        | None -> onlyIf hasVerticalBar sepBar

    genXml node.XmlDoc
    +> genBar
    +> atCurrentColumn (
        // If the bar has a comment after, add a newline and print the identifier on the same column on the next line.
        sepNlnWhenWriteBeforeNewlineNotEmpty
        +> genOnelinerAttributes node.Attributes
        +> genSingleTextNode node.Identifier
        +> onlyIf (List.isNotEmpty node.Fields) wordOf
    )
    +> onlyIf (List.isNotEmpty node.Fields) (expressionFitsOnRestOfLine shortExpr longExpr)
    |> genNode node

let genTypeAndParam (genTypeName: Context -> Context) (tds: TyparDecls option) =
    match tds with
    | None -> genTypeName
    | Some(TyparDecls.PostfixList _) -> genTypeName +> optSingle genTyparDecls tds
    | Some(TyparDecls.PrefixList _) -> optSingle (fun tds -> genTyparDecls tds +> sepSpace) tds +> genTypeName
    | Some(TyparDecls.SinglePrefix singlePrefixNode) -> genTyparDecl true singlePrefixNode +> sepSpace +> genTypeName

let genInlineOpt (inlineNode: SingleTextNode option) =
    match inlineNode with
    | None -> sepNone
    | Some inlineNode -> genSingleTextNodeWithSpaceSuffix sepSpace inlineNode

let genVal (node: ValNode) (optGetSet: MultipleTextsNode option) =
    let genOptExpr =
        match node.Equals, node.Expr with
        | Some eq, Some e -> sepSpace +> genSingleTextNode eq +> sepSpace +> genExpr e
        | _ -> sepNone

    genXml node.XmlDoc
    +> genAttributes node.Attributes
    +> optSingle (fun lk -> genMultipleTextsNode lk +> sepSpace) node.LeadingKeyword
    +> genInlineOpt node.Inline
    +> onlyIf node.IsMutable (!- "mutable ")
    +> genAccessOpt node.Accessibility
    +> genTypeAndParam (genSingleTextNode node.Identifier) node.TypeParams
    +> ifElse (Option.isSome node.TypeParams) sepColonWithSpacesFixed sepColon
    +> genTypeInSignature node.Type
    +> optSingle (fun gs -> sepSpace +> genMultipleTextsNode gs) optGetSet
    +> genOptExpr
    |> genNode node

let genMemberDefnList mds =
    match mds with
    | [] -> sepNone
    | _ -> colWithNlnWhenMappedNodeIsMultiline false MemberDefn.Node genMemberDefn mds

let genMemberDefn (md: MemberDefn) =
    match md with
    | MemberDefn.ImplicitInherit ic ->
        genSingleTextNode ic.InheritKeyword
        +> sepSpaceOrIndentAndNlnIfExpressionExceedsPageWidth (genInheritConstructor ic)
        |> genNode (InheritConstructor.Node ic)
    | MemberDefn.Inherit node ->
        genSingleTextNode node.Inherit +> sepSpace +> genType node.BaseType
        |> genNode node
    | MemberDefn.ValField node -> genField node
    | MemberDefn.Member node -> genBinding node
    | MemberDefn.ExternBinding node -> genExternBinding node
    | MemberDefn.DoExpr node -> genExpr (Expr.Single node)
    | MemberDefn.ExplicitCtor node ->
        genXml node.XmlDoc
        +> genAttributes node.Attributes
        +> genAccessOpt node.Accessibility
        +> genSingleTextNode node.New
        +> sepSpaceBeforeClassConstructor
        +> genPat node.Pattern
        +> optSingle (fun alias -> sepSpace +> !- "as" +> sepSpace +> genSingleTextNode alias) node.Alias
        +> sepSpace
        +> genSingleTextNode node.Equals
        +> sepSpaceOrIndentAndNlnIfExpressionExceedsPageWidth (
            genExpr node.Expr
            +> optSingle
                (fun thenExpr ->
                    sepNln
                    +> !- "then"
                    +> sepSpaceOrIndentAndNlnIfExpressionExceedsPageWidth (genExpr thenExpr))
                node.ThenExpr
        )
        |> genNode (MemberDefn.Node md)
    | MemberDefn.LetBinding node -> genBindings true node.Bindings |> genNode (MemberDefn.Node md)
    | MemberDefn.Interface node ->
        genSingleTextNode node.Interface
        +> sepSpace
        +> genType node.Type
        +> optSingle
            (fun withNode ->
                sepSpace
                +> genSingleTextNode withNode
                +> indentSepNlnUnindent (genMemberDefnList node.Members))
            node.With
        |> genNode (MemberDefn.Node md)
    | MemberDefn.AutoProperty node ->
        genXml node.XmlDoc
        +> genAttributes node.Attributes
        +> genMultipleTextsNode node.LeadingKeyword
        +> sepSpace
        +> genAccessOpt node.Accessibility
        +> genSingleTextNode node.Identifier
        +> optPre sepColon sepNone node.Type genType
        +> sepSpace
        +> genSingleTextNode node.Equals
        +> sepSpaceOrIndentAndNlnIfExpressionExceedsPageWidth (
            genExpr node.Expr
            +> optSingle (fun gs -> sepSpace +> genMultipleTextsNode gs) node.WithGetSet
        )
        |> genNode (MemberDefn.Node md)
    | MemberDefn.AbstractSlot node ->
        genXml node.XmlDoc
        +> genAttributes node.Attributes
        +> genMultipleTextsNode node.LeadingKeyword
        +> sepSpace
        +> genSingleTextNode node.Identifier
        +> optSingle genTyparDecls node.TypeParams
        +> ifElse node.TypeParams.IsSome sepColonWithSpacesFixed sepColon
        +> genTypeInSignature node.Type
        +> optSingle (fun gs -> sepSpace +> genMultipleTextsNode gs) node.WithGetSet
        |> genNode (MemberDefn.Node md)
    | MemberDefn.PropertyGetSet node ->
        let genProperty (node: PropertyGetSetBindingNode) =
            genInlineOpt node.Inline
            +> genAccessOpt node.Accessibility
            +> genSingleTextNode node.LeadingKeyword
            +> sepSpace
            +> col sepSpace node.Parameters genPat
            +> genReturnTypeBinding node.ReturnType
            +> sepSpace
            +> genSingleTextNode node.Equals
            +> sepSpaceOrIndentAndNlnIfExpressionExceedsPageWidth (genExpr node.Expr)

        genXml node.XmlDoc
        +> genAttributes node.Attributes
        +> genMultipleTextsNode node.LeadingKeyword
        +> sepSpace
        +> genInlineOpt node.Inline
        +> genAccessOpt node.Accessibility
        +> genIdentListNode node.MemberName
        +> indent
        +> sepNln
        +> genSingleTextNode node.WithKeyword
        +> sepSpace
        +> genProperty node.FirstBinding
        +> optSingle (fun a -> sepNln +> genSingleTextNode a +> sepSpace) node.AndKeyword
        +> optSingle genProperty node.LastBinding
        +> unindent
        |> genNode (MemberDefn.Node md)
    | MemberDefn.SigMember node -> genVal node.Val node.WithGetSet |> genNode node

let genException (node: ExceptionDefnNode) =
    genXml node.XmlDoc
    +> genAttributes node.Attributes
    +> !- "exception "
    +> genAccessOpt node.Accessibility
    +> genUnionCase false node.UnionCase
    +> onlyIf
        (not node.Members.IsEmpty)
        (sepSpace
         +> optSingle genSingleTextNode node.WithKeyword
         +> indentSepNlnUnindent (genMemberDefnList node.Members))
    |> genNode node

let genModuleDecl (md: ModuleDecl) =
    match md with
    | ModuleDecl.OpenList ol -> genOpenList ol
    | ModuleDecl.HashDirectiveList node -> col sepNln node.HashDirectives genParsedHashDirective |> genNode node
    | ModuleDecl.Attributes node -> genAttributes node.Attributes +> genExpr node.Expr |> genNode node
    | ModuleDecl.DeclExpr e -> genExpr e
    | ModuleDecl.Exception node -> genException node
    | ModuleDecl.ExternBinding node -> genExternBinding node
    | ModuleDecl.TopLevelBinding b -> genBinding b
    | ModuleDecl.ModuleAbbrev node ->
        genSingleTextNode node.Module
        +> sepSpace
        +> genSingleTextNode node.Name
        +> sepSpace
        +> sepEqFixed
        +> sepSpace
        +> genIdentListNode node.Alias
        |> genNode (ModuleDecl.Node md)
    | ModuleDecl.NestedModule node ->
        genXml node.XmlDoc
        +> genAttributes node.Attributes
        +> genSingleTextNode node.Module
        +> sepSpace
        +> genAccessOpt node.Accessibility
        +> onlyIf node.IsRecursive (sepSpace +> !- "rec" +> sepSpace)
        +> genIdentListNode node.Identifier
        +> sepSpace
        +> genSingleTextNode node.Equals
        +> indentSepNlnUnindent (
            ifElse
                (List.isEmpty node.Declarations)
                (!- "begin end")
                (colWithNlnWhenMappedNodeIsMultiline false ModuleDecl.Node genModuleDecl node.Declarations)
        )

        |> genNode (ModuleDecl.Node md)
    | ModuleDecl.TypeDefn td -> genTypeDefn td
    | ModuleDecl.Val node -> genVal node None

let sepNlnUnlessContentBefore (node: Node) =
    if not node.HasContentBefore then sepNln else sepNone

let colWithNlnWhenMappedNodeIsMultiline<'n>
    (withUseConfig: bool)
    (mapNode: 'n -> Node)
    (f: 'n -> Context -> Context)
    (nodes: 'n list)
    : Context -> Context =
    nodes
    |> List.map (fun n -> ColMultilineItem(f n, (mapNode >> sepNlnUnlessContentBefore) n))
    |> (if withUseConfig then
            colWithNlnWhenItemIsMultiline
        else
            colWithNlnWhenItemIsMultilineUsingConfig)

let colWithNlnWhenNodeIsMultiline<'n when 'n :> Node>
    (withUseConfig: bool)
    (f: 'n -> Context -> Context)
    (nodes: 'n list)
    : Context -> Context =
    colWithNlnWhenMappedNodeIsMultiline<'n> withUseConfig (fun n -> n :> Node) f nodes

let genModule (m: ModuleOrNamespaceNode) =
    let newline =
        match m.Declarations with
        | [] -> onlyIf m.HasContentAfter sepNln
        | h :: _ -> sepNln +> sepNlnUnlessContentBefore (ModuleDecl.Node h)

    optSingle
        (fun (header: ModuleOrNamespaceHeaderNode) ->
            (genXml header.XmlDoc
             +> genAttributes header.Attributes
             +> genMultipleTextsNode header.LeadingKeyword
             +> sepSpace
             +> genAccessOpt header.Accessibility
             +> onlyIf header.IsRecursive (sepSpace +> !- "rec" +> sepSpace)
             +> optSingle genIdentListNode header.Name
             |> genNode header)
            +> newline)
        m.Header
    +> colWithNlnWhenMappedNodeIsMultiline false ModuleDecl.Node genModuleDecl m.Declarations
    |> genNode m

let addFinalNewline ctx =
    let lastEvent = ctx.WriterEvents.TryHead

    match lastEvent with
    | Some WriteLineBecauseOfTrivia ->
        if ctx.Config.InsertFinalNewline then
            ctx
        else
            // Due to trivia the last event is a newline, if insert_final_newline is false, we need to remove it.
            { ctx with
                WriterEvents = ctx.WriterEvents.Tail
                WriterModel =
                    { ctx.WriterModel with
                        Lines = List.tail ctx.WriterModel.Lines } }
    | _ -> onlyIf ctx.Config.InsertFinalNewline sepNln ctx

let genFile (oak: Oak) =
    (col sepNln oak.ParsedHashDirectives genParsedHashDirective
     +> (if oak.ParsedHashDirectives.IsEmpty then sepNone else sepNln)
     +> col sepNln oak.ModulesOrNamespaces genModule
     |> genNode oak)
    +> addFinalNewline<|MERGE_RESOLUTION|>--- conflicted
+++ resolved
@@ -851,11 +851,7 @@
                 onlyIf
                     (isMultiline
                      && ctx.Config.MultiLineLambdaClosingNewline
-<<<<<<< HEAD
-                     && not (ctx.Config.IsStroustrupStyle && node.Lambda.Expr.IsStroustrupStyleExpr))
-=======
                      && not (isStroustrupStyleExpr ctx.Config node.Lambda.Expr))
->>>>>>> 8e172616
                     sepNln
                     ctx)
         +> genSingleTextNode node.ClosingParen
@@ -1056,11 +1052,7 @@
                         +> onlyIfCtx
                             (fun ctx ->
                                 ctx.Config.MultiLineLambdaClosingNewline
-<<<<<<< HEAD
-                                && (not (ctx.Config.IsStroustrupStyle && lambdaNode.Expr.IsStroustrupStyleExpr)))
-=======
                                 && (not (isStroustrupStyleExpr ctx.Config lambdaNode.Expr)))
->>>>>>> 8e172616
                             sepNln
                         +> genSingleTextNode appParen.Paren.ClosingParen
                     | _ ->
@@ -1918,11 +1910,7 @@
                         ctx)
 
     let genPatAndBody ctx =
-<<<<<<< HEAD
-        if ctx.Config.IsStroustrupStyle && node.BodyExpr.IsStroustrupStyleExpr then
-=======
         if isStroustrupStyleExpr ctx.Config node.BodyExpr then
->>>>>>> 8e172616
             let startColumn = ctx.Column
             (genPatInClause node.Pattern +> atIndentLevel false startColumn genWhenAndBody) ctx
         else
@@ -2181,11 +2169,7 @@
                     | Choice1Of2 lambdaNode ->
                         genSingleTextNode node.OpeningParen
                         +> (genLambdaWithParen lambdaNode |> genNode lambdaNode)
-<<<<<<< HEAD
-                        +> onlyIf (not (ctx.Config.IsStroustrupStyle && lambdaNode.Expr.IsStroustrupStyleExpr)) sepNln
-=======
                         +> onlyIf (not (isStroustrupStyleExpr ctx.Config lambdaNode.Expr)) sepNln
->>>>>>> 8e172616
                         +> genSingleTextNode node.ClosingParen
                     | Choice2Of2 matchLambdaNode ->
                         genSingleTextNode node.OpeningParen
@@ -2207,12 +2191,7 @@
                                  +> (genLambdaWithParen lambdaNode |> genNode lambdaNode))
                                 (fun isMultiline ->
                                     onlyIf
-<<<<<<< HEAD
-                                        (isMultiline
-                                         && not (ctx.Config.IsStroustrupStyle && lambdaNode.Expr.IsStroustrupStyleExpr))
-=======
                                         (isMultiline && not (isStroustrupStyleExpr ctx.Config lambdaNode.Expr))
->>>>>>> 8e172616
                                         sepNln
                                     +> genSingleTextNode node.ClosingParen)
                         | Choice2Of2 matchLambdaNode ->
