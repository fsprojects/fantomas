--- conflicted
+++ resolved
@@ -11,14 +11,13 @@
     | [<Unique>] Force
     | [<Unique>] Profile
     | [<Unique>] Fsi of string
-    | [<Unique>] Stdin of string
+    | [<Unique>] Stdin
     | [<Unique>] Stdout
     | [<Unique>] Out of string
     | [<Unique>] Indent of int
     | [<Unique>] Check
     | [<Unique;AltCommandLine("--pageWidth")>] PageWidth of int
     | [<Unique;AltCommandLine("--semicolonEOL")>] SemicolonEOL
-    | [<Unique;AltCommandLine("--noSpaceBeforeArgument")>] NoSpaceBeforeArgument
     | [<Unique;AltCommandLine("--spaceBeforeColon")>] SpaceBeforeColon
     | [<Unique;AltCommandLine("--noSpaceAfterComma")>] NoSpaceAfterComma
     | [<Unique;AltCommandLine("--noSpaceAfterSemiColon")>] NoSpaceAfterSemiColon
@@ -40,18 +39,17 @@
             | Out _ -> "Give a valid path for files/folders. Files should have .fs, .fsx, .fsi, .ml or .mli extension only."
             | Profile -> "Print performance profiling information."
             | Fsi _ -> "Read F# source from stdin as F# signatures."
-            | Stdin _ -> "Read F# source from standard input."
+            | Stdin -> "Read F# source from standard input."
             | Stdout -> " Write the formatted source code to standard output."
             | Indent _ -> "Set number of spaces for indentation (default = 4). The value should be between 1 and 10."
             | Check -> "Don't format files, just check if they have changed. Exits with 0 if it's formatted correctly, with 1 if some files need formatting and 99 if there was an internal error"
             | PageWidth _ -> "Set the column where we break to new lines (default = 80). The value should be at least 60."
             | SemicolonEOL -> "Enable semicolons at the end of line (default = false)."
-            | NoSpaceBeforeArgument -> "Disable spaces before the first argument of functions when there are parenthesis (default = true). For methods and constructors, there are never spaces regardless of this option."
             | SpaceBeforeColon -> "Enable spaces before colons (default = false)."
             | NoSpaceAfterComma -> "Disable spaces after commas (default = true)."
             | NoSpaceAfterSemiColon -> "Disable spaces after semicolons (default = true)."
             | IndentOnTryWith -> "Enable indentation on try/with block (default = false)."
-            | ReorderOpenDeclaration -> "Enable reordering open declarations (default = false)."
+            | ReorderOpenDeclaration -> "[DEPRECATED] Enable reordering open declarations (default = false)."
             | NoSpaceAroundDelimiter -> "Disable spaces after starting and before ending of lists, arrays, sequences and records (default = true)."
             | KeepNewlineAfter -> "Keep newlines found after = in let bindings, -> in pattern matching and chained function calls (default = false)."
             | MaxIfThenElseShortWidth _ -> "Set the max length of any expression in an if expression before formatting on multiple lines (default = 40)."
@@ -136,10 +134,6 @@
     Console.ForegroundColor <- consoleColor
     Console.WriteLine(content)
     Console.ForegroundColor <- currentColor
-<<<<<<< HEAD
-let private writeError = writeInColor ConsoleColor.DarkRed
-let private writeWarning = writeInColor ConsoleColor.DarkYellow
-=======
 
 let [<Literal>] StdInLineLimit = 2000
 
@@ -160,7 +154,6 @@
             |> Seq.reduce appendWithNewline
 
         if String.IsNullOrWhiteSpace input then None else Some(input)
->>>>>>> bc866422
 
 let private reportCheckResults (output: TextWriter) (checkResult: FakeHelpers.CheckResult) =
     checkResult.Errors
@@ -202,15 +195,6 @@
 
 [<EntryPoint>]
 let main argv =
-    match argv with
-    | [|"-v"|]
-    | [|"--version"|] ->
-        // Because Arguments.Input is the main command in Argu it is always expected. In case of the version you should not pass a path to format.
-        // This workaround resolves this limitation.
-        let version = CodeFormatter.GetVersion()
-        printfn "Fantomas v%s" version
-        0
-    | _ ->
         let errorHandler = ProcessExiter(colorizer = function ErrorCode.HelpText -> None | _ -> Some ConsoleColor.Red)
         let parser = ArgumentParser.Create<Arguments>(programName = "dotnet fantomas", errorHandler = errorHandler)
         let results = parser.ParseCommandLine argv
@@ -225,21 +209,31 @@
                 | None -> OutputPath.Notknown
 
         let inputPath =
-            let input = results.GetResult<@ Arguments.Input @>
-            let hasStdin = results.Contains<@ Arguments.Stdin @>
-            if hasStdin then
-                InputPath.StdIn input
-            elif Directory.Exists(input) then
-                InputPath.Folder input
-            elif File.Exists input && isFSharpFile input then
-                InputPath.File input
-            else
-                InputPath.Unspecified
+            let maybeInput = results.TryGetResult<@ Arguments.Input @>
+
+            match maybeInput with
+            | Some input ->
+                if Directory.Exists(input) then
+                    InputPath.Folder input
+                elif File.Exists input && isFSharpFile input then
+                    InputPath.File input
+                else
+                    InputPath.Unspecified
+            | None ->
+                let hasStdin = results.Contains<@ Arguments.Stdin @>
+                if hasStdin then
+                    let stdInInput = readFromStdin StdInLineLimit
+                    match stdInInput with
+                    | Some input -> InputPath.StdIn input
+                    | None -> InputPath.Unspecified
+                else
+                    InputPath.Unspecified
 
         let force = results.Contains<@ Arguments.Force @>
         let profile = results.Contains<@ Arguments.Profile @>
         let fsi = results.Contains<@ Arguments.Fsi @>
         let recurse = results.Contains<@ Arguments.Recurse @>
+        let version = results.TryGetResult<@ Arguments.Version @>
 
         let config =
             let defaultConfig =
@@ -249,11 +243,11 @@
                     match configResult with
                     | Success s -> s
                     | PartialSuccess (ps, warnings) ->
-                        List.iter writeWarning warnings
+                        List.iter (writeInColor ConsoleColor.DarkYellow) warnings
                         ps
                     | Failure e ->
-                        writeError "Couldn't process one or more Fantomas configuration files, falling back to the default configuration"
-                        writeError (e.ToString())
+                        writeInColor ConsoleColor.DarkRed "Couldn't process one or more Fantomas configuration files, falling back to the default configuration"
+                        writeInColor ConsoleColor.DarkRed (e.ToString())
                         FormatConfig.Default
                 )
                 |> Option.defaultValue FormatConfig.Default
@@ -275,16 +269,13 @@
                 | Indent i -> { acc with IndentSpaceNum = i }
                 | PageWidth pw -> { acc with PageWidth = pw }
                 | SemicolonEOL -> { acc with SemicolonAtEndOfLine = true }
-                | NoSpaceBeforeArgument ->
-                    writeWarning "--noSpaceBeforeArgument has been split up into multiple settings."
-                    writeWarning "These can be configured using a fantomas-config.json file."
-                    writeWarning "Check out https://github.com/fsprojects/fantomas/blob/master/docs/Documentation.md for more information."
-                    acc
                 | SpaceBeforeColon -> { acc with SpaceBeforeColon = true }
                 | NoSpaceAfterComma -> { acc with SpaceAfterComma = false }
                 | NoSpaceAfterSemiColon -> { acc with SpaceAfterSemicolon = false }
                 | IndentOnTryWith -> { acc with IndentOnTryWith = true }
-                | ReorderOpenDeclaration -> { acc with ReorderOpenDeclaration = true }
+                | ReorderOpenDeclaration ->
+                    writeInColor ConsoleColor.DarkYellow "Warning: ReorderOpenDeclaration will be removed in the next major version. Using this feature can lead to compilation errors after formatting."
+                    { acc with ReorderOpenDeclaration = true }
                 | NoSpaceAroundDelimiter -> { acc with SpaceAroundDelimiter = false }
                 | KeepNewlineAfter -> { acc with KeepNewlineAfter = true }
                 | MaxIfThenElseShortWidth m -> { acc with MaxIfThenElseShortWidth = m }
@@ -369,27 +360,6 @@
                 if force then
                     stdout.Write(File.ReadAllText inFile)
 
-<<<<<<< HEAD
-        match inputPath, outputPath with
-        | InputPath.Unspecified, _ ->
-            eprintfn "Input path is missing..."
-            exit 1
-        | InputPath.Folder p1, OutputPath.Notknown -> processFolder p1 p1
-        | InputPath.File p1, OutputPath.Notknown -> processFile p1 p1 config
-        | InputPath.File p1, OutputPath.IO p2 ->
-            processFile p1 p2 config
-        | InputPath.Folder p1, OutputPath.IO p2 -> processFolder p1 p2
-        | InputPath.StdIn s, OutputPath.IO p ->
-            stringToFile s p config
-        | InputPath.StdIn s, OutputPath.Notknown
-        | InputPath.StdIn s, OutputPath.StdOut ->
-            stringToStdOut s config
-        | InputPath.File p, OutputPath.StdOut ->
-            fileToStdOut p config
-        | InputPath.Folder p, OutputPath.StdOut ->
-            allFiles recurse p
-            |> Seq.iter (fun p -> fileToStdOut p config)
-=======
 
 
         if Option.isSome version then
@@ -421,5 +391,4 @@
                 | InputPath.Folder p, OutputPath.StdOut ->
                     allFiles recurse p
                     |> Seq.iter (fun p -> fileToStdOut p config)
->>>>>>> bc866422
         0