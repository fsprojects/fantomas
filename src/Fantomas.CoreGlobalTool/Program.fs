﻿module Fantomas.Cmd.Program

open System
open System.IO
open Fantomas
open Fantomas.FormatConfig
open Argu

let extensions = set [| ".fs"; ".fsx"; ".fsi"; ".ml"; ".mli"; |]

type Arguments =
    | [<Unique>] Recurse
    | [<Unique>] Force
    | [<Unique>] Profile
    | [<Unique>] Fsi of string
    | [<Unique>] Stdin of string
    | [<Unique>] Stdout
    | [<Unique>] Out of string
    | [<Unique>] Indent of int
    | [<Unique;AltCommandLine("--pageWidth")>] PageWidth of int
    | [<Unique;AltCommandLine("--semicolonEOL")>] SemicolonEOL
    | [<Unique;AltCommandLine("--noSpaceBeforeArgument")>] NoSpaceBeforeArgument
    | [<Unique;AltCommandLine("--spaceBeforeColon")>] SpaceBeforeColon
    | [<Unique;AltCommandLine("--noSpaceAfterComma")>] NoSpaceAfterComma
    | [<Unique;AltCommandLine("--noSpaceAfterSemiColon")>] NoSpaceAfterSemiColon
    | [<Unique;AltCommandLine("--indentOnTryWith")>] IndentOnTryWith
    | [<Unique;AltCommandLine("--reorderOpenDeclaration")>] ReorderOpenDeclaration
    | [<Unique;AltCommandLine("--noSpaceAroundDelimiter")>] NoSpaceAroundDelimiter
    | [<Unique;AltCommandLine("--keepNewlineAfter")>] KeepNewlineAfter
    | [<Unique;AltCommandLine("--maxIfThenElseShortWidth ")>] MaxIfThenElseShortWidth of int
    | [<Unique;AltCommandLine("--strictMode")>] StrictMode
    | [<Unique;AltCommandLine("-c")>] Config of string
    | [<Unique;AltCommandLine("-v")>] Version
    | [<MainCommand>] Input of string
with
    interface IArgParserTemplate with
        member s.Usage =
            match s with
            | Recurse -> "Process the input folder recursively."
            | Force -> "Print the source unchanged if it cannot be parsed correctly."
            | Out _ -> "Give a valid path for files/folders. Files should have .fs, .fsx, .fsi, .ml or .mli extension only."
            | Profile -> "Print performance profiling information."
            | Fsi _ -> "Read F# source from stdin as F# signatures."
            | Stdin _ -> "Read F# source from standard input."
            | Stdout -> " Write the formatted source code to standard output."
            | Indent _ -> "Set number of spaces for indentation (default = 4). The value should be between 1 and 10."
            | PageWidth _ -> "Set the column where we break to new lines (default = 80). The value should be at least 60."
            | SemicolonEOL -> "Enable semicolons at the end of line (default = false)."
            | NoSpaceBeforeArgument -> "Disable spaces before the first argument of functions when there are parenthesis (default = true). For methods and constructors, there are never spaces regardless of this option."
            | SpaceBeforeColon -> "Enable spaces before colons (default = false)."
            | NoSpaceAfterComma -> "Disable spaces after commas (default = true)."
            | NoSpaceAfterSemiColon -> "Disable spaces after semicolons (default = true)."
            | IndentOnTryWith -> "Enable indentation on try/with block (default = false)."
            | ReorderOpenDeclaration -> "Enable reordering open declarations (default = false)."
            | NoSpaceAroundDelimiter -> "Disable spaces after starting and before ending of lists, arrays, sequences and records (default = true)."
            | KeepNewlineAfter -> "Keep newlines found after = in let bindings, -> in pattern matching and chained function calls (default = false)."
            | MaxIfThenElseShortWidth _ -> "Set the max length of any expression in an if expression before formatting on multiple lines (default = 40)."
            | StrictMode -> "Enable strict mode (ignoring directives and comments and printing literals in canonical forms) (default = false)."
            | Config _ -> "Use configuration found in file or folder."
            | Version -> "Displays the version of Fantomas"
            | Input _ -> sprintf "Input path: can be a folder or file with %s extension." (Seq.map (fun s -> "*" + s) extensions |> String.concat ",")

let time f =
    let sw = Diagnostics.Stopwatch.StartNew()
    let res = f()
    sw.Stop()
    printfn "Time taken: %O s" sw.Elapsed
    res

[<RequireQualifiedAccess>]
type InputPath = 
    | File of string 
    | Folder of string 
    | StdIn of string
    | Unspecified

[<RequireQualifiedAccess>]
type OutputPath =
    | IO of string
    | StdOut
    | Notknown

let isInExcludedDir (fullPath: string) =
    set [| "obj"; ".fable"; "node_modules" |]
    |> Set.map (fun dir -> sprintf "%c%s%c" Path.DirectorySeparatorChar dir Path.DirectorySeparatorChar)
    |> Set.exists (fun dir -> fullPath.Contains(dir))

let isFSharpFile (s: string) = Set.contains (Path.GetExtension s) extensions

/// Get all appropriate files, either recursively or non-recursively
let rec allFiles isRec path =
    let searchOption = (if isRec then SearchOption.AllDirectories else SearchOption.TopDirectoryOnly)
    Directory.GetFiles(path, "*.*", searchOption)
    |> Seq.filter (fun f -> isFSharpFile f && not (isInExcludedDir f))

/// Format a source string using given config and write to a text writer
let processSourceString isFsiFile s (tw : Choice<TextWriter, string>) config =
    let fileName = if isFsiFile then "/tmp.fsi" else "/tmp.fsx"
    async {
        let! formatted = CodeFormatter.FormatDocumentAsync(fileName, SourceOrigin.SourceString s, config,
                                                           FakeHelpers.createParsingOptionsFromFile fileName,
                                                           FakeHelpers.sharedChecker.Value)
        match tw with
        | Choice1Of2 tw -> tw.Write(formatted)
        | Choice2Of2 path -> File.WriteAllText(path, formatted)
    }
    |> Async.RunSynchronously

/// Format inFile and write to text writer
let processSourceFile inFile (tw : TextWriter) config = 
    let s = File.ReadAllText(inFile)
    async {
        let! formatted = CodeFormatter.FormatDocumentAsync(inFile, SourceOrigin.SourceString s, config,
                                                           FakeHelpers.createParsingOptionsFromFile inFile,
                                                           FakeHelpers.sharedChecker.Value)
        tw.Write(formatted)
    }
    |> Async.RunSynchronously

let private writeInColor consoleColor (content:string) =
    let currentColor = Console.ForegroundColor
    Console.ForegroundColor <- consoleColor
    Console.WriteLine(content)
    Console.ForegroundColor <- currentColor
let private writeError = writeInColor ConsoleColor.DarkRed
let private writeWarning = writeInColor ConsoleColor.DarkYellow
<<<<<<< HEAD

let [<Literal>] StdInLineLimit = 2000

/// Read input from stdin, with a given line limit until EOF occurs.
///
/// Returns **None** if no lines were read or the stdin was not redirected through a pipe
let readFromStdin (lineLimit:int) =
    // The original functionality of the stdin flag, only accepted redirected input
    if not <| Console.IsInputRedirected then
        None
    else
        let isNotEof = (String.IsNullOrEmpty >> not)
        let input =
            Seq.initInfinite (fun _ -> Console.ReadLine())
            |> Seq.truncate lineLimit
            |> Seq.takeWhile isNotEof
            |> Seq.reduce (+)

        if String.IsNullOrWhiteSpace input then None else Some(input)
=======
>>>>>>> 3868c557

[<EntryPoint>]
let main argv =
    match argv with
    | [|"-v"|]
    | [|"--version"|] ->
        // Because Arguments.Input is the main command in Argu it is always expected. In case of the version you should not pass a path to format.
        // This workaround resolves this limitation.
        let version = CodeFormatter.GetVersion()
        printfn "Fantomas v%s" version
        0
    | _ ->
        let errorHandler = ProcessExiter(colorizer = function ErrorCode.HelpText -> None | _ -> Some ConsoleColor.Red)
        let parser = ArgumentParser.Create<Arguments>(programName = "dotnet fantomas", errorHandler = errorHandler)
        let results = parser.ParseCommandLine argv

        let outputPath =
            let hasStdout = results.Contains<@ Arguments.Stdout @>
            if hasStdout then
                OutputPath.StdOut
            else
                match results.TryGetResult<@ Arguments.Out @> with
                | Some output -> OutputPath.IO output
                | None -> OutputPath.Notknown

        let inputPath =
            let input = results.GetResult<@ Arguments.Input @>
            let hasStdin = results.Contains<@ Arguments.Stdin @>
            if hasStdin then
                InputPath.StdIn input
            elif Directory.Exists(input) then
                InputPath.Folder input
            elif File.Exists input && isFSharpFile input then
                InputPath.File input
            else
                InputPath.Unspecified

        let force = results.Contains<@ Arguments.Force @>
        let profile = results.Contains<@ Arguments.Profile @>
        let fsi = results.Contains<@ Arguments.Fsi @>
        let recurse = results.Contains<@ Arguments.Recurse @>

        let config =
            let defaultConfig =
                results.TryGetResult<@ Arguments.Config @>
                |> Option.map (fun configPath ->
                    let configResult = CodeFormatter.ReadConfiguration configPath
                    match configResult with
                    | Success s -> s
                    | PartialSuccess (ps, warnings) ->
                        List.iter writeWarning warnings
                        ps
                    | Failure e ->
                        writeError "Couldn't process one or more Fantomas configuration files, falling back to the default configuration"
                        writeError (e.ToString())
                        FormatConfig.Default
                )
                |> Option.defaultValue FormatConfig.Default

            results.GetAllResults()
            |> List.fold (fun acc msg ->
                match msg with
                | Recurse
                | Force
                | Out _
                | Profile
                | Fsi _
                | Stdin _
                | Stdout
                | Config _
                | Version
                | Input _ -> acc
                | Indent i -> { acc with IndentSpaceNum = i }
                | PageWidth pw -> { acc with PageWidth = pw }
                | SemicolonEOL -> { acc with SemicolonAtEndOfLine = true }
                | NoSpaceBeforeArgument ->
                    writeWarning "--noSpaceBeforeArgument has been split up into multiple settings."
                    writeWarning "These can be configured using a fantomas-config.json file."
                    writeWarning "Check out https://github.com/fsprojects/fantomas/blob/master/docs/Documentation.md for more information."
                    acc
                | SpaceBeforeColon -> { acc with SpaceBeforeColon = true }
                | NoSpaceAfterComma -> { acc with SpaceAfterComma = false }
                | NoSpaceAfterSemiColon -> { acc with SpaceAfterSemicolon = false }
                | IndentOnTryWith -> { acc with IndentOnTryWith = true }
                | ReorderOpenDeclaration -> { acc with ReorderOpenDeclaration = true }
                | NoSpaceAroundDelimiter -> { acc with SpaceAroundDelimiter = false }
                | KeepNewlineAfter -> { acc with KeepNewlineAfter = true }
                | MaxIfThenElseShortWidth m -> { acc with MaxIfThenElseShortWidth = m }
                | StrictMode -> { acc with StrictMode = true }
            ) defaultConfig

        let fileToFile (inFile : string) (outFile : string) config =
            try
                printfn "Processing %s" inFile
                use buffer = new StreamWriter(outFile)
                if profile then
                    File.ReadLines(inFile) |> Seq.length |> printfn "Line count: %i"
                    time (fun () -> processSourceFile inFile buffer config)
                else
                    processSourceFile inFile buffer config
                buffer.Flush()
                printfn "%s has been written." outFile
            with
            | exn ->
                eprintfn "The following exception occurred while formatting %s: %O" inFile exn
                if force then
                    File.WriteAllText (outFile, File.ReadAllText inFile)
                    printfn "Force writing original contents to %s" outFile

        let stringToFile (s : string) (outFile : string) config =
            try
                let fsi = Path.GetExtension(outFile) = ".fsi"
                if profile then
                    printfn "Line count: %i" (s.Length - s.Replace(Environment.NewLine, "").Length)
                    time (fun () -> processSourceString fsi s (Choice2Of2 outFile) config)
                else
                    processSourceString fsi s (Choice2Of2 outFile) config
                printfn "%s has been written." outFile
            with
            | exn ->
                eprintfn "The following exception occurs while formatting stdin: %O" exn
                if force then
                    File.WriteAllText(outFile, s)
                    printfn "Force writing original contents to %s." outFile

        let stringToStdOut s config =
            try
                use buffer = new StringWriter() :> TextWriter
                processSourceString fsi s (Choice1Of2 buffer) config
                stdout.Write(buffer.ToString())
            with
            | exn ->
                eprintfn "The following exception occurs while formatting stdin: %O" exn
                if force then
                    stdout.Write(s)

        let processFile inputFile outputFile config =
            if inputFile <> outputFile then
                fileToFile inputFile outputFile config
            else
                let content = File.ReadAllText inputFile
                stringToFile content inputFile config

        let processFolder inputFolder outputFolder =
            if not <| Directory.Exists(outputFolder) then
                Directory.CreateDirectory(outputFolder) |> ignore
            allFiles recurse inputFolder
            |> Seq.iter (fun i ->
                // s supposes to have form s1/suffix
                let suffix = i.Substring(inputFolder.Length + 1)
                let o =
                    if inputFolder <> outputFolder then
                        Path.Combine(outputFolder, suffix)
                    else i

                processFile i o config)

        let fileToStdOut inFile config =
            try
                use buffer = new StringWriter()
                // Don't record running time when output formatted content to console
                processSourceFile inFile buffer config
                stdout.Write(buffer.ToString())
            with
            | exn ->
                eprintfn "The following exception occurred while formatting %s: %O" inFile exn
                if force then
                    stdout.Write(File.ReadAllText inFile)

        match inputPath, outputPath with
        | InputPath.Unspecified, _ ->
            eprintfn "Input path is missing..."
            exit 1
        | InputPath.Folder p1, OutputPath.Notknown -> processFolder p1 p1
        | InputPath.File p1, OutputPath.Notknown -> processFile p1 p1 config
        | InputPath.File p1, OutputPath.IO p2 ->
            processFile p1 p2 config
        | InputPath.Folder p1, OutputPath.IO p2 -> processFolder p1 p2
        | InputPath.StdIn s, OutputPath.IO p ->
            stringToFile s p config
        | InputPath.StdIn s, OutputPath.Notknown
        | InputPath.StdIn s, OutputPath.StdOut ->
            stringToStdOut s config
        | InputPath.File p, OutputPath.StdOut ->
            fileToStdOut p config
        | InputPath.Folder p, OutputPath.StdOut ->
            allFiles recurse p
            |> Seq.iter (fun p -> fileToStdOut p config)
        0<|MERGE_RESOLUTION|>--- conflicted
+++ resolved
@@ -124,28 +124,6 @@
     Console.ForegroundColor <- currentColor
 let private writeError = writeInColor ConsoleColor.DarkRed
 let private writeWarning = writeInColor ConsoleColor.DarkYellow
-<<<<<<< HEAD
-
-let [<Literal>] StdInLineLimit = 2000
-
-/// Read input from stdin, with a given line limit until EOF occurs.
-///
-/// Returns **None** if no lines were read or the stdin was not redirected through a pipe
-let readFromStdin (lineLimit:int) =
-    // The original functionality of the stdin flag, only accepted redirected input
-    if not <| Console.IsInputRedirected then
-        None
-    else
-        let isNotEof = (String.IsNullOrEmpty >> not)
-        let input =
-            Seq.initInfinite (fun _ -> Console.ReadLine())
-            |> Seq.truncate lineLimit
-            |> Seq.takeWhile isNotEof
-            |> Seq.reduce (+)
-
-        if String.IsNullOrWhiteSpace input then None else Some(input)
-=======
->>>>>>> 3868c557
 
 [<EntryPoint>]
 let main argv =
