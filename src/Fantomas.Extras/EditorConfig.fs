module Fantomas.Extras.EditorConfig

open Fantomas.FormatConfig

module Reflection =
    open FSharp.Reflection

    let inline getRecordFields x =
        let names =
            FSharpType.GetRecordFields(x.GetType())
            |> Seq.map (fun x -> x.Name)

        let values = FSharpValue.GetRecordFields x
        Seq.zip names values |> Seq.toArray

let supportedProperties = [ "max_line_length"; "indent_size" ]

let private toEditorConfigName value =
    value
    |> Seq.map (fun c -> if System.Char.IsUpper(c) then sprintf "_%s" (c.ToString().ToLower()) else c.ToString())
    |> String.concat ""
    |> fun s -> s.TrimStart([| '_' |])
    |> fun name -> if List.contains name supportedProperties then name else sprintf "fsharp_%s" name

let private fantomasFields =
    Reflection.getRecordFields FormatConfig.Default
    |> Array.map (fun (propertyName, defaultValue) ->
        let editorConfigName = toEditorConfigName propertyName
        (editorConfigName, defaultValue))

let private (|Number|_|) d =
    match System.Int32.TryParse(d) with
    | true, d -> Some(box d)
    | _ -> None

let private (|MultilineFormatterType|_|) mft =
<<<<<<< HEAD
    MultilineFormatterType.ofConfigString mft
=======
    MultilineFormatterType.OfConfigString mft
>>>>>>> da776eab

let private (|Boolean|_|) b =
    if b = "true" then Some(box true)
    elif b = "false" then Some(box false)
    else None

let private parseOptionsFromEditorConfig (editorConfig: EditorConfig.Core.FileConfiguration) =
    fantomasFields
    |> Array.map (fun (ecn, dv) ->
        match editorConfig.Properties.TryGetValue(ecn) with
        | true, Number n -> n
        | true, Boolean b -> b
        | true, MultilineFormatterType mft -> mft
        | _ -> dv)
    |> fun newValues ->
        let formatConfigType = FormatConfig.Default.GetType()
        Microsoft.FSharp.Reflection.FSharpValue.MakeRecord(formatConfigType, newValues) :?> FormatConfig

let configToEditorConfig (config: FormatConfig): string =
    Reflection.getRecordFields config
    |> Array.choose (fun (k, v) ->
        match v with
        | :? System.Boolean as b ->
            sprintf "%s=%s" (toEditorConfigName k) (if b then "true " else "false")
            |> Some
        | :? System.Int32 as i -> sprintf "%s=%d" (toEditorConfigName k) i |> Some
        | :? MultilineFormatterType as mft ->
<<<<<<< HEAD
            sprintf "%s=%s" (toEditorConfigName k) (MultilineFormatterType.toConfigString mft)
=======
            sprintf "%s=%s" (toEditorConfigName k) (MultilineFormatterType.ToConfigString mft)
>>>>>>> da776eab
            |> Some
        | _ -> None)
    |> String.concat "\n"

let private editorConfigParser = EditorConfig.Core.EditorConfigParser()

let tryReadConfiguration (fsharpFile: string): FormatConfig option =
    let editorConfigSettings: EditorConfig.Core.FileConfiguration =
        editorConfigParser.Parse(fileName = fsharpFile)

    if editorConfigSettings.Properties.Count = 0 then
        None
    else
        Some
        <| parseOptionsFromEditorConfig editorConfigSettings

let readConfiguration (fsharpFile: string): FormatConfig =
    tryReadConfiguration fsharpFile
    |> Option.defaultValue FormatConfig.Default<|MERGE_RESOLUTION|>--- conflicted
+++ resolved
@@ -34,11 +34,7 @@
     | _ -> None
 
 let private (|MultilineFormatterType|_|) mft =
-<<<<<<< HEAD
-    MultilineFormatterType.ofConfigString mft
-=======
     MultilineFormatterType.OfConfigString mft
->>>>>>> da776eab
 
 let private (|Boolean|_|) b =
     if b = "true" then Some(box true)
@@ -66,11 +62,7 @@
             |> Some
         | :? System.Int32 as i -> sprintf "%s=%d" (toEditorConfigName k) i |> Some
         | :? MultilineFormatterType as mft ->
-<<<<<<< HEAD
-            sprintf "%s=%s" (toEditorConfigName k) (MultilineFormatterType.toConfigString mft)
-=======
             sprintf "%s=%s" (toEditorConfigName k) (MultilineFormatterType.ToConfigString mft)
->>>>>>> da776eab
             |> Some
         | _ -> None)
     |> String.concat "\n"
