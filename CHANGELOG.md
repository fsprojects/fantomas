--- conflicted
+++ resolved
@@ -1,36 +1,27 @@
 # Changelog
 
-<<<<<<< HEAD
+## [Unreleased]
+
+### Changed
+* Don't add space between type of array and square brackets. [#2192](https://github.com/fsprojects/fantomas/issues/2192)
+* Renamed `fantomas-tool` to `fantomas` and the `Fantomas` namespace to `Fantomas.Core`. [#2174](https://github.com/fsprojects/fantomas/issues/2174)
+
+## [5.0.0-alpha-002] - 2022-04-04
+
+### Changed
+* Target net6.0 for fantomas-tool.
+
 ## [5.0.0-alpha-001] - 2022-03-19
-
-### Changed
-* Renamed `fantomas-tool` to `fantomas` and the `Fantomas` namespace to `Fantomas.Core`. [#2174](https://github.com/fsprojects/fantomas/issues/2174)
-=======
-## [Unreleased]
-
-### Changed
-* Don't add space between type of array and square brackets. [#2192](https://github.com/fsprojects/fantomas/issues/2192)
-
-## [5.0.0-alpha-002] - 2022-04-04
-
-### Changed
-* Target net6.0 for fantomas-tool.
-
-## [5.0.0-alpha-001] - 2022-03-19
->>>>>>> 2a4e1894
 
 ### Added
 * Initial settings for strousrup bracket style. [#2161](https://github.com/fsprojects/fantomas/pull/2161)
 
-<<<<<<< HEAD
-=======
 ## [4.7.6] - 2022-04-04
 
 ### Fixed
 * SRTP or condition disappear when non-generic type is used. [#2168](https://github.com/fsprojects/fantomas/issues/2168)
 * Multiline AbstractSlot without constraints introduces newline [#2175](https://github.com/fsprojects/fantomas/issues/2175)
 
->>>>>>> 2a4e1894
 ## [4.7.5] - 2022-03-27
 
 ### Fixed
