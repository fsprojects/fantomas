# Changelog

## [Unreleased]

### Fixed
<<<<<<< HEAD
* Comment above single parameter in brackets breaks code due to wrong indentation. [#2594](https://github.com/fsprojects/fantomas/issues/2594)
=======
* Indenting problem with `match` workaround for single-line stroustrup expressions [#2586](https://github.com/fsprojects/fantomas/issues/2586)

## [5.1.3] - 2022-11-14

### Fixed
* Idempotency problem with anonymous types in discriminated unions. [#2621](https://github.com/fsprojects/fantomas/issues/2621)

## [5.1.2] - 2022-11-09

### Changed
* Update to newer Fantomas.Client. [#2617](https://github.com/fsprojects/fantomas/issues/2617)

## [5.1.1] - 2022-11-07

### Fixed
* Comment is removed when using array index access syntax, without a leading dot. [#2611](https://github.com/fsprojects/fantomas/issues/2611)
* Interface in object expression is not printed. [#2604](https://github.com/fsprojects/fantomas/issues/2604)

## [5.1.0] - 2022-11-04

### Changed
* Official release.
>>>>>>> 0938a3da

## [5.1.0-beta-002] - 2022-10-29

### Fixed
* Idempotency problem with `struct end`. [#2592](https://github.com/fsprojects/fantomas/issues/2592)
* Idempotency problem when having a comment in an anonymous record and Stroustrup formatting. [#2566](https://github.com/fsprojects/fantomas/issues/2566)
* AlternativeLongMemberDefinitions breaks spacing around `type Blah as this`. [#2598](https://github.com/fsprojects/fantomas/issues/2598)
* Outdenting problem when specifying record with accessibility modifier. [#2597](https://github.com/fsprojects/fantomas/issues/2597)

## [5.1.0-beta-001] - 2022-10-19

### Fixed
* Comments get removed for method parameter with attribute. [#2585](https://github.com/fsprojects/fantomas/issues/2585)

### Changed
* Update FCS to 'TypeDefn and NamespaceOrModule leading trivia', commit 7d115d56cde12006dd26a3c5babd702df451b8e8

## [5.1.0-alpha-007] - 2022-10-14

### Changed
* Revert multiline alternative for prefix types. [#2582](https://github.com/fsprojects/fantomas/pull/2582)

## [5.1.0-alpha-006] - 2022-10-14

### Changed
* Formatting of anonymous record types respects fsharp_multiline_block_brackets_on_same_column. [#1167](https://github.com/fsprojects/fantomas/issues/1167)
* Update FCS to 'Leading keyword synbinding', commit 05201993cfaac663c72b6431d81f543e3d001dfe

## [5.1.0-alpha-005] - 2022-10-07

### Changed
* Control space in pattern by `fsharp_space_before_lowercase_invocation` and `fsharp_space_before_uppercase_invocation`. [fslang-design/issues/712](https://github.com/fsharp/fslang-design/issues/712)
* Style of base constructor calls. [fsharp/fslang-design#693](https://github.com/fsharp/fslang-design/issues/693)
* Style of multiline type annotations/ [fsharp/fslang-design#708](https://github.com/fsharp/fslang-design/issues/708)

### Fixed
* Comments in SynArgPats.NamePatPairs are lost. [#2541](https://github.com/fsprojects/fantomas/issues/2541)
* Vanity alignment used inside base ctor call. [#2111](https://github.com/fsprojects/fantomas/issues/2111)
* Add line break before start of argument list. [#2335](https://github.com/fsprojects/fantomas/issues/2335)

## [5.1.0-alpha-004] - 2022-10-07

### Changed
* Update FCS to 'Add extern keyword to SynBindingTrivia', commit 23d93522a56e139e2fc85e6d2591d38698ae8d38

### Fixed
* extern expression should respect page width. [#735](https://github.com/fsprojects/fantomas/issues/735)
* extern declaration inside type declaration is converted to let binding. [#1214](https://github.com/fsprojects/fantomas/issues/1214)
* extern with void return type is converted to let binding. [#1215](https://github.com/fsprojects/fantomas/issues/1215)
* extern C-like parameters are not supported. [#1216](https://github.com/fsprojects/fantomas/issues/1216)

## [5.1.0-alpha-003] - 2022-10-02

### Changed
* Function call with parenthesis around function name. [#2382](https://github.com/fsprojects/fantomas/issues/2382)
* Spaces added inside new index syntax. [#2494](https://github.com/fsprojects/fantomas/issues/2494)

## [5.1.0-alpha-002] - 2022-09-29

### Changed
* Update FCS to 'Parallel type checking for impl files with backing sig files', commit 51635bbebf36e39a86d06d96730e13cfc40a095f

## [5.1.0-alpha-001] - 2022-09-18

### Changed
* Update FCS to 'Introduce SynType.SignatureParameter', commit 8f59d364a0abccb04d4ec2f1cd09665dee298777

## [5.0.6] - 2022-10-13

### Fixed
* Overly aggressive de-indentation. [#2110](https://github.com/fsprojects/fantomas/issues/2110)
* Broken comma in match expression in parameter invocation. [#1869](https://github.com/fsprojects/fantomas/issues/1869)

## [5.0.5] - 2022-10-07

### Fixed
* Function lambda with type annotation breaks code. [#2295](https://github.com/fsprojects/fantomas/issues/2295)
* Incorrect scope chosen for trivia, hence comments lost. [#2535](https://github.com/fsprojects/fantomas/issues/2535)

## [5.0.4] - 2022-10-04

### Fixed
* Additional space before equals sign. [#2548](https://github.com/fsprojects/fantomas/issues/2548)
* Idempotency problem when DotSet / App / Paren. [#2549](https://github.com/fsprojects/fantomas/issues/2549)

## [5.0.3] - 2022-09-29

### Fixed
* Comments in anonymous record deleted after formatting. [#2538](https://github.com/fsprojects/fantomas/issues/2538)
 
## [5.0.2] - 2022-09-22

### Fixed
* Wrong generic constraint placement in ML-style generic definitions with multiple type parameters. [#1868](https://github.com/fsprojects/fantomas/issues/1868)
* Incorrect async indentation when inside of a match. [#2501](https://github.com/fsprojects/fantomas/issues/2501)
* Conditional directives before expression leads to invalid code with Stroustrup. [#2517](https://github.com/fsprojects/fantomas/issues/2517)

### Documented
* Building Fantomas in Visual Studio for dev errors. [#2447](https://github.com/fsprojects/fantomas/issues/2447)

## [5.0.1] - 2022-09-18

### Fixed
* Items.Item \<index> <- value gives wrong code. [#2498](https://github.com/fsprojects/fantomas/issues/2498)
* Incorrect Stroustrup indentation with let binding for anonymous record with expression. [#2508](https://github.com/fsprojects/fantomas/issues/2508)
* Equality comparison with a record with a with expression results in broken code. [#2507](https://github.com/fsprojects/fantomas/issues/2507)
* Stroustrup record type definition with access modifiers and members lead to invalid F# code [#2511](https://github.com/fsprojects/fantomas/issues/2511)

## [5.0.0] - 2022-09-16

### Fixed
* Open statement after module should get a newline before it. [#2502](https://github.com/fsprojects/fantomas/issues/2502)

## [5.0.0-beta-010] - 2022-09-10

### Fixed
* Record definition with accessibility modifier error using stroustrup style. [#2481](https://github.com/fsprojects/fantomas/issues/2481)
* Comments between tuple type are lost. [#2149](https://github.com/fsprojects/fantomas/issues/2149)
* Stack overflow on macOS with a big source-file. [#2485](https://github.com/fsprojects/fantomas/issues/2485)

## [5.0.0-beta-009] - 2022-09-02

### Fixed
* --check should fail if the number of newlines is different. [#2461](https://github.com/fsprojects/fantomas/issues/2461)
* Comment after closing brace of computation expression is lost. [#2466](https://github.com/fsprojects/fantomas/issues/2466)
* Match statements should not be split into separate lines between parentheses. [#2044](https://github.com/fsprojects/fantomas/issues/2044)

## [5.0.0-beta-008] - 2022-08-30

### Fixed
* List of functions misaligned and breaks (Elmish). [#2158](https://github.com/fsprojects/fantomas/issues/2158)
* Idempotency problem when Elmish Html. [#2195](https://github.com/fsprojects/fantomas/issues/2195)
* Splitting list results in code that doesn't compile. [#2201](https://github.com/fsprojects/fantomas/issues/2201)
* Idempotency problem when using a list with interpolated strings. [#2242](https://github.com/fsprojects/fantomas/issues/2242)
* Idempotency problem when using set and spread syntax. [#2392](https://github.com/fsprojects/fantomas/issues/2392)
* Formatting (*) returns ( * ). [#2452](https://github.com/fsprojects/fantomas/issues/2452)
* Comment after last case of function with operator is removed. [#2454](https://github.com/fsprojects/fantomas/issues/2454)
* Trailing whitespace in block comments should be preserved. [#2450](https://github.com/fsprojects/fantomas/issues/2450)

## [5.0.0-beta-007] - 2022-08-19

### Fixed
* `abstract` with docstring and comment gets split up. [#2433](https://github.com/fsprojects/fantomas/issues/2433)
* Invalid removal of space in operator which starts with `*`. [#2434](https://github.com/fsprojects/fantomas/issues/2434)
* Incorrect concatenation of lines with functions. [#2435](https://github.com/fsprojects/fantomas/issues/2435)

## [5.0.0-beta-006] - 2022-08-12

### Fixed
* Wrong comma placement results in "Possible incorrect indentation". [#2159](https://github.com/fsprojects/fantomas/issues/2159)
* Indentation warning for update record in infix operation. [#2355](https://github.com/fsprojects/fantomas/issues/2355)
* Use of A | B as c fails to format correctly. [#2289](https://github.com/fsprojects/fantomas/issues/2289)

### Changed
* Update FCS to 'Include star in topTupleType rule', commit f8b56cb6db3c90348810263fd7a5d37dc5719e92

## [5.0.0-beta-005] - 2022-08-03

### Changed
* Update FCS to 'SynType with single slash and type', commit e1f735546a907b0a511b818f10829b1d75139021

### Fixed
* Fantomas moves comma and breaks code. [#2381](https://github.com/fsprojects/fantomas/issues/2381)
* Idempotency problem for unit of measure. [2264](https://github.com/fsprojects/fantomas/issues/2264)
* Indent interface member after anonymous record as generic type. [#2396](https://github.com/fsprojects/fantomas/issues/2396)
* Unexpected concatenation of docstring lines after private modifier on DU. [#2401](https://github.com/fsprojects/fantomas/issues/2401)
* Star in tuple return type lost. [#2403](https://github.com/fsprojects/fantomas/issues/2403)

## [5.0.0-beta-004] - 2022-07-27

### Fixed
* Shebang directives get removed from scripts [#2367](https://github.com/fsprojects/fantomas/issues/2367)

## [5.0.0-beta-003] - 2022-07-26

### Changed
* Show a better error message when the folder does not exist. [#2341](https://github.com/fsprojects/fantomas/issues/2341)
* Update FCS to 'Use SynLongIdent in SynOpenDeclTarget.ModuleOrNamespace', commit c18989124a92cc26a736d89137254f1ca84d4880

### Fixed
* global keyword is escaped with single-backticks when used as part of a namespace/module open. [#2274](https://github.com/fsprojects/fantomas/issues/2274)
* global namespace should not be escaped. [#2366](https://github.com/fsprojects/fantomas/issues/2366)
* Trivia between xml doc and type not restored. [#2143](https://github.com/fsprojects/fantomas/issues/2143)

## [5.0.0-beta-002] - 2022-07-19

### Fixed
* Idempotency problem when using object expression and having a space between get / set lines. [#2372](https://github.com/fsprojects/fantomas/issues/2372)
* FSharp.Core version conflict between Fantomas.Core and Fantomas.FCS. [#2374](https://github.com/fsprojects/fantomas/issues/2374)

## [5.0.0-beta-001] - 2022-07-15

### Changed
* Don't mark optional parameters as required in public API. [#2350](https://github.com/fsprojects/fantomas/pull/2350)
* Update default value for v5. [#2288](https://github.com/fsprojects/fantomas/issues/2288)

### Fixed
* Content of #if block removed - Breaking Code on reformat. [#801](https://github.com/fsprojects/fantomas/issues/801)
* Using a compiler directive copies the previous(?) line in fsi files. [#1186](https://github.com/fsprojects/fantomas/issues/1186)
* Multiline if expression with multiline infix operations. [#1775](https://github.com/fsprojects/fantomas/issues/1775)

## [5.0.0-alpha-011] - 2022-07-08

### Changed
* Restore the CodeFormatter.MakeRange public API. [#2306](https://github.com/fsprojects/fantomas/pull/2306)
* Update FCS to 'Add arrow to SynType.Fun trivia.', commit 5a5a5f6cd07aa4a8326baa07d4f7af1305ced6f4
* Update FCS to 'Fix setter first', commit 267d0a57f217df756d9ac33c6aa4ffbfe3b53097
* Update style of long if/match expressions (See [fslang-design#646](https://github.com/fsharp/fslang-design/issues/646)). [#2334](https://github.com/fsprojects/fantomas/pull/2334)
* `--force` will now write a file even when the result is invalid. [#2346](https://github.com/fsprojects/fantomas/issues/2346)

### Added
* Add setting `fsharp_max_if_then_short_width`. [#2299](https://github.com/fsprojects/fantomas/issues/2299)

### Fixed
* KeepIndentInBranch not respected inside a let and match. [1825](https://github.com/fsprojects/fantomas/issues/1825)

### Removed
* `--stdin`, `--stdout` and `--fsi` flags. [#2346](https://github.com/fsprojects/fantomas/issues/2346)

## [5.0.0-alpha-010] - 2022-06-27

### Changed
* Restore the FormatSelection public API. [#2237](https://github.com/fsprojects/fantomas/issues/2237)
* Refactor list of TriviaNodeAssigner to tree structure. [#2271](https://github.com/fsprojects/fantomas/issues/2271)

## [5.0.0-alpha-009] - 2022-06-21

### Fixed
* Explicit interface with SpaceBeforeClassConstructor. [#2226](https://github.com/fsprojects/fantomas/issues/2226)
* Spaces around binary operators in units of measure. [#2207](https://github.com/fsprojects/fantomas/issues/2207)
* Trivia not restored after long identifier in SynField. [#2290](https://github.com/fsprojects/fantomas/pull/2290)
* Content after hash directive is lost. [#2293](https://github.com/fsprojects/fantomas/pull/2293)
* Idempotency problem with computation expression with generic parameter. [#2285](https://github.com/fsprojects/fantomas/pull/2285)

## [5.0.0-alpha-008] - 2022-05-28

### Fixed
* Superfluous space between negate and RationalConst. [#2265](https://github.com/fsprojects/fantomas/issues/2265)
* Idempotency problem with ParsedHashDirective in signature file. [#2258](https://github.com/fsprojects/fantomas/issues/2258)
* Keyword 'override' gets changed to 'member'. [#2221](https://github.com/fsprojects/fantomas/issues/2221)

### Changed
* Formatting of multi-constrained SRTP functions needs improvement. [#2230](https://github.com/fsprojects/fantomas/issues/2230)
* Try/With with a single clause. [#1881](https://github.com/fsprojects/fantomas/issues/1881)
* Long type argument with constraints is not respecting max_line_length. [#2266](https://github.com/fsprojects/fantomas/issues/2266)
* Long function argument with constraints is not respecting max_line_length. [#2267](https://github.com/fsprojects/fantomas/issues/2267)

### Removed

* Remove Fantomas.Extras. [#2269](https://github.com/fsprojects/fantomas/issues/2269)

## [5.0.0-alpha-007] - 2022-05-16

### Changed
* Update FCS to 'Add SynExpr.Dynamic to SyntaxTree.', commit b822e2793bd6387c40cfd5b25d604e002a253257
* Restore the validation API. [#2236](https://github.com/fsprojects/fantomas/issues/2236)
* Renamed `fsharp_experimental_stroupstrup_style` to `fsharp_experimental_stroustrup_style`. [#2257](https://github.com/fsprojects/fantomas/pull/2257)

## [5.0.0-alpha-006] - 2022-05-13

### Added

* Format function application that end with a list in the Stroustrup bracket style. [#2244](https://github.com/fsprojects/fantomas/pull/2244)
* Option to reduce multiple blank lines from source code. [#2198](https://github.com/fsprojects/fantomas/issues/2198)

### Removed

* Remove Elmish settings: `fsharp_max_elmish_width`, `fsharp_single_argument_web_mode` & `fsharp_disable_elmish_syntax`. [#2180](https://github.com/fsprojects/fantomas/issues/2180)
* Remove `fsharp_semicolon_at_end_of_line`. [#2247](https://github.com/fsprojects/fantomas/issues/2247)
* Remove `fsharp_keep_if_then_in_same_line`. [#2248](https://github.com/fsprojects/fantomas/issues/2248)
* Remove `fsharp_indent_on_try_with`. [#2249](https://github.com/fsprojects/fantomas/issues/2249)

### Changed

* Update FCS to 'More cleanup', commit e063dd2a7005faf953619ab4f232d1e3606c7ed2
* Rename `fsharp_ragnarok` to `fsharp_experimental_stroupstrup_style` and `fsharp_keep_indent_in_branch` to `fsharp_experimental_keep_indent_in_branch`. [#2251](https://github.com/fsprojects/fantomas/pull/2251)
* Consider wider default format for record declarations if any XML doc comments are present on fields. [#1879](https://github.com/fsprojects/fantomas/issues/1879)

### Fixed
* A space was added before paren lambda argument. [#2041](https://github.com/fsprojects/fantomas/issues/2041)
* Linq method call breaks because of space before paren lambda was added. [#2231](https://github.com/fsprojects/fantomas/issues/2231)

## [5.0.0-alpha-005] - 2022-05-07

### Fixed
* Fantomas v4.6.4 and onwards removes backticks. [#2164](https://github.com/fsprojects/fantomas/issues/2164)
* include is reserved keyword. [#2167](https://github.com/fsprojects/fantomas/issues/2167)
* base keyword given backticks when overriding with argument. [#2212](https://github.com/fsprojects/fantomas/issues/2212)
* Fantomas removes backticks around constraint. [#2116](https://github.com/fsprojects/fantomas/issues/2116)
* Keep backticks in identifiers. [#2034](https://github.com/fsprojects/fantomas/issues/2034)
* Parens stripped from custom definitions of op_Range and op_RangeStep operators. [#1842](https://github.com/fsprojects/fantomas/issues/1842)
* XML docs for commented code automatically removed. [#2186](https://github.com/fsprojects/fantomas/issues/2186)

## [5.0.0-alpha-004] - 2022-05-07

### Changed
* FCS: Expose FSharpParserDiagnostic from parseFile. [https://github.com/fsprojects/fantomas/pull/2233](https://github.com/fsprojects/fantomas/pull/2233)

## [5.0.0-alpha-003] - 2022-05-06

### Changed
* Don't add space between type of array and square brackets. [#2192](https://github.com/fsprojects/fantomas/issues/2192)
* Adjusted formatting of quotation expressions to latest F# style guide. [#661](https://github.com/fsharp/fslang-design/issues/661)
* Use F# compiler from the source files. [#2217](https://github.com/fsprojects/fantomas/issues/2217)
* Rename Fantomas to Fantomas.Core and fantomas-tool to fantomas. [#2174](https://github.com/fsprojects/fantomas/issues/2174)
* Update logo. [#2229](https://github.com/fsprojects/fantomas/pull/2229)

### Fixed
* Idempotency problem with multiline quotation expressions. [#2203](https://github.com/fsprojects/fantomas/issues/2203)

## [5.0.0-alpha-002] - 2022-04-04

### Changed
* Target net6.0 for fantomas-tool.

## [5.0.0-alpha-001] - 2022-03-19

### Added
* Initial settings for strousrup bracket style. [#2161](https://github.com/fsprojects/fantomas/pull/2161)

## [4.7.9] - 2022-05-02

### Changed
* Add `fable_modules` to the directories which are always excluded. [Fable 3.4](https://github.com/fable-compiler/Fable/releases/tag/3.4.0)

### Fixed
* Let binding after match lambda is moved outside of nested module. [#2214](https://github.com/fsprojects/fantomas/issues/2214)

## [4.7.8] - 2022-04-25

### Fixed
* Breaks float range with step-size when trailing 0 is omitted. [#2171](https://github.com/fsprojects/fantomas/issues/2171)
* Fantomas inserts a space between array variable and indexer. [#2106](https://github.com/fsprojects/fantomas/issues/2106)

## [4.7.7] - 2022-04-20

### Fixed
* Multiline parentheses objectExpression in indexer expression. [#2176](https://github.com/fsprojects/fantomas/issues/2176)
* Blank line over SynEnumCase is restored incorrectly. [#2155](https://github.com/fsprojects/fantomas/issues/2155)
* XML Doc comments on DU cases seem to get shuffled. [#2188](https://github.com/fsprojects/fantomas/issues/2188)
* Comment after bar is lost in single case DU. [#2182](https://github.com/fsprojects/fantomas/issues/2182)
* Piped lambda with if-then-else can break code. [#2196](https://github.com/fsprojects/fantomas/issues/2196)

## [4.7.6] - 2022-04-04

### Fixed
* SRTP or condition disappear when non-generic type is used. [#2168](https://github.com/fsprojects/fantomas/issues/2168)
* Multiline AbstractSlot without constraints introduces newline [#2175](https://github.com/fsprojects/fantomas/issues/2175)

## [4.7.5] - 2022-03-27

### Fixed
* Only load the .fantomasignore file once, except for the daemon. [#2097](https://github.com/fsprojects/fantomas/pull/2097)

## [4.7.4] - 2022-03-25

### Fixed
* DotGet in quotation should be further indented. [#2154](https://github.com/fsprojects/fantomas/issues/2154)
* Reformatting multiple array index operators (v6 style) adds spaces that are invalid [#2151](https://github.com/fsprojects/fantomas/issues/2151)

## [4.7.3] - 2022-03-12

### Fixed
* Option parameter name is lost in tuple. [#2144](https://github.com/fsprojects/fantomas/issues/2144)
* Trivia between XmlDoc and member is not printed. [#2147](https://github.com/fsprojects/fantomas/issues/2147)
* Emit correct keyword for properties with both getter and setter specified [#2129](https://github.com/fsprojects/fantomas/issues/2129)
* Duplicate ///-comments when immediately preceded by a //-comment. [#2152](https://github.com/fsprojects/fantomas/issues/2152)

## [4.7.2] - 2022-03-11

### Fixed
*  Reordering comments on modules. [#2141](https://github.com/fsprojects/fantomas/issues/2141)

## [4.7.1] - 2022-03-08

### Fixed
* Comment after equals is remove in anonymous record. [#1921](https://github.com/fsprojects/fantomas/issues/1921)
* Comment after equals in record type is lost. [#2001](https://github.com/fsprojects/fantomas/issues/2001)
* Comment after match keyword is lost. [#1851](https://github.com/fsprojects/fantomas/issues/1851)
* Preserve in keyword on next line. [#1182](https://github.com/fsprojects/fantomas/issues/1182)
* Remove Ionide.KeepAChangelog.Tasks and Dotnet.ReproducibleBuilds as NuGet dependencies. [#2131](https://github.com/fsprojects/fantomas/pull/2131)
* Comment lost between attribute and member. [#2130](https://github.com/fsprojects/fantomas/issues/2130)

## [4.7.0] - 2022-03-04

### Changed
* Always add a space for multiple curried args invocation. [#2087](https://github.com/fsprojects/fantomas/issues/2087)
* Update FCS to 41.0.3. [#2122](https://github.com/fsprojects/fantomas/pull/2122)
* Print XML Document comments from AST. [#1878](https://github.com/fsprojects/fantomas/issues/1878)

## [4.6.6] - 2022-03-04

### Changed
* Update .NET SDK to 6.0.200. [#2105](https://github.com/fsprojects/fantomas/pull/2105)
* Lock FCS version in Fantomas nuspec. [#2118](https://github.com/fsprojects/fantomas/issues/2118)

### Fixed
* Keep copyInfo for record fixed at starting column. [#2109](https://github.com/fsprojects/fantomas/issues/2109)
* Unexpected expression: Fixed. [#2112](https://github.com/fsprojects/fantomas/issues/2112)

### Documentation
* Fixed typo in Formatting-Elmish-code.md [#2120](https://github.com/fsprojects/fantomas/pull/2120)

## [4.6.5] - 2022-02-18

### Changed
* Use [KeepAChangelog](https://keepachangelog.com/en/1.0.0/#how) instead of `RELEASE_NOTES.md`. [#2095](https://github.com/fsprojects/fantomas/pull/2095)

### Fixed
* Error formatting defines #if (!DEBUG) ... #endif (no #else). [#2098](https://github.com/fsprojects/fantomas/issues/2098)
* Single block comment in namespace is disappearing. [#1951](https://github.com/fsprojects/fantomas/issues/1951)
* Unexpected newline added before let bang. [#1932](https://github.com/fsprojects/fantomas/issues/1932)
* Creating anonymous record based on a function call with a list arg fails. [#1749](https://github.com/fsprojects/fantomas/issues/1749)
* Access modifier is lost in extern declaration. [#1213](https://github.com/fsprojects/fantomas/issues/1213)
* Unexpected indentation in if-else when using keep_if_then_in_same_line=true. [#1160](https://github.com/fsprojects/fantomas/issues/1160)

### Documentation
* Add additional information about the style guide in CONTRIBUTING.md. [#2078](https://github.com/fsprojects/fantomas/pull/2078)
* Fix FSharp compiler docs link for SynExpr. [#2082](https://github.com/fsprojects/fantomas/pull/2082)
* Fix FSharp compiler docs link for SynExpr.DotGet expression. [#2084](https://github.com/fsprojects/fantomas/pull/2084)
* Pre push hook to ensure code is formatted on upload. [#2085](https://github.com/fsprojects/fantomas/pull/2085)
* Explain what's needed to close issues, that aren't reproducible anymore. [#2092](https://github.com/fsprojects/fantomas/pull/2092)

## [4.6.4] - 2022-02-11

### Fixed
* type declaration loses 'when' qualifier. [#2075](https://github.com/fsprojects/fantomas/issues/2075)
* Comments in anonymous record values are deleted. [#2067](https://github.com/fsprojects/fantomas/issues/2067)
* Comment after [] is lost, more common in records. [#2043](https://github.com/fsprojects/fantomas/issues/2043)
* Named argument should have a space. [#1877](https://github.com/fsprojects/fantomas/issues/1877)

## [4.6.3] - 2022-02-08

### Documented
* Running fake build locally. [#2056](https://github.com/fsprojects/fantomas/issues/2056)
* Replace Gitter with Discord. [#2070](https://github.com/fsprojects/fantomas/pull/2070)

### Fixed
* Spaces are lost in multi range expression. [#2071](https://github.com/fsprojects/fantomas/issues/2071)

## [4.6.2] - 2022-02-06

### Fixed
* Comment in method chain gets deleted. [#2062](https://github.com/fsprojects/fantomas/issues/2062)
* Idempotency and correctness problem when using multiple if statements as list comprehension. [#2055](https://github.com/fsprojects/fantomas/issues/2055)
* Comment inside LongIdentWithDots not preserved. [#2027](https://github.com/fsprojects/fantomas/issues/2027)
* Consecutive #load statements are merged into one line if namespace is declared below. [#2014](https://github.com/fsprojects/fantomas/issues/2014)
* Line of code including a backward composition operator causes error. [#1998](https://github.com/fsprojects/fantomas/issues/1998)

## [4.6.1] - 2022-02-01

### Fixed
* Type parameter comment lost in formatting. [#2052](https://github.com/fsprojects/fantomas/issues/2052)
* Unicode string containing "\000" is replaced by null character when being formatted. [#2050](https://github.com/fsprojects/fantomas/issues/2050)
* Idempotency problem when comment after opening bracket in Elmish expression without children. [#2037](https://github.com/fsprojects/fantomas/issues/2037)
* Default settings in .editorconfig files. [#2030](https://github.com/fsprojects/fantomas/issues/2030)
* "cannot determine if synExpr Paren" when Lambda after If expression. [#2015](https://github.com/fsprojects/fantomas/issues/2015)
* Comment removed in do binding. [#1875](https://github.com/fsprojects/fantomas/issues/1875)
* Comment after arrow is missing in SynExpr.Lambda. [#1870](https://github.com/fsprojects/fantomas/issues/1870)
* else if turned into elif when KeepIndentInBranch = true. [#1818](https://github.com/fsprojects/fantomas/issues/1818)
* Comment after closing brace in nested record is lost with default settings. [#1172](https://github.com/fsprojects/fantomas/issues/1172)
* Inconsistent spacing of multiline object expressions in lists with default settings. [#1170](https://github.com/fsprojects/fantomas/issues/1170)
* type definition in signature file wrapped with hash directives. [#1115](https://github.com/fsprojects/fantomas/issues/1115)
* Strict mode strips literal strings. [#560](https://github.com/fsprojects/fantomas/issues/560)

## [4.6.0] - 2022-01-14

### Changed
* Unify Fantomas versions across editors. [#1844](https://github.com/fsprojects/fantomas/issues/1844)
* Update formatting types in signatures (See [fslang-design](https://github.com/fsharp/fslang-design/issues/644)). [#1994](https://github.com/fsprojects/fantomas/pull/1994)
* Read editorconfig settings before overwriting settings with request configuration. [#2006](https://github.com/fsprojects/fantomas/pull/2006)
* Expose configuration documentation in Fantomas.Daemon [#1956](https://github.com/fsprojects/fantomas/pull/1956)
* Update FCS to 41.0.1 [#1949](https://github.com/fsprojects/fantomas/pull/1949)
* Wider default fsharp_max_value_binding_width. [#1947](https://github.com/fsprojects/fantomas/pull/1947)
* Update FCS to 41.0.0-preview.21472.3 [#1927](https://github.com/fsprojects/fantomas/pull/1927)
* Update record should indent from the curly brace instead of the identifier. [#1876](https://github.com/fsprojects/fantomas/issues/1876)
* Update style of lambda argument. [#1871](https://github.com/fsprojects/fantomas/issues/1871)
* Update to FCS 40.0.1-preview.21352.5

### Added
* Editor.config: insert_final_newline. [#2002](https://github.com/fsprojects/fantomas/issues/2002)

### Fixed
* Comment lost between attribute and nested module [#2016](https://github.com/fsprojects/fantomas/issues/2016)
* Incorrect new array indexing formatting. [#1985](https://github.com/fsprojects/fantomas/issues/1985)
* Idempotency problem when exception definition used in signature file. [#1974](https://github.com/fsprojects/fantomas/issues/1974)
* Create parsingOption via CodeFormatterImpl helper. [#1946](https://github.com/fsprojects/fantomas/pull/1946)
* Explicit call of active pattern fails. [#1937](https://github.com/fsprojects/fantomas/issues/1937)
* Idempotency problem when destructing a record inside a lambda argument. [#1922](https://github.com/fsprojects/fantomas/issues/1922)
* Exception with boolean constant in #if. [#2013](https://github.com/fsprojects/fantomas/issues/2013)

## [4.5.12] - 2022-01-08

### Fixed
* Strings containing spaces at end of line change meaning. [#1941](https://github.com/fsprojects/fantomas/issues/1941)
* Explicit class/end/with loses members. [#1940](https://github.com/fsprojects/fantomas/issues/1940)
* Idempotency problem when static member with get. [#1913](https://github.com/fsprojects/fantomas/issues/1913)

## [4.5.11] - 2021-12-29

### Fixed
* KeepIndentInBranch not being respected. [#2003](https://github.com/fsprojects/fantomas/issues/2003)

## [4.5.10] - 2021-12-04

### Fixed
* Fantomas writes even when not necessary. [#1984](https://github.com/fsprojects/fantomas/issues/1984)

## [4.5.9] - 2021-11-24

### Fixed
* Operator application to some literals doesn't preserve spacing. [#1979](https://github.com/fsprojects/fantomas/issues/1979)

## [4.5.8] - 2021-11-19

### Fixed
* Fantomas is unable to format valid F# (.net 6.0) program. [#1969](https://github.com/fsprojects/fantomas/issues/1969)
* Attributes on static members of recursive types formats incorrectly. [#1962](https://github.com/fsprojects/fantomas/issues/1962)
* val mutable in signature loses 'mutable'. [#1954](https://github.com/fsprojects/fantomas/issues/1954)
* Literals in signatures lose values. [#1953](https://github.com/fsprojects/fantomas/issues/1953)
* Attribute on member of mutually dependent types fails to validate. [#1918](https://github.com/fsprojects/fantomas/issues/1918)
* Wrong code is generated for member attribute in recursive type. [#1898](https://github.com/fsprojects/fantomas/issues/1898)
* Attribute on type function incorrectly placed for 'and' types. [#1874](https://github.com/fsprojects/fantomas/issues/1874)

## [4.5.7] - 2021-11-07

### Fixed
* Formatting power operator in code quotation pattern match fails. [#1945](https://github.com/fsprojects/fantomas/issues/1945)

## [4.5.6] - 2021-11-03

### Fixed
* Offside code created when base constructor wraps across lines. [#1942](https://github.com/fsprojects/fantomas/issues/1942)
* Extra space in val and member bindings in signature files. [#1934](https://github.com/fsprojects/fantomas/issues/1934)

## [4.5.5] - 2021-10-27

### Fixed
* Provide more information when string merge failed. [#1904](https://github.com/fsprojects/fantomas/issues/1904)
* Comment gets duplicated. [#1912](https://github.com/fsprojects/fantomas/issues/1912)
* Vanity alignment used when splitting line in match block. [#1901](https://github.com/fsprojects/fantomas/issues/1901)
* Unexpected loss of newline in closing bracket. [#1835](https://github.com/fsprojects/fantomas/issues/1835)
* Relative patterns in .fantomasignore don't match any files. [#1713](https://github.com/fsprojects/fantomas/issues/1713)

## [4.5.4] - 2021-10-05

### Fixed
* Documentation contains reference to infix multiline formatter even though it's removed. [#1884](https://github.com/fsprojects/fantomas/issues/1884)
* Newline was introduced in Sequential with LetBang. [#1882](https://github.com/fsprojects/fantomas/issues/1882)
* Vanity alignment used when calling base constructor. [#1442](https://github.com/fsprojects/fantomas/issues/1442)

## [4.5.3] - 2021-09-07

### Fixed
* indented #if directive inside another non-indented #if directive drops significant whitespace. [#1866](https://github.com/fsprojects/fantomas/issues/1866)

## [4.5.2] - 2021-08-11

### Fixed
* Dropped comment with function with type parameter. [#1861](https://github.com/fsprojects/fantomas/issues/1861)
* Comment dropped in a multi-option match. [#1855](https://github.com/fsprojects/fantomas/issues/1855)
* StackoverflowException when formatted long triple-quoted strings. [#1837](https://github.com/fsprojects/fantomas/issues/1837)
* Comment removed in match. [#1677](https://github.com/fsprojects/fantomas/issues/1677)

## [4.5.1] - 2021-07-24

### Fixed
* StackOverflow exceptions when collecting ColMultilineItem list. [#1839](https://github.com/fsprojects/fantomas/issues/1839)
* Overly indented members on a record type with accessibility modifier. [#1824](https://github.com/fsprojects/fantomas/issues/1824)
* MultiLineLambdaClosingNewline not respected with function keyword. [#1823](https://github.com/fsprojects/fantomas/issues/1823)
* Comment is lost at the end of a match. [#1822](https://github.com/fsprojects/fantomas/issues/1822)

### Changed
* Honor .fantomasignore file when processing a folder. [#1834](https://github.com/fsprojects/fantomas/pull/1834)

## [4.5.0] - 2021-07-07

### Added
* Always place bar in front of discriminated union. [#1750](https://github.com/fsprojects/fantomas/issues/1750)
* Support multiple files/dirs as command-line arguments. [#1696](https://github.com/fsprojects/fantomas/issues/1696)
* Disable empty line between mutually recursive type. [#1658](https://github.com/fsprojects/fantomas/issues/1658)
* BlankLinesAroundNestedMultilineExpressions. [#1587](https://github.com/fsprojects/fantomas/pull/1587)

### Changed
* Initial support of KeepIndentInBranch. [#1361](https://github.com/fsprojects/fantomas/issues/1361)
* Update to FCS 39 [#1479](https://github.com/fsprojects/fantomas/pull/1479)

### Fixed
* Collect empty define block as single trivia. [#1528](https://github.com/fsprojects/fantomas/pull/1528)
* Refactor ASTTransformer. [#1497](https://github.com/fsprojects/fantomas/pull/1497)
* replace genTypeByLookup with Trivia. [#594](https://github.com/fsprojects/fantomas/issues/594)
* Space between identifier and then is lost. [#1816](https://github.com/fsprojects/fantomas/issues/1816)
* KeepIndentInBranch causing offside error in if condition. [#1812](https://github.com/fsprojects/fantomas/issues/1812)
* Indentation warnings for multiline match expression. [#1774](https://github.com/fsprojects/fantomas/issues/1774)
* Extra indentation on match-case block. [#1234](https://github.com/fsprojects/fantomas/issues/1234)
* Fantomas introduces meaningless match block. [#1806](https://github.com/fsprojects/fantomas/issues/1806)
* Lazy causes indentation to produce invalid F#. [#1805](https://github.com/fsprojects/fantomas/issues/1805)
* Nested Fluent API produces wrong code: misses indentation. [#1804](https://github.com/fsprojects/fantomas/issues/1804)
* Tuple should be consider short branch in KeepIndentInBranch setting. [#1800](https://github.com/fsprojects/fantomas/issues/1800)
* Fantomas adds "of" to a union case when it is seemingly _too long_. [#1796](https://github.com/fsprojects/fantomas/issues/1796)
* Function application in if expression should remain on single line. [#1795](https://github.com/fsprojects/fantomas/issues/1795)
* Conditional code is not printed. [#1794](https://github.com/fsprojects/fantomas/issues/1794)
* Records in list in a pattern match always have a semicolon. [#1793](https://github.com/fsprojects/fantomas/issues/1793)
* parenthesis expression in then should further indent inner expression. [#1777](https://github.com/fsprojects/fantomas/issues/1777)
* Wild cards in lambda. [#1789](https://github.com/fsprojects/fantomas/issues/1789)
* Soundness regression in 4.5.0-beta-001. Nested lambdas are stripped. [#1782](https://github.com/fsprojects/fantomas/issues/1782)
* KeepIndentInBranch not respected when returning short function application. [#1779](https://github.com/fsprojects/fantomas/issues/1779)
* Hash directive not printed above recursive binding. [#1776](https://github.com/fsprojects/fantomas/issues/1776)
* Fantomas adds space before colon when SpaceBeforeColon is false. [#1773](https://github.com/fsprojects/fantomas/issues/1773)
* Long return expression not formatted multiline. [#1771](https://github.com/fsprojects/fantomas/issues/1771)
* Add support for LibraryOnlyStaticOptimization. [#1769](https://github.com/fsprojects/fantomas/issues/1769)
* fsharp_keep_indent_in_branch not respected for multiline infix expression. [#1768](https://github.com/fsprojects/fantomas/issues/1768)
* Inline lambda in argument list causes problems for argument chopping and lambda alignment. [#1028](https://github.com/fsprojects/fantomas/issues/1028)
* Difference in behavior between signature and implementation files for single case DU. [#973](https://github.com/fsprojects/fantomas/issues/973)
* Concatenation of multi-line """ strings mis-indented. [#639](https://github.com/fsprojects/fantomas/issues/639)
* Comment after arrow lost with KeepIndentInBranch. [#1759](https://github.com/fsprojects/fantomas/issues/1759)
* Multiline if/then/else in infix expression. [#1757](https://github.com/fsprojects/fantomas/issues/1757)
* Newline and comment trivia are mixed up. [#1468](https://github.com/fsprojects/fantomas/issues/1468)
* Inline lambda in argument list causes problems for argument chopping and lambda alignment. [#1028](https://github.com/fsprojects/fantomas/issues/1028)
* Difference in behavior between signature and implementation files for single case DU. [#973](https://github.com/fsprojects/fantomas/issues/973)
* Concatenation of multi-line """ strings mis-indented. [#639](https://github.com/fsprojects/fantomas/issues/639)
* Trivia before SynPat.Paren. [#1753](https://github.com/fsprojects/fantomas/issues/1753)
* Idempotency problem when trailing comment is present. [#1538](https://github.com/fsprojects/fantomas/issues/1538)
* Offside error after formatting with MultiLineLambdaClosingNewline. [#1741](https://github.com/fsprojects/fantomas/issues/1741)
* Pipe character missing in single-case try/with. [#1571](https://github.com/fsprojects/fantomas/issues/1571)
* Multiline if condition in KeepIndentInBranch leads to warnings. [#1729](https://github.com/fsprojects/fantomas/issues/1729)
* KeepIndentInBranch not respected for values. [#1728](https://github.com/fsprojects/fantomas/issues/1728)
* KeepIndentInBranch not respected. [#1717](https://github.com/fsprojects/fantomas/issues/1717)
* Bad interaction between KeepIndentInBranch and MultiLambdaClosingNewLine. [#1715](https://github.com/fsprojects/fantomas/issues/1715)
* KeepIndentInBranch not being respected. [#1714](https://github.com/fsprojects/fantomas/issues/1714)
* Breaking method chain in the middle of an if statement causes offside error. [#1712](https://github.com/fsprojects/fantomas/issues/1712)
* Offside error when a comment appears before a match statement in pipeline. [#1711](https://github.com/fsprojects/fantomas/issues/1711)
* Line comment after short pattern match clause causes additional parenthesis. [#1721](https://github.com/fsprojects/fantomas/issues/1721)
* Appending two lists with @ fails. [#1719](https://github.com/fsprojects/fantomas/issues/1719)
* Leading block comment makes type multiline. [#1718](https://github.com/fsprojects/fantomas/issues/1718)
* List concat chain using operators fails to format. [#1188](https://github.com/fsprojects/fantomas/issues/1188)
* Unexpected newline after inner let binding. [#1709](https://github.com/fsprojects/fantomas/issues/1709)
* Currying a pair gets spread over multiple lines. [#1700](https://github.com/fsprojects/fantomas/issues/1700)
* Additional parentheses are introduced when match is piped. [#1698](https://github.com/fsprojects/fantomas/issues/1698)
* \t in string replaced by ASCII 9. [#1695](https://github.com/fsprojects/fantomas/issues/1695)
* Idempotency problem with nested else if. [#1648](https://github.com/fsprojects/fantomas/issues/1648)
* Idempotency problem with ifdef in a function. [#1646](https://github.com/fsprojects/fantomas/issues/1646)
* string interpolation part crossing max line length introduces new line and lots of whitespace. [#1511](https://github.com/fsprojects/fantomas/issues/1511)
* Splitting generic type parameters over multiple lines sometimes puts the break in an invalid place. [#1687](https://github.com/fsprojects/fantomas/issues/1687)
* Idempotency problem related to comments in with. [#1686](https://github.com/fsprojects/fantomas/issues/1686)
* Upcast requires a line break but is not given one. [#1685](https://github.com/fsprojects/fantomas/issues/1685)
* Idempotency problem when trying to format a type with method chaining in it. [#1681](https://github.com/fsprojects/fantomas/issues/1681)
* Line comments after null value used as argument in function call are removed. [#1676](https://github.com/fsprojects/fantomas/issues/1676)
* Idempotency problem when trying to format a type with method chaining in it. [#1681](https://github.com/fsprojects/fantomas/issues/1681)
* Comment after constant got moved to the next line. [#1671](https://github.com/fsprojects/fantomas/issues/1671)
* Idempotency problem when ending with a comment. [#1649](https://github.com/fsprojects/fantomas/issues/1649)
* end_of_line not respecting when file has ifdef. [#1673](https://github.com/fsprojects/fantomas/issues/1673)
* Attributes in a recursive type get misplaced. [#1668](https://github.com/fsprojects/fantomas/issues/1668)
* alternative_long_member_definitions docs. [#1666](https://github.com/fsprojects/fantomas/issues/1666)
* Stack overflow on macOS for long pipelines. [#1453](https://github.com/fsprojects/fantomas/issues/1453)
* Comment inside empty Elmish children is lost. [#1179](https://github.com/fsprojects/fantomas/issues/1179)
* Long .Setup line in Moq code results in broken indentation. [#1662](https://github.com/fsprojects/fantomas/issues/1662)
* Don't introduce parenthesis around SynPat.IsInst. [#1660](https://github.com/fsprojects/fantomas/issues/1660)
* Offside error splitting long line. [#1651](https://github.com/fsprojects/fantomas/issues/1651)
* Offside errors after formatting. [#1650](https://github.com/fsprojects/fantomas/issues/1650)
* Idempotency problem with with block. [#1647](https://github.com/fsprojects/fantomas/issues/1647)
* Formatting code makes Interpolated verbatim strings to non-verbatim strings, which breaks the code. [#1645](https://github.com/fsprojects/fantomas/issues/1645)
* Comment stripped in a record with semi-colons. [#1643](https://github.com/fsprojects/fantomas/issues/1643)
* Another shape which isn't respecting KeepIndentInBranch. [#1638](https://github.com/fsprojects/fantomas/issues/1638)
* Incorrect code when function type parameter would break over line. [#1637](https://github.com/fsprojects/fantomas/issues/1637)
* Multiline type parameter arguments inside indentation. [#1611](https://github.com/fsprojects/fantomas/issues/1611)
* Fantomas add extra parenthesis in desugared lambda. [#1631](https://github.com/fsprojects/fantomas/issues/1631)
* Mutually recursive functions break with function invocation above definition. [#1628](https://github.com/fsprojects/fantomas/issues/1628)
* Removal of bar in one-case DU. [#1563](https://github.com/fsprojects/fantomas/issues/1563)
* Multiline type signature is not unindent. [#1624](https://github.com/fsprojects/fantomas/issues/1624)
* Failure to unindent with KeepIndentInBranch. [#1621](https://github.com/fsprojects/fantomas/issues/1621)
* Some of newlines in string interpolation is deleted. [#1613](https://github.com/fsprojects/fantomas/issues/1613)
* Idempotency problem when piping just before the keyword in. [#1610](https://github.com/fsprojects/fantomas/issues/1610)
* Idempotency problem with lazy. [#1609](https://github.com/fsprojects/fantomas/issues/1609)
* Idempotency issue with let … in. [#1608](https://github.com/fsprojects/fantomas/issues/1608)
* Idempotency problem when splitting && over multiple lines. [#1607](https://github.com/fsprojects/fantomas/issues/1607)
* Idempotency problem when splitting if-clause over multiple lines. [#1606](https://github.com/fsprojects/fantomas/issues/1606)
* Idempotency problem with recursive types in FSI. [#1605](https://github.com/fsprojects/fantomas/issues/1605)
* Idempotency problem with comments at the end of code. [#1604](https://github.com/fsprojects/fantomas/issues/1604)
* Block comment in Elmish expression removed. [#1601](https://github.com/fsprojects/fantomas/issues/1601)
* System.Exception: was not expecting token DOLLAR. [#1598](https://github.com/fsprojects/fantomas/issues/1598)
* Define before opening bracket. [#1597](https://github.com/fsprojects/fantomas/issues/1597)
* Swap internal and inline in signature file. [#1590](https://github.com/fsprojects/fantomas/issues/1590)
* member laced with conditional. [#1589](https://github.com/fsprojects/fantomas/issues/1589)
* if expression is not indented. [#1588](https://github.com/fsprojects/fantomas/issues/1588)
* Fantomas throws an exception with custom operator (>??). [#1533](https://github.com/fsprojects/fantomas/issues/1533)
* Unexpected identifier in lambda expression when using pre processor directives. [#1484](https://github.com/fsprojects/fantomas/issues/1484)
* FormatException: Unexpected symbol '|' for DU case under pre-processor directive. [#1483](https://github.com/fsprojects/fantomas/issues/1483)
* End-of-line comments lost when formatting multiline type function signature. [#1287](https://github.com/fsprojects/fantomas/issues/1287)
* Comments are sometimes removed unexpectedly during formatting. [#1276](https://github.com/fsprojects/fantomas/issues/1276)
* max_line_length not respected in mutliline infix expression in if. [#1584](https://github.com/fsprojects/fantomas/issues/1584)
* Const() stripped from string literals break. [#1574](https://github.com/fsprojects/fantomas/issues/1574)
* Conversion of & to byref is invalid in extern function declaration. [#1567](https://github.com/fsprojects/fantomas/issues/1567)
* Quote character in a comment results in removing code inside preprocessor directive. [#1504](https://github.com/fsprojects/fantomas/issues/1504)
* Documentation comment for primary class constructor is removed. [#1286](https://github.com/fsprojects/fantomas/issues/1286)
* A comment before an anonymous function gets swallowed up. [#1190](https://github.com/fsprojects/fantomas/issues/1190)
* KeepIndentInBranch not being respected?. [#1569](https://github.com/fsprojects/fantomas/issues/1569)
* Split of very long function call in if body. [#1564](https://github.com/fsprojects/fantomas/issues/1564)
* fsi extension loses docstring in mutually recursive type. [#1562](https://github.com/fsprojects/fantomas/issues/1562)
* .fsi extension: attribute followed by docstring loses the docstring. [#1561](https://github.com/fsprojects/fantomas/issues/1561)
* .fsi extension causes first DU case's docstring to be lost. [#1560](https://github.com/fsprojects/fantomas/issues/1560)
* KeepIfThenInSameLine breaks function indentation. [#1559](https://github.com/fsprojects/fantomas/issues/1559)
* All SynExpr should start on next line and indent. [#1556](https://github.com/fsprojects/fantomas/issues/1556)
* Missing indentation when using pattern matching via anonymous functions in a pipeline. [#614](https://github.com/fsprojects/fantomas/issues/614)
* Required type arguments are removed with DotGet lambda. [#1550](https://github.com/fsprojects/fantomas/issues/1550)
* Fantomas removes the format string from string interpolation. [#1549](https://github.com/fsprojects/fantomas/issues/1549)
* Missing in keyword. [#1548](https://github.com/fsprojects/fantomas/issues/1548)
* Pattern inside when clause. [#1545](https://github.com/fsprojects/fantomas/issues/1545)
* Hash defines in let binding. [#1543](https://github.com/fsprojects/fantomas/issues/1543)
* Comments are stripped at the end of a vertical list. [#1541](https://github.com/fsprojects/fantomas/issues/1541)
* Idempotency problem when match is follow by pipe. [#1532](https://github.com/fsprojects/fantomas/issues/1532)
* Idempotency problem when exceptions in signature file. [#1531](https://github.com/fsprojects/fantomas/issues/1531)
* Exception - detect of multiple defines when define surrounds a DU member. [#1503](https://github.com/fsprojects/fantomas/issues/1503)
* DotGet infix expression. [#1529](https://github.com/fsprojects/fantomas/issues/1529)
* SynPat.Or should have the same indent. [#1522](https://github.com/fsprojects/fantomas/issues/1522)
* DotGet with parenthesis. [#1521](https://github.com/fsprojects/fantomas/issues/1521)
* Trivia regressions around SynConst. [#1518](https://github.com/fsprojects/fantomas/issues/1518)
* Long signatures have additonal newline inserted and don't respect the indent from the config. [#1515](https://github.com/fsprojects/fantomas/issues/1515)
* Bad formatting when using elmish style + empty arrays. [#1510](https://github.com/fsprojects/fantomas/issues/1510)
* \xHH escapes in string literal are expanded. [#1508](https://github.com/fsprojects/fantomas/issues/1508)
* Indentation of pattern match clause. [#1501](https://github.com/fsprojects/fantomas/issues/1501)
* Class parameters expands unit for long lines. [#1494](https://github.com/fsprojects/fantomas/issues/1494)
* Comments inside Elmish gets repeated. [#1347](https://github.com/fsprojects/fantomas/issues/1347)
* Extra space throws exception. [#1476](https://github.com/fsprojects/fantomas/issues/1476)
* comment deleted on reformat. [#1343](https://github.com/fsprojects/fantomas/issues/1343)

## [4.4.0] - 2021-02-25

### Changed
* Revisit SynExpr.IfThenElse. [#1258](https://github.com/fsprojects/fantomas/issues/1258)
* Target netcoreapp3.1 for fantomas-tool.
* Stricter trivia selection. [#1304](https://github.com/fsprojects/fantomas/pull/1304)

### Fixed
* Idempotency problem when function argument's type annotation requires brackets. [#1470](https://github.com/fsprojects/fantomas/issues/1470)
* Inconsistency about when fantomas decides to split `()` (unit) to the next line. [#1469](https://github.com/fsprojects/fantomas/issues/1469)
* Unexpected newline between hash directives. [#1464](https://github.com/fsprojects/fantomas/issues/1464)
* Oscillating newlines in custom computation expression. [#1463](https://github.com/fsprojects/fantomas/issues/1463)
* Violation of "avoid name-sensitive alignments" clause. [#1422](https://github.com/fsprojects/fantomas/issues/1422)
* Incorrectly combines tokens when formatting. [#1407](https://github.com/fsprojects/fantomas/issues/1407)
* string interpolation with multi-line string causes literal part to change. [#1451](https://github.com/fsprojects/fantomas/issues/1451)
* `when` clause in try-with block gets split and causes compiler warnings about indentation. [#1406](https://github.com/fsprojects/fantomas/issues/1406)
* Long line breaks match. [#1403](https://github.com/fsprojects/fantomas/issues/1403)
* Long line causes offside error. [#1402](https://github.com/fsprojects/fantomas/issues/1402)
* Nested matches format into something invalid. [#1400](https://github.com/fsprojects/fantomas/issues/1400)
* Shortening big `if` clause still creates compiler warnings. [#1390](https://github.com/fsprojects/fantomas/issues/1390)
* “FS0058: Possible incorrect indentation” on function composition after running Fantomas. [#1341](https://github.com/fsprojects/fantomas/issues/1341)
* Typed App followed by chained lambda should not add space. [#1448](https://github.com/fsprojects/fantomas/issues/1448)
* TypedApp should not have a space when chained. [#1447](https://github.com/fsprojects/fantomas/issues/1447)
* Unexpected newline after short match expression. [#1445](https://github.com/fsprojects/fantomas/issues/1445)
* Space after chain lambda function is not allowed. [#1440](https://github.com/fsprojects/fantomas/issues/1440)
* Formatting error with MultilineBlockBracketsOnSameColumn. [#1396](https://github.com/fsprojects/fantomas/issues/1396)
* fsharp_space_before_uppercase_invocation=true breaks method calls. [#1437](https://github.com/fsprojects/fantomas/issues/1437)
* Crash regression on 4.4.0-beta-003. [#1438](https://github.com/fsprojects/fantomas/issues/1438)
* MultiLineLambdaClosingNewline concats lambda arguments. [#1427](https://github.com/fsprojects/fantomas/issues/1427)
* `member val` causes invalid code to be generated. [#1426](https://github.com/fsprojects/fantomas/issues/1426)
* Surround return type annotations with white space [F# style guide]. [#1420](https://github.com/fsprojects/fantomas/issues/1420)
* Lists concatene onto one line invalidly. [#1405](https://github.com/fsprojects/fantomas/issues/1405)
* Accessibility modifier on record causes unindentation of following type. [#1404](https://github.com/fsprojects/fantomas/issues/1404)
* Invalid addition of a space after constructor invocation. [#1401](https://github.com/fsprojects/fantomas/issues/1401)
* "Inline" is incorrectly stripped out in FSI file. [#1399](https://github.com/fsprojects/fantomas/issues/1399)
* Multiple type checks in a `try/with` get collapsed. [#1395](https://github.com/fsprojects/fantomas/issues/1395)
* Short line length and member constraint leads to invalid code. [#1394](https://github.com/fsprojects/fantomas/issues/1394)
* Object expression newline gets added/removed. [#1388](https://github.com/fsprojects/fantomas/issues/1388)
* Arrays of constructors with lots of arguments gets dedented too much. [#1382](https://github.com/fsprojects/fantomas/issues/1382)
* Format in pre-commit hook. [#1207](https://github.com/fsprojects/fantomas/issues/1207)
* Shortening an 'if' condition causes compilation warnings about indentation. [#1374](https://github.com/fsprojects/fantomas/issues/1374)
* Some escapes are unexpectedly modified in character literal patterns. [#1372](https://github.com/fsprojects/fantomas/issues/1372)
* Fantomas formats with an error for very long DU case match. [#1364](https://github.com/fsprojects/fantomas/issues/1364)
* Fantomas errors out on `new Foo ""`. [#1363](https://github.com/fsprojects/fantomas/issues/1363)
* Aesthetics of long members in a type declaration. [#1362](https://github.com/fsprojects/fantomas/issues/1362)
* Comment on first constructor argument gets removed. [#1350](https://github.com/fsprojects/fantomas/issues/1350)
* “FS0058: Possible incorrect indentation” around if/then/else after running Fantomas. [#1349](https://github.com/fsprojects/fantomas/issues/1349)
* Failing to format file should return an exit code different than 0. [#1340](https://github.com/fsprojects/fantomas/issues/1340)
* Shorter MaxLineLength with long variable name yields invalid F# code according to fantomas. [#1241](https://github.com/fsprojects/fantomas/issues/1241)
* MultilineBlockBracketsOnSameColumn should be honored inside match block. [#1238](https://github.com/fsprojects/fantomas/issues/1238)
* Update constructor formatting to match MS Style guide. [#1359](https://github.com/fsprojects/fantomas/issues/1359)
* Violation of name-sensitive alignments. [#1358](https://github.com/fsprojects/fantomas/issues/1358)
* Pattern matching breaks code when expression is long and somewhat complex. [#1352](https://github.com/fsprojects/fantomas/issues/1352)
* Inserts extra newline everytime formatter runs. [#1346](https://github.com/fsprojects/fantomas/issues/1346)
* Functions looses space before parameter if func is defined inside method. [#1345](https://github.com/fsprojects/fantomas/issues/1345)
* Required backslash removed in string interpolation. [#1344](https://github.com/fsprojects/fantomas/issues/1344)
* Swallows comment before #nowarn directive. [#1220](https://github.com/fsprojects/fantomas/issues/1220)
* Swallows comment inside `with` block (of a try-with). [#1219](https://github.com/fsprojects/fantomas/issues/1219)
* Program.fs inside full path can lead to invalid AST. [#1337](https://github.com/fsprojects/fantomas/issues/1337)
* Formatting of long parameter lists. [#657](https://github.com/fsprojects/fantomas/issues/657)
* DotGet inside If expression not correct on second format. [#1329](https://github.com/fsprojects/fantomas/issues/1329)
* Pipe is indented too far. [#1327](https://github.com/fsprojects/fantomas/issues/1327)
* IfThenElse piped leads to invalid code. [#1324](https://github.com/fsprojects/fantomas/issues/1324)
* Multiline when condition in pattern match needs to be further indented. [#1320](https://github.com/fsprojects/fantomas/issues/1320)
* Add comma in front of expression in tuple with if/then/else. [#1319](https://github.com/fsprojects/fantomas/issues/1319)
* New line before for loop not preserved. [#1317](https://github.com/fsprojects/fantomas/issues/1317)
* Newline before set expression is lost. [#1314](https://github.com/fsprojects/fantomas/issues/1314)
* Newline after let bang is missing. [#1313](https://github.com/fsprojects/fantomas/issues/1313)
* Revisit place parameters on a new line for long definitions. [#1307](https://github.com/fsprojects/fantomas/issues/1307)
* static member should only have a single indent. [#1300](https://github.com/fsprojects/fantomas/issues/1300)
* Elmish-like syntax using yields with interspersed let statements breaks the code. [#1191](https://github.com/fsprojects/fantomas/issues/1191)
* The 'member' keyword gets deleted in 'abstract member' declarations. [#1106](https://github.com/fsprojects/fantomas/issues/1106)
* Don't indent too far. [#659](https://github.com/fsprojects/fantomas/issues/659)
* static member should only have a single indent. [#1300](https://github.com/fsprojects/fantomas/issues/1300)
* Named string argument to type provider requires a space prior to '@', which Fantomas removes. [#1209](https://github.com/fsprojects/fantomas/issues/1209)
* Don't indent too far. [#659](https://github.com/fsprojects/fantomas/issues/659)
* spaces removed from string. [#1290](https://github.com/fsprojects/fantomas/issues/1290)

## [4.3.0] - 2020-12-17

### Added
* Clarify constructors. [#1217](https://github.com/fsprojects/fantomas/issues/1217)
* MultiLineLambdaClosingNewline. [#1221](https://github.com/fsprojects/fantomas/issues/1221)
* Disable Elmish syntax. [#1198](https://github.com/fsprojects/fantomas/issues/1198)

### Changed
* Support user-provided end-of-line characters. [#1231](https://github.com/fsprojects/fantomas/issues/1231)
* Add option to make expressions multiline based on number of subexpressions rather than character length. [#1143](https://github.com/fsprojects/fantomas/issues/1143)
* Update to FCS 38. [#1240](https://github.com/fsprojects/fantomas/pull/1240)

### Fixed
* Comment after let binding breaks downstream output. [#1284](https://github.com/fsprojects/fantomas/issues/1284)
* Comments are removed before and after empty array literals. [#1281](https://github.com/fsprojects/fantomas/issues/1281)
* Use a safe filename when formatting from CodeFormatter. [#1279](https://github.com/fsprojects/fantomas/issues/1279)
* Incorrect movement of a comma. [#966](https://github.com/fsprojects/fantomas/issues/966)
* Bracket indentation is incorrect. [#1271](https://github.com/fsprojects/fantomas/issues/1271)
* tuple with match formats to invalid code. [#1269](https://github.com/fsprojects/fantomas/issues/1269)
* Incorrect movement of a comma. [#966](https://github.com/fsprojects/fantomas/issues/966)
* Not adding a space even when all SpaceBefore* settings are enabled. [#964](https://github.com/fsprojects/fantomas/issues/964)
* Multiline if condition can have incorrect indentation error. [#1267](https://github.com/fsprojects/fantomas/issues/1267)
* multiline do bang gives a warning. [#1265](https://github.com/fsprojects/fantomas/issues/1265)
* regressions. [#1264](https://github.com/fsprojects/fantomas/pull/1264)
* multiline yield bang in list should be further indented. [#1254](https://github.com/fsprojects/fantomas/issues/1254)
* Or pipe in destructured record should not be splitted. [#1252](https://github.com/fsprojects/fantomas/issues/1252)
* Swap order of private and inline. [#1250](https://github.com/fsprojects/fantomas/issues/1250)
* Comment is lost in enum. [#1247](https://github.com/fsprojects/fantomas/issues/1247)
* Nested if/else/then in short mode. [#1243](https://github.com/fsprojects/fantomas/issues/1243)
* Something doesn't add up in fix for 303. [#1093](https://github.com/fsprojects/fantomas/issues/1093)
* Fantomas format is "unstable/oscillates" after upcast operator: adds/removes empty line. [#1227](https://github.com/fsprojects/fantomas/issues/1227)
* Misplaces `=` in function signature so it's invalid F# code. [#1218](https://github.com/fsprojects/fantomas/issues/1218)
* Additional newline is added between if/elif and for loop. [#1211](https://github.com/fsprojects/fantomas/issues/1211)
* Let binding in hash directive disappears. [#1205](https://github.com/fsprojects/fantomas/issues/1205)
* Downcast operator doesn't get a new line. [#1203](https://github.com/fsprojects/fantomas/issues/1203)
* Implicit unit else results in extra lines with each reformat. [#1187](https://github.com/fsprojects/fantomas/issues/1187)
* Incorrect formatting of function parameter application with lambdas. [#1201](https://github.com/fsprojects/fantomas/issues/1201)
* Lambda functions in fluent API calls should indent further. [#970](https://github.com/fsprojects/fantomas/issues/970)
* Hard to read code when using Thoth.Json. [#685](https://github.com/fsprojects/fantomas/issues/685)
* --check should ignore the line endings. [#1196](https://github.com/fsprojects/fantomas/issues/1196)
* Format entire return type on the line. [#1181](https://github.com/fsprojects/fantomas/issues/1181)
* Only add one `in` keyword in LetOrUse. [#1176](https://github.com/fsprojects/fantomas/issues/1176)
* Multiline SynPat.Record in pattern match is formatted as a mixture of single/multiline styles. [#1173](https://github.com/fsprojects/fantomas/issues/1173)
* Inconsistent indentation of multiline records with internal keyword when fsharp_multiline_block_brackets_on_same_column is on/off. [#1171](https://github.com/fsprojects/fantomas/issues/1171)
* Lambda argument splits in awkward way. [#1164](https://github.com/fsprojects/fantomas/issues/1164)
* Multiline expression should be on next line. [#1158](https://github.com/fsprojects/fantomas/issues/1158)
* Missing in keyword makes code invalid. [#1114](https://github.com/fsprojects/fantomas/issues/1114)
* Invalid code after format. [#1032](https://github.com/fsprojects/fantomas/issues/1032)
* Space before ^ SRTP type is removed in function call. [#984](https://github.com/fsprojects/fantomas/issues/984)
* Shouldn't remove space after colon. [#908](https://github.com/fsprojects/fantomas/issues/908)
* Crash when formatting with config file. [#824](https://github.com/fsprojects/fantomas/issues/824)
* Formatting typeof generic static constraint fails to compile. [#803](https://github.com/fsprojects/fantomas/issues/803)
* Indenting of record definition when internal. [#658](https://github.com/fsprojects/fantomas/issues/658)

## [4.2.0] - 2020-09-25

### Added
* MaxDotGetExpressionWidth. [#501](https://github.com/fsprojects/fantomas/issues/501)

### Fixed
* Confusing symmetry between infix operators. [#988](https://github.com/fsprojects/fantomas/issues/988)
* Comment before closing parenthesis is lost. [#1146](https://github.com/fsprojects/fantomas/issues/1146)

## [4.1.1] - 2020-09-17

### Fixed
* No newline between module and first declaration. [#1139](https://github.com/fsprojects/fantomas/issues/1139)
* additional new lines added after each call to format. [#1137](https://github.com/fsprojects/fantomas/issues/1137)
* Generics error when breaking line. [#1134](https://github.com/fsprojects/fantomas/issues/1134)
* Comments on DUs parameterized by functions are dropped. [#1128](https://github.com/fsprojects/fantomas/issues/1128)
* Preserve underscore in number. [#1120](https://github.com/fsprojects/fantomas/issues/1120)

## [4.1.0] - 2020-09-10

### Changed
* Ignore files by `.fantomasignore` file. [#420](https://github.com/fsprojects/fantomas/issues/420)
* Limit trivia by AST MainNode name. [#992](https://github.com/fsprojects/fantomas/pull/992)
* Lead by example. [#666](https://github.com/fsprojects/fantomas/issues/666)
* Verify all unit test whether the formatted code is valid. [#842](https://github.com/fsprojects/fantomas/issues/842)

### Fixed
* Comments get dropped from the end of multi-line records. [#1124](https://github.com/fsprojects/fantomas/issues/1124)
* Functions in nested modules which follow a type consisting of only one member of a DU are un-nested from that module. [#1123](https://github.com/fsprojects/fantomas/issues/1123)
* After discriminated union in module wrongly indented. [#1122](https://github.com/fsprojects/fantomas/issues/1122)
* Extra whitespace with a type which has an attribute. [#1116](https://github.com/fsprojects/fantomas/issues/1116)
* Adds newline between comments and (all but the first) attribute. [#1108](https://github.com/fsprojects/fantomas/issues/1108)
* Extra whitespace lines added in fsi files at the end of a nested module declaration. [#1105](https://github.com/fsprojects/fantomas/issues/1105)
* Extra new line is added before attributes. [#1097](https://github.com/fsprojects/fantomas/issues/1097)
* Comments after closing brace are lost. [#1096](https://github.com/fsprojects/fantomas/issues/1096)
* Comment after Or operator lost. [#1095](https://github.com/fsprojects/fantomas/issues/1095)
* Trivia before bar is being repeated. [#1083](https://github.com/fsprojects/fantomas/issues/1083)
* Comment after arrow is being duplicated. [#1082](https://github.com/fsprojects/fantomas/issues/1082)
* Allow line break after return to avoid excessive indenting/aligning. [#1062](https://github.com/fsprojects/fantomas/issues/1062)
* Name of static members are removed/empty. [#1059](https://github.com/fsprojects/fantomas/issues/1059)
* When using parenthesis in type definition, it will sometimes keep adding additional () for each time fantomas i run. [#1057](https://github.com/fsprojects/fantomas/issues/1057)
* Multiline string in use expression. [#1055](https://github.com/fsprojects/fantomas/issues/1055)
* Issue #246 has returned in v4.0.0. [#1051](https://github.com/fsprojects/fantomas/issues/1051)
* Indentation after multiple hash directives is off. [#1026](https://github.com/fsprojects/fantomas/issues/1026)
* if/then/else indented too far. [#1054](https://github.com/fsprojects/fantomas/issues/1054)
* Single AST node should contain trivia. [#1031](https://github.com/fsprojects/fantomas/issues/1031)
* Formatter adds extra newlines between type and any subsequent val in .fsi files. [#1029](https://github.com/fsprojects/fantomas/issues/1029)
* Comments in if/then/else statements are sometimes deleted. [#1019](https://github.com/fsprojects/fantomas/issues/1019)
* Moves type name around when writing constrained type defintions. [#1018](https://github.com/fsprojects/fantomas/issues/1018)
* Line break before bracket on long method call followed by member access causes semantic change. [#994](https://github.com/fsprojects/fantomas/issues/994)
* Long union case should be split over multiple lines. [#972](https://github.com/fsprojects/fantomas/issues/972)
* FSI formatting does the wrong thing with comments on single-case DU. [#965](https://github.com/fsprojects/fantomas/issues/965)
* Invalid unit test ``should break lines on multiline if conditions``. [#863](https://github.com/fsprojects/fantomas/issues/863)
* Abstract member declarations don't follow page width. [#435](https://github.com/fsprojects/fantomas/issues/435)

## [4.0.0] - 2020-08-27

### Changed
* Add initial support of String Interpolation. [#998](https://github.com/fsprojects/fantomas/issues/998)
* Extract FakeHelpers and EditorConfig to Fantomas.Extras project [#986](https://github.com/fsprojects/fantomas/issues/986)
* Update FCS to 37. [#996](https://github.com/fsprojects/fantomas/pull/996)
* Update FCS to 36. [#899](https://github.com/fsprojects/fantomas/pull/899), [#961](https://github.com/fsprojects/fantomas/pull/961)
* Replaced json configuration with .editorconfig. [#650](https://github.com/fsprojects/fantomas/issues/650)
* Sunset setting ReorderOpenDeclaration. [#645](https://github.com/fsprojects/fantomas/issues/645)
* Sunset setting KeepNewlineAfter. [#737](https://github.com/fsprojects/fantomas/issues/737)
* Renamed setting IndentSpaceNum to IndentSize. [#940](https://github.com/fsprojects/fantomas/pull/940)
* Renamed setting PageWidth to MaxLineLength. [#940](https://github.com/fsprojects/fantomas/pull/940)
* Removed all style configuration options from CLI tool. [#704](https://github.com/fsprojects/fantomas/issues/704)
* Added [Benchmarks](https://fsprojects.github.io/fantomas/). [#867](https://github.com/fsprojects/fantomas/issues/867)
* Split up setting SpaceBeforeArgument to multiple settings. [#649](https://github.com/fsprojects/fantomas/pull/649)
  - SpaceBeforeParameter
  - SpaceBeforeLowercaseInvocation
  - SpaceBeforeUppercaseInvocation
  - SpaceBeforeClassConstructor
  - SpaceBeforeMember
* Increase control over length of certain code constructs. [#697](https://github.com/fsprojects/fantomas/issues/697)
  - MaxRecordWidth
  - MaxArrayOrListWidth
  - MaxValueBindingWidth
  - MaxFunctionBindingWidth
  - MaxElmishWidth
* Better support for Elmish inspired code. [#922](https://github.com/fsprojects/fantomas/pull/922)

### Added
* SingleArgumentWebMode. [#927](https://github.com/fsprojects/fantomas/issues/927)
* AlignFunctionSignatureToIndentation. [#946](https://github.com/fsprojects/fantomas/issues/946)
* AlternativeLongMemberDefinitions. [#913](https://github.com/fsprojects/fantomas/issues/913)
* MultilineBlockBracketsOnSameColumn. [#453](https://github.com/fsprojects/fantomas/issues/453)
* NewlineBetweenTypeDefinitionAndMembers. [#752](https://github.com/fsprojects/fantomas/issues/752)
* KeepIfThenInSameLine. [#825](https://github.com/fsprojects/fantomas/issues/825)

### Fixed
* Comments in match statements are sometimes deleted. [#1010](https://github.com/fsprojects/fantomas/issues/1010)
* Comments on members with get/set are deleted. [#1009](https://github.com/fsprojects/fantomas/issues/1009)
* Hexadecimal numbers in enums are output as decimal numbers. [#1006](https://github.com/fsprojects/fantomas/issues/1006)
* List indentation issue. [#999](https://github.com/fsprojects/fantomas/issues/999)
* Hexadecimal numbers in match arms are output as decimal numbers. [#995](https://github.com/fsprojects/fantomas/issues/995)
* Removes the first comment above the member of the list. [#990](https://github.com/fsprojects/fantomas/issues/990)
* Brackets increased every time Fantomas is run. [#989](https://github.com/fsprojects/fantomas/issues/989)
* Bug: Hash directive in computation expression. [#977](https://github.com/fsprojects/fantomas/issues/977)
* Bug with hash directives inside a match statement. [#976](https://github.com/fsprojects/fantomas/issues/976)
* Bug with defines in record member assignment. [#968](https://github.com/fsprojects/fantomas/issues/968)
* Backquotes are stripped down from ``checked``. [#937](https://github.com/fsprojects/fantomas/issues/937)
* Fantomas wraps extra set of parenthesis around parenthesis. [#921](https://github.com/fsprojects/fantomas/issues/921)
* Remove indent setting from CLI tool. [#888](https://github.com/fsprojects/fantomas/issues/888)
* Fantomas generating invalid F# when trying to format a list created with yields. [#882](https://github.com/fsprojects/fantomas/issues/882)
* Invalid unit test ``method call on multiple lines``. [#862](https://github.com/fsprojects/fantomas/issues/862)
* Invalid unit test ``should break on . operator and keep indentation``. [#860](https://github.com/fsprojects/fantomas/issues/860)
* Multi-line arguments to chained method calls produce invalid code. [#702](https://github.com/fsprojects/fantomas/issues/702)
* Line comment displaced from commented #-directive. [#638](https://github.com/fsprojects/fantomas/issues/638)
* #if'd argument types are lost. [#633](https://github.com/fsprojects/fantomas/issues/633)
* #if'd attributes moved to wrong column. [#631](https://github.com/fsprojects/fantomas/issues/631)
* Assembly attributes create over-long lines. [#629](https://github.com/fsprojects/fantomas/issues/629)
* List expression can get combined to a single line with different semantics. [#931](https://github.com/fsprojects/fantomas/issues/931)
* Additional new line inserted around attributes. [#949](https://github.com/fsprojects/fantomas/issues/949)
* `with get` removal in FSI invalid. [#945](https://github.com/fsprojects/fantomas/issues/945)
* FSI file has "abstract" stripped. [#944](https://github.com/fsprojects/fantomas/issues/944)
* Insertion of space before function application can break dot-chaining. [#943](https://github.com/fsprojects/fantomas/issues/943)
* Concatenation of lines can break operator precedence. [#942](https://github.com/fsprojects/fantomas/issues/942)
* Extra spaces inserted in record definition. [#941](https://github.com/fsprojects/fantomas/issues/941)
* Comments at the end of async blocks are deleted automatically. [#936](https://github.com/fsprojects/fantomas/issues/936)
* Newline between comments should lead to individual comments. [#920](https://github.com/fsprojects/fantomas/issues/920)
* VS Code | Extra white space added to record definition. [#910](https://github.com/fsprojects/fantomas/issues/910)
* When cutting off function invocations, should place each param in its own line (or align them to the 1st param). [#907](https://github.com/fsprojects/fantomas/issues/907)
* Try online link points to old location. [#890](https://github.com/fsprojects/fantomas/issues/890)
* Leading `|` in single-case union type with access modifier. [#889](https://github.com/fsprojects/fantomas/issues/889)
* Type constraint on a type definition causes a loss of the type definition. [#887](https://github.com/fsprojects/fantomas/issues/887)
* Fantomas removes the 'and' if there are multiple member constraints on a function declaration. [#886](https://github.com/fsprojects/fantomas/issues/886)
* Comments inside a type definition can cause issues. [#885](https://github.com/fsprojects/fantomas/issues/885)
* Long function signature should align with equal sign. [#883](https://github.com/fsprojects/fantomas/issues/883)
* Newline not preserved between let and let bang. [#879](https://github.com/fsprojects/fantomas/issues/879)
* Stackoverflow problem with let bang in match. [#876](https://github.com/fsprojects/fantomas/issues/876)
* Incorrect formatting for chained class members using Websharper. [#871](https://github.com/fsprojects/fantomas/issues/871)
* Pipe before and inside lambda leads to wrong indent of following lambda. [#870](https://github.com/fsprojects/fantomas/issues/870)
* Formatting Program.fs with `--check` fails. [#869](https://github.com/fsprojects/fantomas/issues/869)
* Possible wrong indentation for functions with parameters over multiple lines. [#868](https://github.com/fsprojects/fantomas/issues/868)
* Invalid unit test ``different attributes according to defines``. [#864](https://github.com/fsprojects/fantomas/issues/864)
* Invalid unit test ``record instance with inherit keyword``. [#861](https://github.com/fsprojects/fantomas/issues/861)
* Invalid unit test ``should add space before type provider params``. [#859](https://github.com/fsprojects/fantomas/issues/859)
* Incorrect end of line added after "(" which makes the code not to compile. [#856](https://github.com/fsprojects/fantomas/issues/856)
* Incorrect end of line added after "(". [#855](https://github.com/fsprojects/fantomas/issues/855)
* SpaceBeforeUppercaseInvocation applied in the middle of a invocation chain. [#853](https://github.com/fsprojects/fantomas/issues/853)
* MultilineBlockBracketsOnSameColumn not working properly when calling base constructors. [#852](https://github.com/fsprojects/fantomas/issues/852)
* PageWidth not respected for member with one long parameter. [#850](https://github.com/fsprojects/fantomas/issues/850)
* Wrong indentation in member definition. [#844](https://github.com/fsprojects/fantomas/issues/844)
* Class type with long variable names results in invalid formatted F# code. [#841](https://github.com/fsprojects/fantomas/issues/841)
* Multiline let bang should have newline before. [#838](https://github.com/fsprojects/fantomas/issues/838)
* complex computation expression identifier looks off. [#835](https://github.com/fsprojects/fantomas/issues/835)
* keyword before type declaration leads to invalid F# code. [#830](https://github.com/fsprojects/fantomas/issues/830)
* Inconsistent if-then-else cut. [#825](https://github.com/fsprojects/fantomas/issues/825)
* MultilineBlockBracketsOnSameColumn=true not working on records with short names. [#823](https://github.com/fsprojects/fantomas/issues/823)
* --config fantomas-config.json gives error. [#821](https://github.com/fsprojects/fantomas/issues/821)
* multiline let bang should have a newline. [#819](https://github.com/fsprojects/fantomas/issues/819)
* Updated value not indented correctly. [#817](https://github.com/fsprojects/fantomas/issues/817)
* Comment removed in multi-case pattern matching. [#813](https://github.com/fsprojects/fantomas/issues/813)
* Wrong handling multi lines comment at the end of file after function application. [#810](https://github.com/fsprojects/fantomas/issues/810)
* Opening brace for test missing. [#806](https://github.com/fsprojects/fantomas/issues/806)
* Return attribute deleted on reformatting. [#800](https://github.com/fsprojects/fantomas/issues/800)
* Fantomas crash with evaluation of array member. [#798](https://github.com/fsprojects/fantomas/issues/798)
* Type restrictions in FSI files. [#797](https://github.com/fsprojects/fantomas/issues/797)
* AssemblyInfo.fs attributes get squashed together. [#796](https://github.com/fsprojects/fantomas/issues/796)
* Byte-order mark is stripped. [#795](https://github.com/fsprojects/fantomas/issues/795)
* Fantomas replaces "abstract" in fsi, leading to compile errors. [#794](https://github.com/fsprojects/fantomas/issues/794)
* Broken links in Readme.md. [#791](https://github.com/fsprojects/fantomas/issues/791)
* Multiline first member should not introduce initial newline. [#789](https://github.com/fsprojects/fantomas/issues/789)
* Newline added before let binding with attribute in class. [#786](https://github.com/fsprojects/fantomas/issues/786)
* Some floating-point numbers are changed. [#785](https://github.com/fsprojects/fantomas/issues/785)
* Adding newline before first comment in module. [#784](https://github.com/fsprojects/fantomas/issues/784)
* Parameter after multiline string parameter. [#783](https://github.com/fsprojects/fantomas/issues/783)
* Modulo operator misplaced. [#780](https://github.com/fsprojects/fantomas/issues/780)
* double-backtick identifier is formatted wrong when starts with non-alphanum character. [#776](https://github.com/fsprojects/fantomas/issues/776)
* Line comment after record not printed. [#774](https://github.com/fsprojects/fantomas/issues/774)
* Additional blank lines inserted after formatting. [#772](https://github.com/fsprojects/fantomas/issues/772)
* Error while formatting Fantomas unit test with compiler define. [#761](https://github.com/fsprojects/fantomas/issues/761)
* AbstractSlot with line comment is consider multi line. [#757](https://github.com/fsprojects/fantomas/issues/757)
* Missing space after multiline string. [#754](https://github.com/fsprojects/fantomas/issues/754)
* Cannot determine upper or lowercase. [#753](https://github.com/fsprojects/fantomas/issues/753)
* Feature: Add blank line between type definition and members. [#752](https://github.com/fsprojects/fantomas/issues/752)
* Default member implementation changed to member during formatting. [#742](https://github.com/fsprojects/fantomas/issues/742)
* Long function definition should put equals and body on a newline. [#740](https://github.com/fsprojects/fantomas/issues/740)
* Add extra space between prefix operator and string. [#736](https://github.com/fsprojects/fantomas/issues/736)
* MaxIfThenElseShortWidth is not respected. [#734](https://github.com/fsprojects/fantomas/issues/734)
* Shouldn't remove getters. [#733](https://github.com/fsprojects/fantomas/issues/733)
* Comment after `then` keyword gets removed. [#730](https://github.com/fsprojects/fantomas/issues/730)
* Determine if DotGet expression is upper- or lowercase. [#729](https://github.com/fsprojects/fantomas/issues/729)
* Check for Trivia content before the equals sign in let bindings. [#728](https://github.com/fsprojects/fantomas/issues/728)
* When advising user to file a bug, should mention the file it was trying to format. [#726](https://github.com/fsprojects/fantomas/issues/726)
* space removed from parameters passed to inherited class. [#720](https://github.com/fsprojects/fantomas/issues/720)
* Place parameters on a new line for very long member definitions. [#719](https://github.com/fsprojects/fantomas/issues/719)
* Exception: Unexpected scenario when formatting else if / elif. [#713](https://github.com/fsprojects/fantomas/issues/713)
* Fantomas keeps adding newlines every time you format. [#709](https://github.com/fsprojects/fantomas/issues/709)
* Duplicate spaces and lost of linecomment. [#687](https://github.com/fsprojects/fantomas/issues/687)
* Formatting of array literals of BigInteger. [#682](https://github.com/fsprojects/fantomas/issues/682)
* Hash directive not between namespace and module. [#681](https://github.com/fsprojects/fantomas/issues/681)
* Comment above static member is wrongly placed. [#680](https://github.com/fsprojects/fantomas/issues/680)
* Do not remove property setters. [#664](https://github.com/fsprojects/fantomas/issues/664)
* StringConstant printed twice. [#646](https://github.com/fsprojects/fantomas/issues/646)
* Newline after "bang" keywords in computation expressions. [#615](https://github.com/fsprojects/fantomas/issues/615)
* Incorrect indentation when folding a record update expression. [#536](https://github.com/fsprojects/fantomas/issues/536)
* Preserve comments after record. [#516](https://github.com/fsprojects/fantomas/issues/516)
* Long function signature broken into two lines. [#492](https://github.com/fsprojects/fantomas/issues/492)
* "Better" support for nesting complex expressions in async { } blocks. [#386](https://github.com/fsprojects/fantomas/issues/386)

## [3.3.0] - 2020-02-28

### Changed
* Support for `and!`. [#690](https://github.com/fsprojects/fantomas/issues/690)
* Support for new slice syntax. [#691](https://github.com/fsprojects/fantomas/issues/691)
* Support for check style flag [#642](https://github.com/fsprojects/fantomas/issues/642)
* Update FCS to 34.1 [#699](https://github.com/fsprojects/fantomas/pull/699)
* Allow to configure spaces before and after semicolon. [#653](https://github.com/fsprojects/fantomas/issues/653)
* Update README with link to YouTube videos series. [#672](https://github.com/fsprojects/fantomas/pull/672)

### Fixed
* Problem with --config and directory names containing ".". [#694](https://github.com/fsprojects/fantomas/issues/694)
* Space is removed after Foo.Create. [#676](https://github.com/fsprojects/fantomas/issues/676)
* Error in formatting nested else if construction. [#675](https://github.com/fsprojects/fantomas/issues/675)
* Unbalanced and misplaced #if directives after formatting. [#635](https://github.com/fsprojects/fantomas/issues/635)
* Stack overflow when using fantomas 3.2.0-beta-002. [#630](https://github.com/fsprojects/fantomas/issues/630)
* --help and --version return exit code 1. [#612](https://github.com/fsprojects/fantomas/issues/612)
* Line comment disappears after format. [#598](https://github.com/fsprojects/fantomas/issues/598)
* Stack overflow for global tool on OSX. [#591](https://github.com/fsprojects/fantomas/issues/591)
* Page width is not respected when formatting a function signature. [#495](https://github.com/fsprojects/fantomas/issues/495)

## [3.2.0] - 2020-02-03

### Changed
* Added support for settings configuration file. [#354](https://github.com/fsprojects/fantomas/issues/354)
* Use Argu for commandline argument parsing. [#607](https://github.com/fsprojects/fantomas/pull/607)

### Fixed
* Unicode null escapes are *still* unescaped. [#632](https://github.com/fsprojects/fantomas/issues/632)
* Back ticks are removed from enum. [#626](https://github.com/fsprojects/fantomas/issues/626)
* Pipe is removed when DU type name matches record type name. [#641](https://github.com/fsprojects/fantomas/issues/641)
* fantomas --version should return version. [#625](https://github.com/fsprojects/fantomas/issues/625)
* Extra newline between attribute and function. [#611](https://github.com/fsprojects/fantomas/issues/611)
* Invalid code produced when formatting type alias for struct tuple. [#605](https://github.com/fsprojects/fantomas/issues/605)
* Extra newlines repeatedly being added inside an object expression. [#601](https://github.com/fsprojects/fantomas/issues/601)
* Empty line added on each format. [#597](https://github.com/fsprojects/fantomas/issues/597)
* Error when formatting DU with single choice and attribute. [#596](https://github.com/fsprojects/fantomas/issues/596)
* Unwanted new line after elif expression. [#588](https://github.com/fsprojects/fantomas/issues/588)
* Unwanted new line added. [#586](https://github.com/fsprojects/fantomas/issues/586)
* Empty lines in multi-line string get moved. [#577](https://github.com/fsprojects/fantomas/issues/577)
* Error when combining #if directive with async block and let. [#576](https://github.com/fsprojects/fantomas/issues/576)
* DllImport not detected when using additional attribute. [#574](https://github.com/fsprojects/fantomas/issues/574)
* Comment in async block gets moved. [#573](https://github.com/fsprojects/fantomas/issues/573)
* Enum comments removed. [#572](https://github.com/fsprojects/fantomas/issues/572)
* Fantomas keeps adding new lines between two interface member implementations. [#569](https://github.com/fsprojects/fantomas/issues/569)
* Unindented DU case causes compile error. [#567](https://github.com/fsprojects/fantomas/issues/567)
* Erroneous whitespace in chained accessors. [#566](https://github.com/fsprojects/fantomas/issues/566)
* Comments inside type signatures break formatting. [#565](https://github.com/fsprojects/fantomas/issues/565)
* Hash symbol in signatures requires parens to remain. [#564](https://github.com/fsprojects/fantomas/issues/564)
* Stack overflow in Strict mode. [#562](https://github.com/fsprojects/fantomas/issues/562)
* Accessibility modifiers in DUs. [#561](https://github.com/fsprojects/fantomas/issues/561)
* Line comment place after lambda instead of infix function. [#559](https://github.com/fsprojects/fantomas/issues/559)
* Sequence expression inside computation expression outputs uncompilable code. [#553](https://github.com/fsprojects/fantomas/issues/553)
* Comment after [ is not preserved. [#551](https://github.com/fsprojects/fantomas/issues/551)
* Record update indentation incorrect around comments. [#537](https://github.com/fsprojects/fantomas/issues/537)
* Formatting document continuously adds new lines each time it's called. [#535](https://github.com/fsprojects/fantomas/issues/535)
* Comments like `(fun arg -> // comment` are lost. [#534](https://github.com/fsprojects/fantomas/issues/534)
* KeepNewlineAfter not respected in let binding. [#524](https://github.com/fsprojects/fantomas/issues/524)
* Improve formatting of lambda between parenthesis. [#523](https://github.com/fsprojects/fantomas/issues/523)
* Crash when using --keepNewlineAfter. [#513](https://github.com/fsprojects/fantomas/issues/513)
* Over-aggresive folding breaks nested lambda expressions. [#486](https://github.com/fsprojects/fantomas/issues/486)
* Add FormatASTRangeAsync to API. [#454](https://github.com/fsprojects/fantomas/issues/454)
* Intrinsic type extension member signatures are erased. [#413](https://github.com/fsprojects/fantomas/issues/413)
* Inconsistencies in if formatting. [#135](https://github.com/fsprojects/fantomas/issues/135)

## [3.1.0] - 2019-11-27

### Fixed
* invalid code generated after multiline string when other expressions exist on same line. [#545](https://github.com/fsprojects/fantomas/issues/545)
* Trivia before elif generates invalid code due to missing indentation. [#527](https://github.com/fsprojects/fantomas/issues/527)
* Don't add additional newline between two and blocks. [#520](https://github.com/fsprojects/fantomas/issues/520)
* Print line comment after `{` [#517](https://github.com/fsprojects/fantomas/issues/517)
* Formatting document removes '#if DEBUG' and '#endif'. [#512](https://github.com/fsprojects/fantomas/issues/512)
* Some unicode control characters are incorrectly formatted. [#506](https://github.com/fsprojects/fantomas/issues/506)
* New empty line inserted preceding module attribute. [#505](https://github.com/fsprojects/fantomas/issues/505)
* Weird indentation/breaks with lambda in pipeline. [#503](https://github.com/fsprojects/fantomas/issues/503)
* Sufficiently indent match case bodies for other indentation lengths than 4. [#502](https://github.com/fsprojects/fantomas/issues/502)
* `--noSpaceBeforeColon` doesn't work. [#499](https://github.com/fsprojects/fantomas/issues/499)
* Invalid code produced when wrapping method call to new line. [#498](https://github.com/fsprojects/fantomas/issues/498)
* Indexer usage fails to parse. [#497](https://github.com/fsprojects/fantomas/issues/497)

### Changed
* Use FCS 33.0.0. [pull/568](https://github.com/fsprojects/fantomas/pull/568)
* Use dotnet tools [pull/558](https://github.com/fsprojects/fantomas/pull/558)
* Add `--maxIfThenElseShortWidth` option, see [documentation](https://github.com/fsprojects/fantomas/blob/main/docs/Documentation.md)

## [3.0.0] - 2019-10-11

### Changed
* Use FCS 32.0.0. [490b121af427ec4f6eba94f6d6d08cf3f91e04c8](https://github.com/fsprojects/fantomas/pull/434/commits/490b121af427ec4f6eba94f6d6d08cf3f91e04c8)
* Deprecate PreserveEndOfLine feature. [#390](https://github.com/fsprojects/fantomas/issues/390)
* Upgrade to .NET Core 3.0 and deprecate dotnet-fantomas. [b13aa00a57541be5f6182dc65ee27dc81174ab15](https://github.com/fsprojects/fantomas/pull/434/commits/b13aa00a57541be5f6182dc65ee27dc81174ab15)
* F# 4.7 support. [9ab8f007446d2e8311a204a9c8a73d758a189939](https://github.com/fsprojects/fantomas/pull/434/commits/9ab8f007446d2e8311a204a9c8a73d758a189939)
* KeepNewlineAfter setting. [#449](https://github.com/fsprojects/fantomas/issues/449)
* Refactored API [#454](https://github.com/fsprojects/fantomas/issues/454)

### Fixed
* Adding parentheses around expressions can lead to incorrect indentation. [#385](https://github.com/fsprojects/fantomas/issues/385)
* Indentation removed when combining comments and compiler directives. [#382](https://github.com/fsprojects/fantomas/issues/382)
* Fantomas removes module and namespace if it is only 1 word (without dots). [#380](https://github.com/fsprojects/fantomas/issues/380)
* Indentation incorrect for code with chained fluent interface method calls. [#379](https://github.com/fsprojects/fantomas/issues/379)
* Incorrect indentation when space around delimiter is false. [#362](https://github.com/fsprojects/fantomas/issues/362)
* Meaningful spaces can be collapsed in record-with expressions. [#353](https://github.com/fsprojects/fantomas/issues/353)
* CLI arguments not accepted. [#334](https://github.com/fsprojects/fantomas/issues/334)
* Calls to constructor from inherited class leads to wrong indentation (breaks build). [#326](https://github.com/fsprojects/fantomas/issues/326)
* Indent level context lost in record initialization -- causes compilation failure. [#313](https://github.com/fsprojects/fantomas/issues/313)
* Semi-colons may or may not be insterted in list literals. [#312](https://github.com/fsprojects/fantomas/issues/312)
* Handling of blank lines is idiosyncratic. [#311](https://github.com/fsprojects/fantomas/issues/311)
* Over-length line not folded (inside #if block). [#309](https://github.com/fsprojects/fantomas/issues/309)
* With --preserverEOL, multi-line lambdas are not correctly formatted. [#307](https://github.com/fsprojects/fantomas/issues/307)
* Reformatting #if blocks controlling attributes changes the meaning of the code. [#304](https://github.com/fsprojects/fantomas/issues/304)
* Some spacing is still lost in and around #if blocks. [#303](https://github.com/fsprojects/fantomas/issues/303)
* Weird formattiing behavior. [#287](https://github.com/fsprojects/fantomas/issues/287)
* #if blocks result in code being moved around incorrectly. [#282](https://github.com/fsprojects/fantomas/issues/282)
* Inline replacement. [#278](https://github.com/fsprojects/fantomas/issues/278)
* No new line after long name when copying record with "with". [#155](https://github.com/fsprojects/fantomas/issues/155)
* Formatting of multi-line list literals. [#133](https://github.com/fsprojects/fantomas/issues/133)
* Problems with very long lines and/or files. [#119](https://github.com/fsprojects/fantomas/issues/119)
* Adjust default configuration to be more F# idiomatic. [#61](https://github.com/fsprojects/fantomas/issues/61)
* Excessive line breaking. [#43](https://github.com/fsprojects/fantomas/issues/43)
* [Trivia] Line comment after `then` breaks code. [#451](https://github.com/fsprojects/fantomas/issues/451)
* Bug report from fantomas-ui. [#450](https://github.com/fsprojects/fantomas/issues/450)
* Publish 3.0.0 to NuGet.org with a preview flag. [#448](https://github.com/fsprojects/fantomas/issues/448)
* Include directive with `__SOURCE_DIRECTORY__` is removed and replace. [#447](https://github.com/fsprojects/fantomas/issues/447)
* Formatting if expressions not according to style-guide. [#446](https://github.com/fsprojects/fantomas/issues/446)
* PreserveEndOfLine+SpaceAroundDelimiter add an unnecessary space before closing brace. [#443](https://github.com/fsprojects/fantomas/issues/443)
* Record option with attribute gets an additional space with PreserveEndOfLine. [#442](https://github.com/fsprojects/fantomas/issues/442)
* Quotation escapes removed - Bug report from fantomas-ui. [#440](https://github.com/fsprojects/fantomas/issues/440)
* Fantomas fails in Fake script. [#439](https://github.com/fsprojects/fantomas/issues/439)
* Configuration options for "Fabulous compatibility"?. [#437](https://github.com/fsprojects/fantomas/issues/437)
* Using fantomas with dotnet-format. [#430](https://github.com/fsprojects/fantomas/issues/430)
* Change space before colon default to false. [#429](https://github.com/fsprojects/fantomas/issues/429)
* global.json specifies outdated dotnet sdk. [#426](https://github.com/fsprojects/fantomas/issues/426)
* Errors after formatting secondary constructors. [#423](https://github.com/fsprojects/fantomas/issues/423)
* Wrong attribute and xml doc placement on reformat with PreserveEOL. [#422](https://github.com/fsprojects/fantomas/issues/422)
* When running the tool for a fairly large script file (1000 lines) nothing happens. [#416](https://github.com/fsprojects/fantomas/issues/416)
* Is Fantomas still supported for VS? Couldn't find it?. [#415](https://github.com/fsprojects/fantomas/issues/415)
* the required library libhostfxr.so could not be found. [#412](https://github.com/fsprojects/fantomas/issues/412)
* Latest FCS breaks fantomas. [#410](https://github.com/fsprojects/fantomas/issues/410)
* Compiled operators names are replaced with source names. [#409](https://github.com/fsprojects/fantomas/issues/409)
* Wrong anon module formatting when filename starts with a digit. [#408](https://github.com/fsprojects/fantomas/issues/408)
* Raw method names with `/` are formatted improperly. [#406](https://github.com/fsprojects/fantomas/issues/406)
* Attributes followed by unit literals aren't formatted properly. [#405](https://github.com/fsprojects/fantomas/issues/405)
* Wrongly removed "with" for member on record, PreserveEndOfLine=true. [#388](https://github.com/fsprojects/fantomas/issues/388)
* IndentSpaceNum is ignored if PreserveEndOfLine is enable. [#387](https://github.com/fsprojects/fantomas/issues/387)
* An option to preserve empty lines between logical blocks. [#496](https://github.com/fsprojects/fantomas/issues/496)
* Bug report from fantomas-ui. [#491](https://github.com/fsprojects/fantomas/issues/491)
* `finally` is duplicated, moved. [#487](https://github.com/fsprojects/fantomas/issues/487)
* Multiple #if cases causes failure (3.0.0 beta3 and beta4). [#484](https://github.com/fsprojects/fantomas/issues/484)
* Significant spaces lost (v3.0.0-beta4). [#483](https://github.com/fsprojects/fantomas/issues/483)
* #if/#endif lost with v3.0.0-beta-004. [#482](https://github.com/fsprojects/fantomas/issues/482)
* Exception when code for no defines is empty. [#480](https://github.com/fsprojects/fantomas/issues/480)
* Stackoverflow exception in AstTransformer. [#479](https://github.com/fsprojects/fantomas/issues/479)
* [Trivia] Significant spacing added after let binding in function. [#478](https://github.com/fsprojects/fantomas/issues/478)
* Incorrect replacement of `override` with `member`. [#477](https://github.com/fsprojects/fantomas/issues/477)
* [Trivia] Fantomas removes the parentheses around Fable's string field access syntax. [#476](https://github.com/fsprojects/fantomas/issues/476)
* [Trivia] Additional line added after very specific case. [#475](https://github.com/fsprojects/fantomas/issues/475)
* Multiple extension members cause additional lines to be printed. [#473](https://github.com/fsprojects/fantomas/issues/473)
* Long text lines cause out of range exception in 3.0.0-beta. [#472](https://github.com/fsprojects/fantomas/issues/472)
* Class member attributes cause additional lines. [#471](https://github.com/fsprojects/fantomas/issues/471)
* 'with' incorrectly removed. [#469](https://github.com/fsprojects/fantomas/issues/469)
* Online UI tool doesn't understand F# 4.6's {| |}. [#467](https://github.com/fsprojects/fantomas/issues/467)
* Exception handling 'with' clause using drop-through is malformed. [#465](https://github.com/fsprojects/fantomas/issues/465)
* Unicode null escapes are unescaped (v3.0.0. beta1, beta2). [#464](https://github.com/fsprojects/fantomas/issues/464)
* Multiline record not on new line after DU constructor. [#462](https://github.com/fsprojects/fantomas/issues/462)
* Feature request: Prefix generic type parameters. [#460](https://github.com/fsprojects/fantomas/issues/460)
* Fantomas hangs indefinitely when run. [#459](https://github.com/fsprojects/fantomas/issues/459)
* record mutation: first field after `with` should be placed in a new line. [#457](https://github.com/fsprojects/fantomas/issues/457)
* for i in 1..-1..0 do: should add space before `-`. [#456](https://github.com/fsprojects/fantomas/issues/456)
* Incorrect handling of attributes in static method. [#452](https://github.com/fsprojects/fantomas/issues/452)

## [3.0.0-beta-006] - 2019-10-02

### Changed
* FCS 32
* Partial F# 4.7 support

## [3.0.0-beta-005] - 2019-09-27

### Changed
* Move to .NETCore 3 global tool, deprecated net461
* Deprecated dotnet-fantomas tool
* Bug fixes

## [3.0.0-beta-004] - 2019-09-18

### Changed
* Restructured library API
* Improved performance

## [3.0.0-beta-003] - 2019-09-13

### Changed
* More trivia fixes
* FCS 31

## [3.0.0-beta-002] - 2019-07-20

### Changed
* More fixes with hash directives

## [3.0.0-beta-001] - 2019-07-12

### Changed
* Use FCS 28.0.0 and net461. [#436](https://github.com/fsprojects/fantomas/pull/436)
* Deprecated `PreserveEndOfLine` setting in favor of Trivia. [#434](https://github.com/fsprojects/fantomas/pull/434)
* Added support for formatting multiple code path in defines.

## [2.9.2] - 2019-02-02

### Fixed
* PreserveEndOfLine introduces additional newlines. [#360](https://github.com/fsprojects/fantomas/issues/360)
* Extra newline is introduced when file ends with multiline comment. [#363](https://github.com/fsprojects/fantomas/issues/363)
* Fantomas shouldn't remove parens when using the dynamic operator (?). [#369](https://github.com/fsprojects/fantomas/issues/369)
* Extra semicolons in list with PreserveEndOfLine. [#371](https://github.com/fsprojects/fantomas/issues/371)
* Multiple attributes indented wrongly with PreserveEndOfLine. [#370](https://github.com/fsprojects/fantomas/issues/370)
* pattern matched unions are formatted badly. [#283](https://github.com/fsprojects/fantomas/issues/283)
* wrong indentation when accessing member of constructed record. [#383](https://github.com/fsprojects/fantomas/issues/383)
* latest fantomas breaks Falanx indentation. [#384](https://github.com/fsprojects/fantomas/issues/384)
* Recurse option with globally installed dotnet-tool traverses 'obj' directories. [#341](https://github.com/fsprojects/fantomas/issues/341)
* creates invalid F# for string handling operations. [#365](https://github.com/fsprojects/fantomas/issues/365)

### Changed
* Use qualified name for inputPath and outputPath. [#376](https://github.com/fsprojects/fantomas/pull/376)
* Added Nightly nuget feed. [#375](https://github.com/fsprojects/fantomas/pull/375)
* Moved solution file to root folder. [#377](https://github.com/fsprojects/fantomas/pull/377)
* Add support for SynExpr.Set(_,_,_). [#368](https://github.com/fsprojects/fantomas/issues/368)
* Use FAKE 5. [#261](https://github.com/fsprojects/fantomas/issues/261)
* Added FAKE 5 sample. [#402](https://github.com/fsprojects/fantomas/issues/402)

## [2.9.1] - 2018-11-20

### Changed
* Added instructions for vscode and online website. [#333](https://github.com/fsprojects/fantomas/pull/333)
* Removed trailing spaces for each line, after formatting. [#328](https://github.com/fsprojects/fantomas/issues/328)
* Allow easy build/format/build cycle of external projects. [#337](https://github.com/fsprojects/fantomas/pull/337)
* Update to .NET Core 2.1 [#350](https://github.com/fsprojects/fantomas/issues/350)
* Removed unused open statements. [#352](https://github.com/fsprojects/fantomas/pull/352)
* Added regression test for Implicit module is added to resulting code. [#355](https://github.com/fsprojects/fantomas/pull/355)

### Fixed
* `in` is removed from binding when PreserveEndOfLine is true. [#340](https://github.com/fsprojects/fantomas/issues/340)
* unnecessary conversion from 'YieldOrReturn' to 'YieldOrReturnFrom', by update of FCS. [#339](https://github.com/fsprojects/fantomas/issues/339)
* Lazy<'T> is incorrectly rewritten. [#335](https://github.com/fsprojects/fantomas/issues/335)
* Fluent API with comments breaks code. [#331](https://github.com/fsprojects/fantomas/issues/331)
* wrong comment placement. [#289](https://github.com/fsprojects/fantomas/issues/289)

## [2.9.0] - 2018-10-17

### Changed
* Improved README. [#243](https://github.com/fsprojects/fantomas/issues/243)
* Bad split of chained method call expression. [#246](https://github.com/fsprojects/fantomas/issues/246)
* rec modifier removed for namespaces and modules. [#292](https://github.com/fsprojects/fantomas/issues/292)
* Over-enthusiastic removal of parentheses [#249](https://github.com/fsprojects/fantomas/issues/249)
* Broken reformat of "if" inside call (fantomas-tool 2.8.0) [#288](https://github.com/fsprojects/fantomas/issues/288)
* Support struct tuple. [#224](https://github.com/fsprojects/fantomas/issues/224)
* Support match! [#262](https://github.com/fsprojects/fantomas/issues/262)
* Upgrade to .NET 4.5.2 [#325](https://github.com/fsprojects/fantomas/pull/325)

### Fixed
* for AST formatting regression. [#321](https://github.com/fsprojects/fantomas/issues/321)

## [2.8.1] - 2018-09-12

### Changed
* Force parameter is *true* by default. [#267](https://github.com/fsprojects/fantomas/issues/267)
* Formatting compiler directives with inactive code is incorrect. [#270](https://github.com/fsprojects/fantomas/issues/270)
* rec keyword is removed from recursive modules [#274](https://github.com/fsprojects/fantomas/issues/274)
* Access modifiers in method signatures in signature files are not formatted correctly. [#284](https://github.com/fsprojects/fantomas/issues/284)
* `#if FOO || BAR => #if FOO` [#280](https://github.com/fsprojects/fantomas/issues/280)
* `override` becomes `member` in interface implementations. [#263](https://github.com/fsprojects/fantomas/issues/263)
* Operator >>.~ incorrectly formatted. [#291](https://github.com/fsprojects/fantomas/issues/291)
* Bad choice of line break location in boolean equality expression. [#248](https://github.com/fsprojects/fantomas/issues/248)
* Pipe operator inside quotation expression leads to wrong indentation. [#256](https://github.com/fsprojects/fantomas/issues/256)
* broken indent by pipe formatting. [#269](https://github.com/fsprojects/fantomas/issues/269)

### Fixed
* "Fantômas" mistranslation in README. [#273](https://github.com/fsprojects/fantomas/pull/273)
* for preserve EOL feature. [#275](https://github.com/fsprojects/fantomas/pull/275)

## [2.8.0] - 2018-07-07

### Changed
* Wrong indentation of `else` after comment [#241](https://github.com/dungpa/fantomas/issues/241)
* Change Content to None [#238](https://github.com/dungpa/fantomas/issues/238)
* Formatting of code with a pipe and a lambda expression [#211](https://github.com/dungpa/fantomas/issues/211)
* Added support for a global dotnet cli tool [#252](https://github.com/dungpa/fantomas/issues/252)
* Added option to preserve blank lines [#143](https://github.com/dungpa/fantomas/issues/143)

### Fixed
* for chopped of members [#239](https://github.com/dungpa/fantomas/issues/239)

## [2.7.1] - 2018-05-02

### Changed
* Hotfix for runtime problem when using dotnet cli tool

## [2.7.0] - 2018-05-02

### Changed
* Upgrade to .NET Core 2.0
* Published as `clitool`
* Upgrade to FCS 22.0.3
* Single case DUs on same line [#234](https://github.com/dungpa/fantomas/pull/234)
* Removed whitespaces around type provider arguments [#235](https://github.com/dungpa/fantomas/pull/235)

## [2.6.1] - 2017-04-22

### Changed
* Upgrade to FCS 11.0.4

## [2.5.0] - 2017-02-19

### Changed
* Upgrade to FCS 10.0.0

## [2.4.0] - 2016-10-24

### Changed
* Upgrade to FCS 8.0.0

## [2.3.0] - 2016-07-09

### Changed
* Upgrade to FCS 5.0.0

## [2.2.0] - 2016-04-24

### Changed
* Handle record types with private fields [#197](https://github.com/dungpa/fantomas/pull/197)
* Create a separate CLI NuGet package [#196](https://github.com/dungpa/fantomas/pull/196)
* Do not print out module names if not necessary [#196](https://github.com/dungpa/fantomas/pull/196)

## [2.1.0] - 2016-04-01

### Changed
* Upgrade to FCS 2.0.0.8

## [2.0.2] - 2015-11-15

### Changed
* Add a new public API using static members. Deprecate old functions.

### Fixed
* https://github.com/fsprojects/VisualFSharpPowerTools/issues/1151
* https://github.com/fsprojects/VisualFSharpPowerTools/issues/1143

## [1.11.0] - 2015-09-12

### Fixed
* https://github.com/fsprojects/VisualFSharpPowerTools/issues/366 [#177](https://github.com/dungpa/fantomas/pull/177)

### Changed
* Migrate to FCS 1.4.0.5

## [1.10.0] - 2015-08-29

### Changed
Improve formatting of bind operator [#175](https://github.com/dungpa/fantomas/pull/175)

## [1.9.0] - 2015-08-10

### Fixed
* https://github.com/fsprojects/VisualFSharpPowerTools/issues/1050 ([#172](https://github.com/dungpa/fantomas/pull/172))

## [1.8.0-beta] - 2015-07-19

### Changed
* Migrate to F# 4.0 ([#170](https://github.com/dungpa/fantomas/pull/170))

## [1.7.0] - 2015-06-10

### Changed
* Print attributes on member arguments ([#168](https://github.com/dungpa/fantomas/pull/168))
* Do not misrecognize "then" blocks in explicit constructors ([#168](https://github.com/dungpa/fantomas/pull/168))
* Suppress whitespaces inside dot access ([#168](https://github.com/dungpa/fantomas/pull/168))
* Insert brackets around tuples in type test patterns ([#168](https://github.com/dungpa/fantomas/pull/168))

### Fixed
* desugar patterns' bug exposed by FsCheck ([#167](https://github.com/dungpa/fantomas/pull/167))

## [1.6.0] - 2014-10-25

### Changed
* Add FAKE task helper

## [1.5.0] - 2014-09-18

### Changed
* Bugfix release

## [1.4.0] - 2014-07-01

### Changed
* Bugfix release

## [1.3.0] - 2014-05-17

### Changed
* Bugfix release

## [1.2.0] - 2014-04-21

### Changed
* Bugfix release

## [1.1.0] - 2014-03-29

### Changed
* Bugfix release

## [1.0.5] - 2014-01-07

### Changed
* Fully support F# 3.1
* Compatible with F# on Mono
* Handle external functions
* Improve support of multiline strings
* Implement various bug fixes

## [1.0.4] - 2013-11-16

### Changed
* Implement various bug fixes

## [1.0.3] - 2013-10-06

### Changed
* Implement various bug fixes
* Synchronize version numbers with NuGet packages

## [0.7.1] - 2013-03-24

### Changed
* Support Visual Studio 2013 (not support F# 3.1 constructs yet)

## [0.7.0] - 2013-03-24

### Changed
* Implement formatting cursor positions
* Implement reordering of open statements
* Enhance indentation of anonymous functions
* Add line breaks for nested let bindings
* Implement various bug fixes

## [0.5.0] - 2013-03-22

### Changed
* Improve formatting of signatures
* Improve UI interaction
* Enhance spacing of function applications and arguments
* Implement various bug fixes

## [0.4.1] - 2013-03-22

### Changed
* Initial release<|MERGE_RESOLUTION|>--- conflicted
+++ resolved
@@ -3,10 +3,8 @@
 ## [Unreleased]
 
 ### Fixed
-<<<<<<< HEAD
+* Indenting problem with `match` workaround for single-line stroustrup expressions [#2586](https://github.com/fsprojects/fantomas/issues/2586)
 * Comment above single parameter in brackets breaks code due to wrong indentation. [#2594](https://github.com/fsprojects/fantomas/issues/2594)
-=======
-* Indenting problem with `match` workaround for single-line stroustrup expressions [#2586](https://github.com/fsprojects/fantomas/issues/2586)
 
 ## [5.1.3] - 2022-11-14
 
@@ -28,7 +26,6 @@
 
 ### Changed
 * Official release.
->>>>>>> 0938a3da
 
 ## [5.1.0-beta-002] - 2022-10-29
 
