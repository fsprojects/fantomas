# Changelog

## 6.3.4 - 2024-04-16

### Fixed
* Regression: An empty line or comment at the end of a list breaks Stroustrup formatting. [#3079](https://github.com/fsprojects/fantomas/issues/3079)

## 6.3.3 - 2024-04-12

### Fixed
* FormatASTAsync loses single quotes for characters. [#3076](https://github.com/fsprojects/fantomas/issues/3076)

## 6.3.2 - 2024-04-12

### Changed
* Update FCS to 'Add SynExprSequentialTrivia', commit 050271d631956a4e0d0484a583d38236b727a46d [#3075](https://github.com/fsprojects/fantomas/pull/3075)

### Fixed
* Fantomas corrupts an explicit constructor with then clause. [#3074](https://github.com/fsprojects/fantomas/issues/3074)

## 6.3.1 - 2024-03-30

### Fixed
* HashDirective before closing `]`. [#3070](https://github.com/fsprojects/fantomas/issues/3070)

## 6.3.0 - 2024-03-15

### Miscellaneous
* Stable release of 6.3

## 6.3.0-beta-001 - 2024-03-07

### Miscellaneous
* Release candidate of 6.3

## 6.3.0-alpha-008 - 2024-03-01

### Changed
* Update FCS to 'Fix range start of INTERP_STRING_PART', commit 1da032a64321c77782e8d125afd3bf29863c3d9c [#3052](https://github.com/fsprojects/fantomas/pull/3052)

### Fixed
* Equals sign should only be on same line if last tuple is multiline. [#3040](https://github.com/fsprojects/fantomas/issues/3040)
* Return type should go on next line. [#3041](https://github.com/fsprojects/fantomas/issues/3041)
<<<<<<< HEAD
* Idempotency problem when _.Property shorthand. [#3050](https://github.com/fsprojects/fantomas/issues/3050)
=======
* Fantomas does not support extended interpolated strings [#3012](https://github.com/fsprojects/fantomas/issues/3012)
>>>>>>> da712717

## 6.3.0-alpha-007 - 2024-01-27

### Changed
* Update FCS to 'Parser: parse primary ctor params as normal patterns', commit e2496896c128ccfde33c92f45bbe0d2aa738873a [#3034](https://github.com/fsprojects/fantomas/pull/3034)
* Multiline secondary constructor. [#3037](https://github.com/fsprojects/fantomas/issues/3037) [style guide](https://github.com/dotnet/docs/pull/39096)

## 6.3.0-alpha-006 - 2024-01-09

### Changed
* Aligned bracket style in anonymous record is not respected. [#2706](https://github.com/fsprojects/fantomas/issues/2706) [style guide](https://github.com/fsharp/fslang-design/issues/756)

## 6.3.0-alpha-005 - 2023-12-22

### Changed
* Turn on strict indentation in the lexer in Fantomas.FCS. [#3014](https://github.com/fsprojects/fantomas/pull/3014)

### Fixed
* Unmatched '{' error when formatting the code. [#3017](https://github.com/fsprojects/fantomas/issues/3017)
* Comment lost after named pat pair. [#2953](https://github.com/fsprojects/fantomas/issues/2953)
* Fix accidental treatment of old flags as folder args. [#2854](https://github.com/fsprojects/fantomas/issues/2854)
* Fix removal of first character in output file name. [#3025](https://github.com/fsprojects/fantomas/pull/3025)

## 6.3.0-alpha-004 - 2023-12-06

### Fixed
* Process is reserved keyword. [#2996](https://github.com/fsprojects/fantomas/issues/2996)
* Always yield list items on separate lines if a conditional is present. [#2972](https://github.com/fsprojects/fantomas/issues/2972)
* Trivia after mutable keyword is missing. [#3005](https://github.com/fsprojects/fantomas/issues/3005)
* Formatting can depend on cursor position. [#3007](https://github.com/fsprojects/fantomas/issues/3007)

### Changed
* Update FCS to 'Parser: recover on unfinished record decls, fix field ranges ', commit ee4a810ffe9e984e2ec8c55a9cb6d1c6631dd0b3 [#3006](https://github.com/fsprojects/fantomas/pull/3006)

## 6.3.0-alpha-003 - 2023-11-15

### Fixed
* Reformatting code with flexible type syntax remove hash symbol. [#2984](https://github.com/fsprojects/fantomas/issues/2984)

## 6.3.0-alpha-002 - 2023-11-07

### Changed
* Update FCS to 'Bugfix for underscore dot lambda: Forbidding expressions not based on the implied _ arg', commit f42bdae84727fc251a6e570c2f1c47a3deffe215

### Added
* Add support for `while!`. [#2977](https://github.com/fsprojects/fantomas/pull/2977)

## 6.3.0-alpha-001 - 2023-11-03

### Changed
* Remove blank line between type extension. [#2970](https://github.com/fsprojects/fantomas/pull/2970)
* ExperimentalKeepIndentInBranch should fire when first branch was all on one line. [#2973](https://github.com/fsprojects/fantomas/issues/2973)
* Style for empty class. [#2976](https://github.com/fsprojects/fantomas/pull/2976)

## 6.2.3 - 2023-11-2

### Fixed
* Crash when trying to format indexed property with three arguments. [#2971](https://github.com/fsprojects/fantomas/issues/2971)

## 6.2.2 - 2023-10-18

### Fixed
* Space before should not be introduced for index expression. [#2965](https://github.com/fsprojects/fantomas/issues/2965)

## 6.2.1 - 2023-09-18

### Fixed
* Backticks in optional parameter gets removed [#2954](https://github.com/fsprojects/fantomas/issues/2954)
* Ticks in namespace are lost [#2959](https://github.com/fsprojects/fantomas/issues/2959)

## 6.2.0 - 2023-08-29

### Changed
* Update FCS to 'Included get,set in range of AutoProperty', commit d508186f510681d1261291474e3f9f25485999a8
* Update FCS to 'Add a Paren case to SynRationalConst', commit 97a5b6584b54707e3e8541fe758e1aa22132a8fe

### Added
* Initial support for `SynExpr.DotLambda` [#2920](https://github.com/fsprojects/fantomas/pull/2920) (See [dotnet/fsharp#13907](https://github.com/dotnet/fsharp/pull/13907))
* Initial support for `SynType.Intersection` [#2920](https://github.com/fsprojects/fantomas/pull/2920) (See [dotnet/fsharp#15413](https://github.com/dotnet/fsharp/pull/15413))

### Fixed
* Comment no longer attached to autoproperty. [#2948](https://github.com/fsprojects/fantomas/issues/2948)
* `begin`/`end` are replaced with parens. [#2368](https://github.com/fsprojects/fantomas/issues/2368)
* Block comment in Rational between lparen and numerator is moved before lparen. [#2930](https://github.com/fsprojects/fantomas/issues/2930)
* Block comment in Rational between / and denominator is moved before /. [#2932](https://github.com/fsprojects/fantomas/issues/2932)
* Block comment in Rational between denominator and rparen is moved behind rparen. [#2933](https://github.com/fsprojects/fantomas/issues/2933)

## 6.1.3 - 2023-08-25

### Changed
* Update FCS to 'Add some more ranges to SynMeasure for tooling support', commit 6ed38fcb360a0015828973b1f32cd2ea6b58c6ad

### Fixed
* Block comment in Rational between numerator and `/` is lost. [#2931](https://github.com/fsprojects/fantomas/issues/2931)
* Block comment between `^-` and exponent in SynMeasure.Power is lost. [#2937](https://github.com/fsprojects/fantomas/issues/2937)
* Block comment between measure1 and / is moved between / and measure2 in SynMeasure.Divide. [#2934](https://github.com/fsprojects/fantomas/issues/2934)
* Block comment between measure1 and * is moved between * and measure2 in SynMeasure.Product. [#2935](https://github.com/fsprojects/fantomas/issues/2935)
* Block comment between ^ and exponent in SynMeasure.Power is lost. [#2936](https://github.com/fsprojects/fantomas/issues/2936)
* Opening parens make unstable/incorrect indentation for an Enum wrapping a record. [#2943](https://github.com/fsprojects/fantomas/issues/2943)

## 6.1.2 - 2023-07-23

### Changed
* Update FCS to 'Add trivia information to SynConst.Measure', commit 7b5e12842d673b7daa467e0091378bf4acc95e4f

### Fixed
* Left out lhs in SynMeasure.Divide should not be restored as SynMeasure.One. [#2926](https://github.com/fsprojects/fantomas/issues/2926)
* Block comments in measure are lost or restored twice and in wrong place. [#2927](https://github.com/fsprojects/fantomas/issues/2927)

## 6.1.1 - 2023-06-29

### Changed
* Update FCS to 'Remove unused open in SyntaxTree.fs', commit 9c8b4192966e6554adc5dcc8973f2a23c8fa2722

## 6.1.0 - 2023-06-28

### Fixed
* Additional newline for interface in object expression. [#2914](https://github.com/fsprojects/fantomas/issues/2914)

## 6.1.0-alpha-006 - 2023-06-20

### Fixed
* Contains fixes of 6.0.8

## 6.1.0-alpha-005 - 2023-06-20

### Fixed
* Contains fixes of 6.0.7

## 6.1.0-alpha-004 - 2023-06-19

### Fixed
* Contains fixes of 6.0.6

## 6.1.0-alpha-003 - 2023-06-02

### Changed
* Rename `namespace FSharp.Compiler` to `namespace Fantomas.FCS` for `Fantomas.FCS`. [#2894](https://github.com/fsprojects/fantomas/pull/2894)

## 6.1.0-alpha-002 - 2023-05-02

### Changed
* Enrich transformed Oak. [#2869](https://github.com/fsprojects/fantomas/pull/2869)

## 6.1.0-alpha-001 - 2023-05-02

### Added
* TransformAST in CodeFormatter. [#2868](https://github.com/fsprojects/fantomas/pull/2868)

## [6.0.8] - 2023-06-20

### Fixed
* Inline keyword is missing in property [#2908](https://github.com/fsprojects/fantomas/issues/2908)

## [6.0.7] - 2023-06-20

### Fixed
* Private keyword is lost from getter with unit. [#2906](https://github.com/fsprojects/fantomas/issues/2906)

## [6.0.6] - 2023-06-19

### Fixed
* Setter is also private. [#2902](https://github.com/fsprojects/fantomas/issues/2902)

## [6.0.5] - 2023-06-06

### Fixed
* Idempotency problem when reformatting type declaration with large when clause. [#2896](https://github.com/fsprojects/fantomas/issues/2896)

## [6.0.4] - 2023-06-02

### Changed
* Update FCS to 'Prototype signature files for lex files', commit 5b74995780a0e9d24a5db025e68b31e6d910f71f

### Fixed
* Missing space before arrow. [#2888](https://github.com/fsprojects/fantomas/issues/2888)
* Cons pattern in let bindings is converted to invalid code. [#1996](https://github.com/fsprojects/fantomas/issues/1996)
* Trivia after infix operator is not restored correctly. [#2887](https://github.com/fsprojects/fantomas/issues/2887)

## [6.0.3] - 2023-05-14

### Fixed
* Preserves quotes around type parameter names. [#2875](https://github.com/fsprojects/fantomas/issues/2875)
* Additional whitespace for LineCommentAfterSourceCode when last character is a `,`. [#2589](https://github.com/fsprojects/fantomas/issues/2589)
* Tupled parameter wrapped in conditional directive. [#2877](https://github.com/fsprojects/fantomas/issues/2877)

### Changed
* Update FCS to 'Add commas to tuple pat and simple pats', commit e267bb9f8d590feed1b94b469d78cfce61afecad

## [6.0.2] - 2023-05-05

### Fixed
*  Incorrect indentation of compiler-conditional accessibility modifier for module definition. [#2867](https://github.com/fsprojects/fantomas/issues/2867)
* Comment above the record bracket beaks formatting when MultilineBracketStyle is Stroustrup. [#2871](https://github.com/fsprojects/fantomas/issues/2871)

## [6.0.1] - 2023-04-19

### Fixed
* Invalid code: moved line comment. [#2847](https://github.com/fsprojects/fantomas/issues/2847)

## [6.0.0] - 2023-04-13

### Fixed
* Trivia of ParseOak is not processed. [#2834](https://github.com/fsprojects/fantomas/issues/2834)

## [6.0.0-beta-001] - 2023-04-05

### Fixed
* If then expression inside object instantiation breaks when formatted. [#2819](https://github.com/fsprojects/fantomas/pull/2819)
* fsharp_space_before_colon not honored for return type info of explicit get, set. [#2825](https://github.com/fsprojects/fantomas/pull/2825)
* Fantomas is trying to format the input multiple times due to the detection of multiple defines. [#2822](https://github.com/fsprojects/fantomas/pull/2822)

### Changed
* Update FCS to 'Add parser recovery for incomplete named pat pair', commit ba6647ebf5b94823c4d6fafd1e7d5f806d915ee0

## [6.0.0-alpha-010] - 2023-04-03

### Fixed
* Fix a performance regression. [#2820](https://github.com/fsprojects/fantomas/pull/2820)

## [6.0.0-alpha-009] - 2023-03-31

### Fixed
* Adding space after prefix operator breaks code. [#2796](https://github.com/fsprojects/fantomas/issues/2796)
* Idempotency problem when comment after pattern match arrow and Stroustrup. [#2806](https://github.com/fsprojects/fantomas/issues/2806)

## [6.0.0-alpha-008] - 2023-03-27

### Fixed
* Nested multiline record with indent_size = 2. [#2801](https://github.com/fsprojects/fantomas/issues/2801)
* Idempotency problem when comment after opening brace in inherit record. [#2803](https://github.com/fsprojects/fantomas/issues/2803)

## [6.0.0-alpha-007] - 2023-03-27

### Changed

* `CodeFormatter.FormatASTAsync` returns a string. [#2799](https://github.com/fsprojects/fantomas/pull/2799)
* Cursor with defines. [#2774](https://github.com/fsprojects/fantomas/pull/2774)

### Removed

* Strict mode. [#2798](https://github.com/fsprojects/fantomas/pull/2798)

## [6.0.0-alpha-006] - 2023-03-17

### Fixed
* Record member declarations can break with Stroustrup enabled. [#2787](https://github.com/fsprojects/fantomas/issues/2787)

### Changed
* Add `fsharp_experimental_elmish` setting. [#2795](https://github.com/fsprojects/fantomas/pull/2795)

## [6.0.0-alpha-005] - 2023-02-24

### Changed
* Fix handling of AppExpr with a single stroustrup record. [#2747](https://github.com/fsprojects/fantomas/pull/2747)
* Inconsistent styling when using Stroustrup with or without member attach to record creation. [#2652](https://github.com/fsprojects/fantomas/issues/2652)

## [6.0.0-alpha-004] - 2023-02-22

### Changed
* Always process folder recursive. [#2768](https://github.com/fsprojects/fantomas/issues/2768)
* Revisit --profile flag. [#2751](https://github.com/fsprojects/fantomas/issues/2751)

### Fixed
* Don't hook up SerilogTraceListener in FantomasDaemon. [#2777](https://github.com/fsprojects/fantomas/pull/2777)

## [6.0.0-alpha-003] - 2023-02-04

### Changed
* Splitting ExperimentalStroustrupStyle to separate settings. [#2276](https://github.com/fsprojects/fantomas/issues/2276)
* Remove F# option from public API. [#2759](https://github.com/fsprojects/fantomas/pull/2759)
* Naive parallel formatting implementation. [#2717](https://github.com/fsprojects/fantomas/pull/2717)
* Add separate CodeFormatter.FormatDocumentAsync overloads with cursor and config. [#2763](https://github.com/fsprojects/fantomas/pull/2763)

## [6.0.0-alpha-002] - 2023-02-01

### Changed
* Update output for copy-and-update expression for Stroustrup. [#2748](https://github.com/fsprojects/fantomas/pull/2748)
* Drop Experimental prefix from ExperimentalStroustrup. [#2755](https://github.com/fsprojects/fantomas/pull/2755)
* Expose initial Oak API. [#2758](https://github.com/fsprojects/fantomas/pull/2758)

## [6.0.0-alpha-001] - 2023-01-24

### Changed
* Add `--verbosity` flag. [#2693](https://github.com/fsprojects/fantomas/pull/2693)
* Sunset MultilineBlockBracketsOnSameColumn & ExperimentalStroustrupStyle. [#2710](https://github.com/fsprojects/fantomas/issues/2710)
* Move FormatConfig into Fantomas.Core namespace. [#2736](https://github.com/fsprojects/fantomas/pull/2736)
* Initial cursor API. [#2739](https://github.com/fsprojects/fantomas/pull/2739)

## [5.2.4] - 2023-03-17

### Fixed
* Idempotency problem with module abbreviation in signature file. [#2792](https://github.com/fsprojects/fantomas/issues/2792)

### Changed
* Update FCS to 'Fix range for ModuleAbbrev...', commit 62dfce601573f44779b9c890e8944826f5ccfef0

## [5.2.3] - 2023-03-06

### Fixed
* Duplicate newline in else if. [#2752](https://github.com/fsprojects/fantomas/issues/2752)
* Try-with expression with long when guard - when breaking line, add a double indent when the indent_size is lower than the default 4 spaces. [#2784](https://github.com/fsprojects/fantomas/issues/2784)

## [5.2.2] - 2023-02-18

### Fixed
* Fixes comma breaking with lambda in tuple. [#2771](https://github.com/fsprojects/fantomas/issues/2771)

## [5.2.1] - 2023-02-04

### Fixed
* Conditional defines around selfIdentifier in implicit type constructor. [#2733](https://github.com/fsprojects/fantomas/issues/2733)
* Insert extra spaces around index between method calling and member variable accessing. [#2760](https://github.com/fsprojects/fantomas/issues/2760)
* Exception caused by long line over 80 characters including method calling and member indexing. [#2761](https://github.com/fsprojects/fantomas/issues/2761)

### Changed
* Update FCS to 'Add SynMemberDefnImplicitCtorTrivia', commit 924a64e8e40c840f05fbe7113796f267dd603282

## [5.2.0] - 2023-01-19

### Fixed
* Optional constructor arguments are lost. [#2718](https://github.com/fsprojects/fantomas/issues/2718)
* Bad format result with SynExpr.DotSet. [#2000](https://github.com/fsprojects/fantomas/issues/2000)
* Empty nested module. [#2721](https://github.com/fsprojects/fantomas/issues/2721)
* Optional parameter lost backticks. [#2731](https://github.com/fsprojects/fantomas/issues/2731)

## [5.2.0-alpha-012] - 2023-01-14

### Fixed
* Trivia before open statement is not preserved. [#2704](https://github.com/fsprojects/fantomas/issues/2704)
* Type app identifier is considered as an expression. [#2705](https://github.com/fsprojects/fantomas/issues/2705)
* Subsequent identifier links in chain should be on the same line. [#2712](https://github.com/fsprojects/fantomas/issues/2712)
* Delegate with many parameters result in a compilation error. [#1514](https://github.com/fsprojects/fantomas/issues/1514)
* MultiLineLambdaClosingNewline + ExperimentalStroustrupStyle is not displaying very well for some use cases. [#2378](https://github.com/fsprojects/fantomas/issues/2378)

## [5.2.0-alpha-011] - 2023-01-12

### Fixed 
* Stroustrup: Two lists given directly as parameters, break code [#2681](https://github.com/fsprojects/fantomas/issues/2681)
* fsharp_experimental_stroustrup_style=true breaks on types with nested anonymous records. [#2413](https://github.com/fsprojects/fantomas/issues/2413)
* Stroustrup style breaks on nested records. [#2587](https://github.com/fsprojects/fantomas/issues/2587)
* Unit is lost inside dot get chain. [#2683](https://github.com/fsprojects/fantomas/issues/2683)
* Piped multiline application is indented too far. [#2682](https://github.com/fsprojects/fantomas/issues/2682)
* Comment not assigned to first parameter in constructor. [#2692](https://github.com/fsprojects/fantomas/issues/2692)
* Stroustrup: Type alias for anonymous record type. [#2179](https://github.com/fsprojects/fantomas/issues/2179)
* Space before lambda should not occur in chain. [#2685](https://github.com/fsprojects/fantomas/issues/2685)
* Trivia inside chained lambda is not restored correctly. [#2686](https://github.com/fsprojects/fantomas/issues/2686)
* SpaceBeforeUppercaseInvocation not respected in TypeApp DotGet. [#2700](https://github.com/fsprojects/fantomas/issues/2700)

## [5.2.0-alpha-010] - 2022-12-30

### Fixed
* Conditional compilation of a declaration is lost. [#640](https://github.com/fsprojects/fantomas/issues/640)
* Block comment is not assigned to trivia node. [#2490](https://github.com/fsprojects/fantomas/issues/2490)

## [5.2.0-alpha-009] - 2022-12-29

### Fixed
* ifdef removed when used on inline keyword in function. [#2017](https://github.com/fsprojects/fantomas/issues/2017)

### Changed
* Update FCS to 'Include inline in trivia', commit e30d14cb46f290050ac8e2bbea5e9b804b97bdde

## [5.2.0-alpha-008] - 2022-12-28

### Fixed
* else followed by //comment and then if has incorrect indention. [#2449](https://github.com/fsprojects/fantomas/issues/2449)
* Multiple List concat operators are not seen as the same operator. [#2472](https://github.com/fsprojects/fantomas/issues/2472)
* Multiline string inside lambda expression fails to format. [#1299](https://github.com/fsprojects/fantomas/issues/1299)
* Can't format fragment of source code with #if element, and keyword, and triple-slash comment. [#2360](https://github.com/fsprojects/fantomas/issues/2360)
* Wrong formatting applied to fragment of code with #if clause. [#2361](https://github.com/fsprojects/fantomas/issues/2361)
* Comment in middle of pattern fail formatting. [#1939](https://github.com/fsprojects/fantomas/issues/1939)

## [5.2.0-alpha-007] - 2022-12-26

### Fixed
* Comment dropped in constructor parameter list. [#1872](https://github.com/fsprojects/fantomas/issues/1872)
* Block comment before unit is missing. [#2660](https://github.com/fsprojects/fantomas/issues/2660)

### Changed
* Update config to accept a single option for multiline_bracket_style. [#2425](https://github.com/fsprojects/fantomas/issues/2425)

## [5.2.0-alpha-006] - 2022-12-22

### Fixed
* Conditional directives around internal keyword. [#628](https://github.com/fsprojects/fantomas/issues/628)

## [5.2.0-alpha-005] - 2022-12-16

### Fixed
* MultiLineLambdaClosingNewline didn't trigger correctly on line which was one character too long. [#2642](https://github.com/fsprojects/fantomas/issues/2642)

### Changed
* Enable ServerGarbageCollection. [#2655](https://github.com/fsprojects/fantomas/pull/2655)

## [5.2.0-alpha-004] - 2022-12-07

### Fixed
* genNode for patterns case by case. [#2644](https://github.com/fsprojects/fantomas/pull/2644)
* Mutable and private keywords are swapped. [#2646](https://github.com/fsprojects/fantomas/issues/2646)
* Stroustrup results in heavily indented second argument. [#2648](https://github.com/fsprojects/fantomas/issues/2648)
* Comment on first chained function call gets lost. [#2649](https://github.com/fsprojects/fantomas/issues/2649)
* Double indents in piped function call. [#2650](https://github.com/fsprojects/fantomas/issues/2650)

## [5.2.0-alpha-003] - 2022-12-05

### Fixed
* Attribute on ExplicitCtor is lost. [#2638](https://github.com/fsprojects/fantomas/issues/2638)
* Comment above single parameter in brackets breaks code due to wrong indentation. [#2594](https://github.com/fsprojects/fantomas/issues/2594)

## [5.2.0-alpha-002] - 2022-12-04

### Fixed
* Regression around `let ...  in` in multiline infix application. [#2633](https://github.com/fsprojects/fantomas/pull/2633)
* Improve TypeDefn. [#2636](https://github.com/fsprojects/fantomas/pull/2636)
* Trivia before equals in multiline implicit type constructor. [#2637](https://github.com/fsprojects/fantomas/pull/2637)

## [5.2.0-alpha-001] - 2022-11-30

### Changed
* Introduce custom internal syntax tree. [#2626](https://github.com/fsprojects/fantomas/pull/2626)

## [5.1.5] - 2022-12-22

### Fixed
* Call ignoreFile.IsIgnored with absolute path. [#2656](https://github.com/fsprojects/fantomas/pull/2656)

## [5.1.4] - 2022-11-30

### Fixed
* Indenting problem with `match` workaround for single-line stroustrup expressions [#2586](https://github.com/fsprojects/fantomas/issues/2586)

## [5.1.3] - 2022-11-14

### Fixed
* Idempotency problem with anonymous types in discriminated unions. [#2621](https://github.com/fsprojects/fantomas/issues/2621)

## [5.1.2] - 2022-11-09

### Changed
* Update to newer Fantomas.Client. [#2617](https://github.com/fsprojects/fantomas/issues/2617)

## [5.1.1] - 2022-11-07

### Fixed
* Comment is removed when using array index access syntax, without a leading dot. [#2611](https://github.com/fsprojects/fantomas/issues/2611)
* Interface in object expression is not printed. [#2604](https://github.com/fsprojects/fantomas/issues/2604)

## [5.1.0] - 2022-11-04

### Changed
* Official release.

## [5.1.0-beta-002] - 2022-10-29

### Fixed
* Idempotency problem with `struct end`. [#2592](https://github.com/fsprojects/fantomas/issues/2592)
* Idempotency problem when having a comment in an anonymous record and Stroustrup formatting. [#2566](https://github.com/fsprojects/fantomas/issues/2566)
* AlternativeLongMemberDefinitions breaks spacing around `type Blah as this`. [#2598](https://github.com/fsprojects/fantomas/issues/2598)
* Outdenting problem when specifying record with accessibility modifier. [#2597](https://github.com/fsprojects/fantomas/issues/2597)

## [5.1.0-beta-001] - 2022-10-19

### Fixed
* Comments get removed for method parameter with attribute. [#2585](https://github.com/fsprojects/fantomas/issues/2585)

### Changed
* Update FCS to 'TypeDefn and NamespaceOrModule leading trivia', commit 7d115d56cde12006dd26a3c5babd702df451b8e8

## [5.1.0-alpha-007] - 2022-10-14

### Changed
* Revert multiline alternative for prefix types. [#2582](https://github.com/fsprojects/fantomas/pull/2582)

## [5.1.0-alpha-006] - 2022-10-14

### Changed
* Formatting of anonymous record types respects fsharp_multiline_block_brackets_on_same_column. [#1167](https://github.com/fsprojects/fantomas/issues/1167)
* Update FCS to 'Leading keyword synbinding', commit 05201993cfaac663c72b6431d81f543e3d001dfe

## [5.1.0-alpha-005] - 2022-10-07

### Changed
* Control space in pattern by `fsharp_space_before_lowercase_invocation` and `fsharp_space_before_uppercase_invocation`. [fslang-design/issues/712](https://github.com/fsharp/fslang-design/issues/712)
* Style of base constructor calls. [fsharp/fslang-design#693](https://github.com/fsharp/fslang-design/issues/693)
* Style of multiline type annotations/ [fsharp/fslang-design#708](https://github.com/fsharp/fslang-design/issues/708)

### Fixed
* Comments in SynArgPats.NamePatPairs are lost. [#2541](https://github.com/fsprojects/fantomas/issues/2541)
* Vanity alignment used inside base ctor call. [#2111](https://github.com/fsprojects/fantomas/issues/2111)
* Add line break before start of argument list. [#2335](https://github.com/fsprojects/fantomas/issues/2335)

## [5.1.0-alpha-004] - 2022-10-07

### Changed
* Update FCS to 'Add extern keyword to SynBindingTrivia', commit 23d93522a56e139e2fc85e6d2591d38698ae8d38

### Fixed
* extern expression should respect page width. [#735](https://github.com/fsprojects/fantomas/issues/735)
* extern declaration inside type declaration is converted to let binding. [#1214](https://github.com/fsprojects/fantomas/issues/1214)
* extern with void return type is converted to let binding. [#1215](https://github.com/fsprojects/fantomas/issues/1215)
* extern C-like parameters are not supported. [#1216](https://github.com/fsprojects/fantomas/issues/1216)

## [5.1.0-alpha-003] - 2022-10-02

### Changed
* Function call with parenthesis around function name. [#2382](https://github.com/fsprojects/fantomas/issues/2382)
* Spaces added inside new index syntax. [#2494](https://github.com/fsprojects/fantomas/issues/2494)

## [5.1.0-alpha-002] - 2022-09-29

### Changed
* Update FCS to 'Parallel type checking for impl files with backing sig files', commit 51635bbebf36e39a86d06d96730e13cfc40a095f

## [5.1.0-alpha-001] - 2022-09-18

### Changed
* Update FCS to 'Introduce SynType.SignatureParameter', commit 8f59d364a0abccb04d4ec2f1cd09665dee298777

## [5.0.6] - 2022-10-13

### Fixed
* Overly aggressive de-indentation. [#2110](https://github.com/fsprojects/fantomas/issues/2110)
* Broken comma in match expression in parameter invocation. [#1869](https://github.com/fsprojects/fantomas/issues/1869)

## [5.0.5] - 2022-10-07

### Fixed
* Function lambda with type annotation breaks code. [#2295](https://github.com/fsprojects/fantomas/issues/2295)
* Incorrect scope chosen for trivia, hence comments lost. [#2535](https://github.com/fsprojects/fantomas/issues/2535)

## [5.0.4] - 2022-10-04

### Fixed
* Additional space before equals sign. [#2548](https://github.com/fsprojects/fantomas/issues/2548)
* Idempotency problem when DotSet / App / Paren. [#2549](https://github.com/fsprojects/fantomas/issues/2549)

## [5.0.3] - 2022-09-29

### Fixed
* Comments in anonymous record deleted after formatting. [#2538](https://github.com/fsprojects/fantomas/issues/2538)
 
## [5.0.2] - 2022-09-22

### Fixed
* Wrong generic constraint placement in ML-style generic definitions with multiple type parameters. [#1868](https://github.com/fsprojects/fantomas/issues/1868)
* Incorrect async indentation when inside of a match. [#2501](https://github.com/fsprojects/fantomas/issues/2501)
* Conditional directives before expression leads to invalid code with Stroustrup. [#2517](https://github.com/fsprojects/fantomas/issues/2517)

### Documented
* Building Fantomas in Visual Studio for dev errors. [#2447](https://github.com/fsprojects/fantomas/issues/2447)

## [5.0.1] - 2022-09-18

### Fixed
* Items.Item \<index> <- value gives wrong code. [#2498](https://github.com/fsprojects/fantomas/issues/2498)
* Incorrect Stroustrup indentation with let binding for anonymous record with expression. [#2508](https://github.com/fsprojects/fantomas/issues/2508)
* Equality comparison with a record with a with expression results in broken code. [#2507](https://github.com/fsprojects/fantomas/issues/2507)
* Stroustrup record type definition with access modifiers and members lead to invalid F# code [#2511](https://github.com/fsprojects/fantomas/issues/2511)

## [5.0.0] - 2022-09-16

### Fixed
* Open statement after module should get a newline before it. [#2502](https://github.com/fsprojects/fantomas/issues/2502)

## [5.0.0-beta-010] - 2022-09-10

### Fixed
* Record definition with accessibility modifier error using stroustrup style. [#2481](https://github.com/fsprojects/fantomas/issues/2481)
* Comments between tuple type are lost. [#2149](https://github.com/fsprojects/fantomas/issues/2149)
* Stack overflow on macOS with a big source-file. [#2485](https://github.com/fsprojects/fantomas/issues/2485)

## [5.0.0-beta-009] - 2022-09-02

### Fixed
* --check should fail if the number of newlines is different. [#2461](https://github.com/fsprojects/fantomas/issues/2461)
* Comment after closing brace of computation expression is lost. [#2466](https://github.com/fsprojects/fantomas/issues/2466)
* Match statements should not be split into separate lines between parentheses. [#2044](https://github.com/fsprojects/fantomas/issues/2044)

## [5.0.0-beta-008] - 2022-08-30

### Fixed
* List of functions misaligned and breaks (Elmish). [#2158](https://github.com/fsprojects/fantomas/issues/2158)
* Idempotency problem when Elmish Html. [#2195](https://github.com/fsprojects/fantomas/issues/2195)
* Splitting list results in code that doesn't compile. [#2201](https://github.com/fsprojects/fantomas/issues/2201)
* Idempotency problem when using a list with interpolated strings. [#2242](https://github.com/fsprojects/fantomas/issues/2242)
* Idempotency problem when using set and spread syntax. [#2392](https://github.com/fsprojects/fantomas/issues/2392)
* Formatting (*) returns ( * ). [#2452](https://github.com/fsprojects/fantomas/issues/2452)
* Comment after last case of function with operator is removed. [#2454](https://github.com/fsprojects/fantomas/issues/2454)
* Trailing whitespace in block comments should be preserved. [#2450](https://github.com/fsprojects/fantomas/issues/2450)

## [5.0.0-beta-007] - 2022-08-19

### Fixed
* `abstract` with docstring and comment gets split up. [#2433](https://github.com/fsprojects/fantomas/issues/2433)
* Invalid removal of space in operator which starts with `*`. [#2434](https://github.com/fsprojects/fantomas/issues/2434)
* Incorrect concatenation of lines with functions. [#2435](https://github.com/fsprojects/fantomas/issues/2435)

## [5.0.0-beta-006] - 2022-08-12

### Fixed
* Wrong comma placement results in "Possible incorrect indentation". [#2159](https://github.com/fsprojects/fantomas/issues/2159)
* Indentation warning for update record in infix operation. [#2355](https://github.com/fsprojects/fantomas/issues/2355)
* Use of A | B as c fails to format correctly. [#2289](https://github.com/fsprojects/fantomas/issues/2289)

### Changed
* Update FCS to 'Include star in topTupleType rule', commit f8b56cb6db3c90348810263fd7a5d37dc5719e92

## [5.0.0-beta-005] - 2022-08-03

### Changed
* Update FCS to 'SynType with single slash and type', commit e1f735546a907b0a511b818f10829b1d75139021

### Fixed
* Fantomas moves comma and breaks code. [#2381](https://github.com/fsprojects/fantomas/issues/2381)
* Idempotency problem for unit of measure. [2264](https://github.com/fsprojects/fantomas/issues/2264)
* Indent interface member after anonymous record as generic type. [#2396](https://github.com/fsprojects/fantomas/issues/2396)
* Unexpected concatenation of docstring lines after private modifier on DU. [#2401](https://github.com/fsprojects/fantomas/issues/2401)
* Star in tuple return type lost. [#2403](https://github.com/fsprojects/fantomas/issues/2403)

## [5.0.0-beta-004] - 2022-07-27

### Fixed
* Shebang directives get removed from scripts [#2367](https://github.com/fsprojects/fantomas/issues/2367)

## [5.0.0-beta-003] - 2022-07-26

### Changed
* Show a better error message when the folder does not exist. [#2341](https://github.com/fsprojects/fantomas/issues/2341)
* Update FCS to 'Use SynLongIdent in SynOpenDeclTarget.ModuleOrNamespace', commit c18989124a92cc26a736d89137254f1ca84d4880

### Fixed
* global keyword is escaped with single-backticks when used as part of a namespace/module open. [#2274](https://github.com/fsprojects/fantomas/issues/2274)
* global namespace should not be escaped. [#2366](https://github.com/fsprojects/fantomas/issues/2366)
* Trivia between xml doc and type not restored. [#2143](https://github.com/fsprojects/fantomas/issues/2143)

## [5.0.0-beta-002] - 2022-07-19

### Fixed
* Idempotency problem when using object expression and having a space between get / set lines. [#2372](https://github.com/fsprojects/fantomas/issues/2372)
* FSharp.Core version conflict between Fantomas.Core and Fantomas.FCS. [#2374](https://github.com/fsprojects/fantomas/issues/2374)

## [5.0.0-beta-001] - 2022-07-15

### Changed
* Don't mark optional parameters as required in public API. [#2350](https://github.com/fsprojects/fantomas/pull/2350)
* Update default value for v5. [#2288](https://github.com/fsprojects/fantomas/issues/2288)

### Fixed
* Content of #if block removed - Breaking Code on reformat. [#801](https://github.com/fsprojects/fantomas/issues/801)
* Using a compiler directive copies the previous(?) line in fsi files. [#1186](https://github.com/fsprojects/fantomas/issues/1186)
* Multiline if expression with multiline infix operations. [#1775](https://github.com/fsprojects/fantomas/issues/1775)

## [5.0.0-alpha-011] - 2022-07-08

### Changed
* Restore the CodeFormatter.MakeRange public API. [#2306](https://github.com/fsprojects/fantomas/pull/2306)
* Update FCS to 'Add arrow to SynType.Fun trivia.', commit 5a5a5f6cd07aa4a8326baa07d4f7af1305ced6f4
* Update FCS to 'Fix setter first', commit 267d0a57f217df756d9ac33c6aa4ffbfe3b53097
* Update style of long if/match expressions (See [fslang-design#646](https://github.com/fsharp/fslang-design/issues/646)). [#2334](https://github.com/fsprojects/fantomas/pull/2334)
* `--force` will now write a file even when the result is invalid. [#2346](https://github.com/fsprojects/fantomas/issues/2346)

### Added
* Add setting `fsharp_max_if_then_short_width`. [#2299](https://github.com/fsprojects/fantomas/issues/2299)

### Fixed
* KeepIndentInBranch not respected inside a let and match. [1825](https://github.com/fsprojects/fantomas/issues/1825)

### Removed
* `--stdin`, `--stdout` and `--fsi` flags. [#2346](https://github.com/fsprojects/fantomas/issues/2346)

## [5.0.0-alpha-010] - 2022-06-27

### Changed
* Restore the FormatSelection public API. [#2237](https://github.com/fsprojects/fantomas/issues/2237)
* Refactor list of TriviaNodeAssigner to tree structure. [#2271](https://github.com/fsprojects/fantomas/issues/2271)

## [5.0.0-alpha-009] - 2022-06-21

### Fixed
* Explicit interface with SpaceBeforeClassConstructor. [#2226](https://github.com/fsprojects/fantomas/issues/2226)
* Spaces around binary operators in units of measure. [#2207](https://github.com/fsprojects/fantomas/issues/2207)
* Trivia not restored after long identifier in SynField. [#2290](https://github.com/fsprojects/fantomas/pull/2290)
* Content after hash directive is lost. [#2293](https://github.com/fsprojects/fantomas/pull/2293)
* Idempotency problem with computation expression with generic parameter. [#2285](https://github.com/fsprojects/fantomas/pull/2285)

## [5.0.0-alpha-008] - 2022-05-28

### Fixed
* Superfluous space between negate and RationalConst. [#2265](https://github.com/fsprojects/fantomas/issues/2265)
* Idempotency problem with ParsedHashDirective in signature file. [#2258](https://github.com/fsprojects/fantomas/issues/2258)
* Keyword 'override' gets changed to 'member'. [#2221](https://github.com/fsprojects/fantomas/issues/2221)

### Changed
* Formatting of multi-constrained SRTP functions needs improvement. [#2230](https://github.com/fsprojects/fantomas/issues/2230)
* Try/With with a single clause. [#1881](https://github.com/fsprojects/fantomas/issues/1881)
* Long type argument with constraints is not respecting max_line_length. [#2266](https://github.com/fsprojects/fantomas/issues/2266)
* Long function argument with constraints is not respecting max_line_length. [#2267](https://github.com/fsprojects/fantomas/issues/2267)

### Removed

* Remove Fantomas.Extras. [#2269](https://github.com/fsprojects/fantomas/issues/2269)

## [5.0.0-alpha-007] - 2022-05-16

### Changed
* Update FCS to 'Add SynExpr.Dynamic to SyntaxTree.', commit b822e2793bd6387c40cfd5b25d604e002a253257
* Restore the validation API. [#2236](https://github.com/fsprojects/fantomas/issues/2236)
* Renamed `fsharp_experimental_stroupstrup_style` to `fsharp_experimental_stroustrup_style`. [#2257](https://github.com/fsprojects/fantomas/pull/2257)

## [5.0.0-alpha-006] - 2022-05-13

### Added

* Format function application that end with a list in the Stroustrup bracket style. [#2244](https://github.com/fsprojects/fantomas/pull/2244)
* Option to reduce multiple blank lines from source code. [#2198](https://github.com/fsprojects/fantomas/issues/2198)

### Removed

* Remove Elmish settings: `fsharp_max_elmish_width`, `fsharp_single_argument_web_mode` & `fsharp_disable_elmish_syntax`. [#2180](https://github.com/fsprojects/fantomas/issues/2180)
* Remove `fsharp_semicolon_at_end_of_line`. [#2247](https://github.com/fsprojects/fantomas/issues/2247)
* Remove `fsharp_keep_if_then_in_same_line`. [#2248](https://github.com/fsprojects/fantomas/issues/2248)
* Remove `fsharp_indent_on_try_with`. [#2249](https://github.com/fsprojects/fantomas/issues/2249)

### Changed

* Update FCS to 'More cleanup', commit e063dd2a7005faf953619ab4f232d1e3606c7ed2
* Rename `fsharp_ragnarok` to `fsharp_experimental_stroupstrup_style` and `fsharp_keep_indent_in_branch` to `fsharp_experimental_keep_indent_in_branch`. [#2251](https://github.com/fsprojects/fantomas/pull/2251)
* Consider wider default format for record declarations if any XML doc comments are present on fields. [#1879](https://github.com/fsprojects/fantomas/issues/1879)

### Fixed
* A space was added before paren lambda argument. [#2041](https://github.com/fsprojects/fantomas/issues/2041)
* Linq method call breaks because of space before paren lambda was added. [#2231](https://github.com/fsprojects/fantomas/issues/2231)

## [5.0.0-alpha-005] - 2022-05-07

### Fixed
* Fantomas v4.6.4 and onwards removes backticks. [#2164](https://github.com/fsprojects/fantomas/issues/2164)
* include is reserved keyword. [#2167](https://github.com/fsprojects/fantomas/issues/2167)
* base keyword given backticks when overriding with argument. [#2212](https://github.com/fsprojects/fantomas/issues/2212)
* Fantomas removes backticks around constraint. [#2116](https://github.com/fsprojects/fantomas/issues/2116)
* Keep backticks in identifiers. [#2034](https://github.com/fsprojects/fantomas/issues/2034)
* Parens stripped from custom definitions of op_Range and op_RangeStep operators. [#1842](https://github.com/fsprojects/fantomas/issues/1842)
* XML docs for commented code automatically removed. [#2186](https://github.com/fsprojects/fantomas/issues/2186)

## [5.0.0-alpha-004] - 2022-05-07

### Changed
* FCS: Expose FSharpParserDiagnostic from parseFile. [https://github.com/fsprojects/fantomas/pull/2233](https://github.com/fsprojects/fantomas/pull/2233)

## [5.0.0-alpha-003] - 2022-05-06

### Changed
* Don't add space between type of array and square brackets. [#2192](https://github.com/fsprojects/fantomas/issues/2192)
* Adjusted formatting of quotation expressions to latest F# style guide. [#661](https://github.com/fsharp/fslang-design/issues/661)
* Use F# compiler from the source files. [#2217](https://github.com/fsprojects/fantomas/issues/2217)
* Rename Fantomas to Fantomas.Core and fantomas-tool to fantomas. [#2174](https://github.com/fsprojects/fantomas/issues/2174)
* Update logo. [#2229](https://github.com/fsprojects/fantomas/pull/2229)

### Fixed
* Idempotency problem with multiline quotation expressions. [#2203](https://github.com/fsprojects/fantomas/issues/2203)

## [5.0.0-alpha-002] - 2022-04-04

### Changed
* Target net6.0 for fantomas-tool.

## [5.0.0-alpha-001] - 2022-03-19

### Added
* Initial settings for strousrup bracket style. [#2161](https://github.com/fsprojects/fantomas/pull/2161)

## [4.7.9] - 2022-05-02

### Changed
* Add `fable_modules` to the directories which are always excluded. [Fable 3.4](https://github.com/fable-compiler/Fable/releases/tag/3.4.0)

### Fixed
* Let binding after match lambda is moved outside of nested module. [#2214](https://github.com/fsprojects/fantomas/issues/2214)

## [4.7.8] - 2022-04-25

### Fixed
* Breaks float range with step-size when trailing 0 is omitted. [#2171](https://github.com/fsprojects/fantomas/issues/2171)
* Fantomas inserts a space between array variable and indexer. [#2106](https://github.com/fsprojects/fantomas/issues/2106)

## [4.7.7] - 2022-04-20

### Fixed
* Multiline parentheses objectExpression in indexer expression. [#2176](https://github.com/fsprojects/fantomas/issues/2176)
* Blank line over SynEnumCase is restored incorrectly. [#2155](https://github.com/fsprojects/fantomas/issues/2155)
* XML Doc comments on DU cases seem to get shuffled. [#2188](https://github.com/fsprojects/fantomas/issues/2188)
* Comment after bar is lost in single case DU. [#2182](https://github.com/fsprojects/fantomas/issues/2182)
* Piped lambda with if-then-else can break code. [#2196](https://github.com/fsprojects/fantomas/issues/2196)

## [4.7.6] - 2022-04-04

### Fixed
* SRTP or condition disappear when non-generic type is used. [#2168](https://github.com/fsprojects/fantomas/issues/2168)
* Multiline AbstractSlot without constraints introduces newline [#2175](https://github.com/fsprojects/fantomas/issues/2175)

## [4.7.5] - 2022-03-27

### Fixed
* Only load the .fantomasignore file once, except for the daemon. [#2097](https://github.com/fsprojects/fantomas/pull/2097)

## [4.7.4] - 2022-03-25

### Fixed
* DotGet in quotation should be further indented. [#2154](https://github.com/fsprojects/fantomas/issues/2154)
* Reformatting multiple array index operators (v6 style) adds spaces that are invalid [#2151](https://github.com/fsprojects/fantomas/issues/2151)

## [4.7.3] - 2022-03-12

### Fixed
* Option parameter name is lost in tuple. [#2144](https://github.com/fsprojects/fantomas/issues/2144)
* Trivia between XmlDoc and member is not printed. [#2147](https://github.com/fsprojects/fantomas/issues/2147)
* Emit correct keyword for properties with both getter and setter specified [#2129](https://github.com/fsprojects/fantomas/issues/2129)
* Duplicate ///-comments when immediately preceded by a //-comment. [#2152](https://github.com/fsprojects/fantomas/issues/2152)

## [4.7.2] - 2022-03-11

### Fixed
*  Reordering comments on modules. [#2141](https://github.com/fsprojects/fantomas/issues/2141)

## [4.7.1] - 2022-03-08

### Fixed
* Comment after equals is remove in anonymous record. [#1921](https://github.com/fsprojects/fantomas/issues/1921)
* Comment after equals in record type is lost. [#2001](https://github.com/fsprojects/fantomas/issues/2001)
* Comment after match keyword is lost. [#1851](https://github.com/fsprojects/fantomas/issues/1851)
* Preserve in keyword on next line. [#1182](https://github.com/fsprojects/fantomas/issues/1182)
* Remove Ionide.KeepAChangelog.Tasks and Dotnet.ReproducibleBuilds as NuGet dependencies. [#2131](https://github.com/fsprojects/fantomas/pull/2131)
* Comment lost between attribute and member. [#2130](https://github.com/fsprojects/fantomas/issues/2130)

## [4.7.0] - 2022-03-04

### Changed
* Always add a space for multiple curried args invocation. [#2087](https://github.com/fsprojects/fantomas/issues/2087)
* Update FCS to 41.0.3. [#2122](https://github.com/fsprojects/fantomas/pull/2122)
* Print XML Document comments from AST. [#1878](https://github.com/fsprojects/fantomas/issues/1878)

## [4.6.6] - 2022-03-04

### Changed
* Update .NET SDK to 6.0.200. [#2105](https://github.com/fsprojects/fantomas/pull/2105)
* Lock FCS version in Fantomas nuspec. [#2118](https://github.com/fsprojects/fantomas/issues/2118)

### Fixed
* Keep copyInfo for record fixed at starting column. [#2109](https://github.com/fsprojects/fantomas/issues/2109)
* Unexpected expression: Fixed. [#2112](https://github.com/fsprojects/fantomas/issues/2112)

### Documentation
* Fixed typo in Formatting-Elmish-code.md [#2120](https://github.com/fsprojects/fantomas/pull/2120)

## [4.6.5] - 2022-02-18

### Changed
* Use [KeepAChangelog](https://keepachangelog.com/en/1.0.0/#how) instead of `RELEASE_NOTES.md`. [#2095](https://github.com/fsprojects/fantomas/pull/2095)

### Fixed
* Error formatting defines #if (!DEBUG) ... #endif (no #else). [#2098](https://github.com/fsprojects/fantomas/issues/2098)
* Single block comment in namespace is disappearing. [#1951](https://github.com/fsprojects/fantomas/issues/1951)
* Unexpected newline added before let bang. [#1932](https://github.com/fsprojects/fantomas/issues/1932)
* Creating anonymous record based on a function call with a list arg fails. [#1749](https://github.com/fsprojects/fantomas/issues/1749)
* Access modifier is lost in extern declaration. [#1213](https://github.com/fsprojects/fantomas/issues/1213)
* Unexpected indentation in if-else when using keep_if_then_in_same_line=true. [#1160](https://github.com/fsprojects/fantomas/issues/1160)

### Documentation
* Add additional information about the style guide in CONTRIBUTING.md. [#2078](https://github.com/fsprojects/fantomas/pull/2078)
* Fix FSharp compiler docs link for SynExpr. [#2082](https://github.com/fsprojects/fantomas/pull/2082)
* Fix FSharp compiler docs link for SynExpr.DotGet expression. [#2084](https://github.com/fsprojects/fantomas/pull/2084)
* Pre push hook to ensure code is formatted on upload. [#2085](https://github.com/fsprojects/fantomas/pull/2085)
* Explain what's needed to close issues, that aren't reproducible anymore. [#2092](https://github.com/fsprojects/fantomas/pull/2092)

## [4.6.4] - 2022-02-11

### Fixed
* type declaration loses 'when' qualifier. [#2075](https://github.com/fsprojects/fantomas/issues/2075)
* Comments in anonymous record values are deleted. [#2067](https://github.com/fsprojects/fantomas/issues/2067)
* Comment after [] is lost, more common in records. [#2043](https://github.com/fsprojects/fantomas/issues/2043)
* Named argument should have a space. [#1877](https://github.com/fsprojects/fantomas/issues/1877)

## [4.6.3] - 2022-02-08

### Documented
* Running fake build locally. [#2056](https://github.com/fsprojects/fantomas/issues/2056)
* Replace Gitter with Discord. [#2070](https://github.com/fsprojects/fantomas/pull/2070)

### Fixed
* Spaces are lost in multi range expression. [#2071](https://github.com/fsprojects/fantomas/issues/2071)

## [4.6.2] - 2022-02-06

### Fixed
* Comment in method chain gets deleted. [#2062](https://github.com/fsprojects/fantomas/issues/2062)
* Idempotency and correctness problem when using multiple if statements as list comprehension. [#2055](https://github.com/fsprojects/fantomas/issues/2055)
* Comment inside LongIdentWithDots not preserved. [#2027](https://github.com/fsprojects/fantomas/issues/2027)
* Consecutive #load statements are merged into one line if namespace is declared below. [#2014](https://github.com/fsprojects/fantomas/issues/2014)
* Line of code including a backward composition operator causes error. [#1998](https://github.com/fsprojects/fantomas/issues/1998)

## [4.6.1] - 2022-02-01

### Fixed
* Type parameter comment lost in formatting. [#2052](https://github.com/fsprojects/fantomas/issues/2052)
* Unicode string containing "\000" is replaced by null character when being formatted. [#2050](https://github.com/fsprojects/fantomas/issues/2050)
* Idempotency problem when comment after opening bracket in Elmish expression without children. [#2037](https://github.com/fsprojects/fantomas/issues/2037)
* Default settings in .editorconfig files. [#2030](https://github.com/fsprojects/fantomas/issues/2030)
* "cannot determine if synExpr Paren" when Lambda after If expression. [#2015](https://github.com/fsprojects/fantomas/issues/2015)
* Comment removed in do binding. [#1875](https://github.com/fsprojects/fantomas/issues/1875)
* Comment after arrow is missing in SynExpr.Lambda. [#1870](https://github.com/fsprojects/fantomas/issues/1870)
* else if turned into elif when KeepIndentInBranch = true. [#1818](https://github.com/fsprojects/fantomas/issues/1818)
* Comment after closing brace in nested record is lost with default settings. [#1172](https://github.com/fsprojects/fantomas/issues/1172)
* Inconsistent spacing of multiline object expressions in lists with default settings. [#1170](https://github.com/fsprojects/fantomas/issues/1170)
* type definition in signature file wrapped with hash directives. [#1115](https://github.com/fsprojects/fantomas/issues/1115)
* Strict mode strips literal strings. [#560](https://github.com/fsprojects/fantomas/issues/560)

## [4.6.0] - 2022-01-14

### Changed
* Unify Fantomas versions across editors. [#1844](https://github.com/fsprojects/fantomas/issues/1844)
* Update formatting types in signatures (See [fslang-design](https://github.com/fsharp/fslang-design/issues/644)). [#1994](https://github.com/fsprojects/fantomas/pull/1994)
* Read editorconfig settings before overwriting settings with request configuration. [#2006](https://github.com/fsprojects/fantomas/pull/2006)
* Expose configuration documentation in Fantomas.Daemon [#1956](https://github.com/fsprojects/fantomas/pull/1956)
* Update FCS to 41.0.1 [#1949](https://github.com/fsprojects/fantomas/pull/1949)
* Wider default fsharp_max_value_binding_width. [#1947](https://github.com/fsprojects/fantomas/pull/1947)
* Update FCS to 41.0.0-preview.21472.3 [#1927](https://github.com/fsprojects/fantomas/pull/1927)
* Update record should indent from the curly brace instead of the identifier. [#1876](https://github.com/fsprojects/fantomas/issues/1876)
* Update style of lambda argument. [#1871](https://github.com/fsprojects/fantomas/issues/1871)
* Update to FCS 40.0.1-preview.21352.5

### Added
* Editor.config: insert_final_newline. [#2002](https://github.com/fsprojects/fantomas/issues/2002)

### Fixed
* Comment lost between attribute and nested module [#2016](https://github.com/fsprojects/fantomas/issues/2016)
* Incorrect new array indexing formatting. [#1985](https://github.com/fsprojects/fantomas/issues/1985)
* Idempotency problem when exception definition used in signature file. [#1974](https://github.com/fsprojects/fantomas/issues/1974)
* Create parsingOption via CodeFormatterImpl helper. [#1946](https://github.com/fsprojects/fantomas/pull/1946)
* Explicit call of active pattern fails. [#1937](https://github.com/fsprojects/fantomas/issues/1937)
* Idempotency problem when destructing a record inside a lambda argument. [#1922](https://github.com/fsprojects/fantomas/issues/1922)
* Exception with boolean constant in #if. [#2013](https://github.com/fsprojects/fantomas/issues/2013)

## [4.5.12] - 2022-01-08

### Fixed
* Strings containing spaces at end of line change meaning. [#1941](https://github.com/fsprojects/fantomas/issues/1941)
* Explicit class/end/with loses members. [#1940](https://github.com/fsprojects/fantomas/issues/1940)
* Idempotency problem when static member with get. [#1913](https://github.com/fsprojects/fantomas/issues/1913)

## [4.5.11] - 2021-12-29

### Fixed
* KeepIndentInBranch not being respected. [#2003](https://github.com/fsprojects/fantomas/issues/2003)

## [4.5.10] - 2021-12-04

### Fixed
* Fantomas writes even when not necessary. [#1984](https://github.com/fsprojects/fantomas/issues/1984)

## [4.5.9] - 2021-11-24

### Fixed
* Operator application to some literals doesn't preserve spacing. [#1979](https://github.com/fsprojects/fantomas/issues/1979)

## [4.5.8] - 2021-11-19

### Fixed
* Fantomas is unable to format valid F# (.net 6.0) program. [#1969](https://github.com/fsprojects/fantomas/issues/1969)
* Attributes on static members of recursive types formats incorrectly. [#1962](https://github.com/fsprojects/fantomas/issues/1962)
* val mutable in signature loses 'mutable'. [#1954](https://github.com/fsprojects/fantomas/issues/1954)
* Literals in signatures lose values. [#1953](https://github.com/fsprojects/fantomas/issues/1953)
* Attribute on member of mutually dependent types fails to validate. [#1918](https://github.com/fsprojects/fantomas/issues/1918)
* Wrong code is generated for member attribute in recursive type. [#1898](https://github.com/fsprojects/fantomas/issues/1898)
* Attribute on type function incorrectly placed for 'and' types. [#1874](https://github.com/fsprojects/fantomas/issues/1874)

## [4.5.7] - 2021-11-07

### Fixed
* Formatting power operator in code quotation pattern match fails. [#1945](https://github.com/fsprojects/fantomas/issues/1945)

## [4.5.6] - 2021-11-03

### Fixed
* Offside code created when base constructor wraps across lines. [#1942](https://github.com/fsprojects/fantomas/issues/1942)
* Extra space in val and member bindings in signature files. [#1934](https://github.com/fsprojects/fantomas/issues/1934)

## [4.5.5] - 2021-10-27

### Fixed
* Provide more information when string merge failed. [#1904](https://github.com/fsprojects/fantomas/issues/1904)
* Comment gets duplicated. [#1912](https://github.com/fsprojects/fantomas/issues/1912)
* Vanity alignment used when splitting line in match block. [#1901](https://github.com/fsprojects/fantomas/issues/1901)
* Unexpected loss of newline in closing bracket. [#1835](https://github.com/fsprojects/fantomas/issues/1835)
* Relative patterns in .fantomasignore don't match any files. [#1713](https://github.com/fsprojects/fantomas/issues/1713)

## [4.5.4] - 2021-10-05

### Fixed
* Documentation contains reference to infix multiline formatter even though it's removed. [#1884](https://github.com/fsprojects/fantomas/issues/1884)
* Newline was introduced in Sequential with LetBang. [#1882](https://github.com/fsprojects/fantomas/issues/1882)
* Vanity alignment used when calling base constructor. [#1442](https://github.com/fsprojects/fantomas/issues/1442)

## [4.5.3] - 2021-09-07

### Fixed
* indented #if directive inside another non-indented #if directive drops significant whitespace. [#1866](https://github.com/fsprojects/fantomas/issues/1866)

## [4.5.2] - 2021-08-11

### Fixed
* Dropped comment with function with type parameter. [#1861](https://github.com/fsprojects/fantomas/issues/1861)
* Comment dropped in a multi-option match. [#1855](https://github.com/fsprojects/fantomas/issues/1855)
* StackoverflowException when formatted long triple-quoted strings. [#1837](https://github.com/fsprojects/fantomas/issues/1837)
* Comment removed in match. [#1677](https://github.com/fsprojects/fantomas/issues/1677)

## [4.5.1] - 2021-07-24

### Fixed
* StackOverflow exceptions when collecting ColMultilineItem list. [#1839](https://github.com/fsprojects/fantomas/issues/1839)
* Overly indented members on a record type with accessibility modifier. [#1824](https://github.com/fsprojects/fantomas/issues/1824)
* MultiLineLambdaClosingNewline not respected with function keyword. [#1823](https://github.com/fsprojects/fantomas/issues/1823)
* Comment is lost at the end of a match. [#1822](https://github.com/fsprojects/fantomas/issues/1822)

### Changed
* Honor .fantomasignore file when processing a folder. [#1834](https://github.com/fsprojects/fantomas/pull/1834)

## [4.5.0] - 2021-07-07

### Added
* Always place bar in front of discriminated union. [#1750](https://github.com/fsprojects/fantomas/issues/1750)
* Support multiple files/dirs as command-line arguments. [#1696](https://github.com/fsprojects/fantomas/issues/1696)
* Disable empty line between mutually recursive type. [#1658](https://github.com/fsprojects/fantomas/issues/1658)
* BlankLinesAroundNestedMultilineExpressions. [#1587](https://github.com/fsprojects/fantomas/pull/1587)

### Changed
* Initial support of KeepIndentInBranch. [#1361](https://github.com/fsprojects/fantomas/issues/1361)
* Update to FCS 39 [#1479](https://github.com/fsprojects/fantomas/pull/1479)

### Fixed
* Collect empty define block as single trivia. [#1528](https://github.com/fsprojects/fantomas/pull/1528)
* Refactor ASTTransformer. [#1497](https://github.com/fsprojects/fantomas/pull/1497)
* replace genTypeByLookup with Trivia. [#594](https://github.com/fsprojects/fantomas/issues/594)
* Space between identifier and then is lost. [#1816](https://github.com/fsprojects/fantomas/issues/1816)
* KeepIndentInBranch causing offside error in if condition. [#1812](https://github.com/fsprojects/fantomas/issues/1812)
* Indentation warnings for multiline match expression. [#1774](https://github.com/fsprojects/fantomas/issues/1774)
* Extra indentation on match-case block. [#1234](https://github.com/fsprojects/fantomas/issues/1234)
* Fantomas introduces meaningless match block. [#1806](https://github.com/fsprojects/fantomas/issues/1806)
* Lazy causes indentation to produce invalid F#. [#1805](https://github.com/fsprojects/fantomas/issues/1805)
* Nested Fluent API produces wrong code: misses indentation. [#1804](https://github.com/fsprojects/fantomas/issues/1804)
* Tuple should be consider short branch in KeepIndentInBranch setting. [#1800](https://github.com/fsprojects/fantomas/issues/1800)
* Fantomas adds "of" to a union case when it is seemingly _too long_. [#1796](https://github.com/fsprojects/fantomas/issues/1796)
* Function application in if expression should remain on single line. [#1795](https://github.com/fsprojects/fantomas/issues/1795)
* Conditional code is not printed. [#1794](https://github.com/fsprojects/fantomas/issues/1794)
* Records in list in a pattern match always have a semicolon. [#1793](https://github.com/fsprojects/fantomas/issues/1793)
* parenthesis expression in then should further indent inner expression. [#1777](https://github.com/fsprojects/fantomas/issues/1777)
* Wild cards in lambda. [#1789](https://github.com/fsprojects/fantomas/issues/1789)
* Soundness regression in 4.5.0-beta-001. Nested lambdas are stripped. [#1782](https://github.com/fsprojects/fantomas/issues/1782)
* KeepIndentInBranch not respected when returning short function application. [#1779](https://github.com/fsprojects/fantomas/issues/1779)
* Hash directive not printed above recursive binding. [#1776](https://github.com/fsprojects/fantomas/issues/1776)
* Fantomas adds space before colon when SpaceBeforeColon is false. [#1773](https://github.com/fsprojects/fantomas/issues/1773)
* Long return expression not formatted multiline. [#1771](https://github.com/fsprojects/fantomas/issues/1771)
* Add support for LibraryOnlyStaticOptimization. [#1769](https://github.com/fsprojects/fantomas/issues/1769)
* fsharp_keep_indent_in_branch not respected for multiline infix expression. [#1768](https://github.com/fsprojects/fantomas/issues/1768)
* Inline lambda in argument list causes problems for argument chopping and lambda alignment. [#1028](https://github.com/fsprojects/fantomas/issues/1028)
* Difference in behavior between signature and implementation files for single case DU. [#973](https://github.com/fsprojects/fantomas/issues/973)
* Concatenation of multi-line """ strings mis-indented. [#639](https://github.com/fsprojects/fantomas/issues/639)
* Comment after arrow lost with KeepIndentInBranch. [#1759](https://github.com/fsprojects/fantomas/issues/1759)
* Multiline if/then/else in infix expression. [#1757](https://github.com/fsprojects/fantomas/issues/1757)
* Newline and comment trivia are mixed up. [#1468](https://github.com/fsprojects/fantomas/issues/1468)
* Inline lambda in argument list causes problems for argument chopping and lambda alignment. [#1028](https://github.com/fsprojects/fantomas/issues/1028)
* Difference in behavior between signature and implementation files for single case DU. [#973](https://github.com/fsprojects/fantomas/issues/973)
* Concatenation of multi-line """ strings mis-indented. [#639](https://github.com/fsprojects/fantomas/issues/639)
* Trivia before SynPat.Paren. [#1753](https://github.com/fsprojects/fantomas/issues/1753)
* Idempotency problem when trailing comment is present. [#1538](https://github.com/fsprojects/fantomas/issues/1538)
* Offside error after formatting with MultiLineLambdaClosingNewline. [#1741](https://github.com/fsprojects/fantomas/issues/1741)
* Pipe character missing in single-case try/with. [#1571](https://github.com/fsprojects/fantomas/issues/1571)
* Multiline if condition in KeepIndentInBranch leads to warnings. [#1729](https://github.com/fsprojects/fantomas/issues/1729)
* KeepIndentInBranch not respected for values. [#1728](https://github.com/fsprojects/fantomas/issues/1728)
* KeepIndentInBranch not respected. [#1717](https://github.com/fsprojects/fantomas/issues/1717)
* Bad interaction between KeepIndentInBranch and MultiLambdaClosingNewLine. [#1715](https://github.com/fsprojects/fantomas/issues/1715)
* KeepIndentInBranch not being respected. [#1714](https://github.com/fsprojects/fantomas/issues/1714)
* Breaking method chain in the middle of an if statement causes offside error. [#1712](https://github.com/fsprojects/fantomas/issues/1712)
* Offside error when a comment appears before a match statement in pipeline. [#1711](https://github.com/fsprojects/fantomas/issues/1711)
* Line comment after short pattern match clause causes additional parenthesis. [#1721](https://github.com/fsprojects/fantomas/issues/1721)
* Appending two lists with @ fails. [#1719](https://github.com/fsprojects/fantomas/issues/1719)
* Leading block comment makes type multiline. [#1718](https://github.com/fsprojects/fantomas/issues/1718)
* List concat chain using operators fails to format. [#1188](https://github.com/fsprojects/fantomas/issues/1188)
* Unexpected newline after inner let binding. [#1709](https://github.com/fsprojects/fantomas/issues/1709)
* Currying a pair gets spread over multiple lines. [#1700](https://github.com/fsprojects/fantomas/issues/1700)
* Additional parentheses are introduced when match is piped. [#1698](https://github.com/fsprojects/fantomas/issues/1698)
* \t in string replaced by ASCII 9. [#1695](https://github.com/fsprojects/fantomas/issues/1695)
* Idempotency problem with nested else if. [#1648](https://github.com/fsprojects/fantomas/issues/1648)
* Idempotency problem with ifdef in a function. [#1646](https://github.com/fsprojects/fantomas/issues/1646)
* string interpolation part crossing max line length introduces new line and lots of whitespace. [#1511](https://github.com/fsprojects/fantomas/issues/1511)
* Splitting generic type parameters over multiple lines sometimes puts the break in an invalid place. [#1687](https://github.com/fsprojects/fantomas/issues/1687)
* Idempotency problem related to comments in with. [#1686](https://github.com/fsprojects/fantomas/issues/1686)
* Upcast requires a line break but is not given one. [#1685](https://github.com/fsprojects/fantomas/issues/1685)
* Idempotency problem when trying to format a type with method chaining in it. [#1681](https://github.com/fsprojects/fantomas/issues/1681)
* Line comments after null value used as argument in function call are removed. [#1676](https://github.com/fsprojects/fantomas/issues/1676)
* Idempotency problem when trying to format a type with method chaining in it. [#1681](https://github.com/fsprojects/fantomas/issues/1681)
* Comment after constant got moved to the next line. [#1671](https://github.com/fsprojects/fantomas/issues/1671)
* Idempotency problem when ending with a comment. [#1649](https://github.com/fsprojects/fantomas/issues/1649)
* end_of_line not respecting when file has ifdef. [#1673](https://github.com/fsprojects/fantomas/issues/1673)
* Attributes in a recursive type get misplaced. [#1668](https://github.com/fsprojects/fantomas/issues/1668)
* alternative_long_member_definitions docs. [#1666](https://github.com/fsprojects/fantomas/issues/1666)
* Stack overflow on macOS for long pipelines. [#1453](https://github.com/fsprojects/fantomas/issues/1453)
* Comment inside empty Elmish children is lost. [#1179](https://github.com/fsprojects/fantomas/issues/1179)
* Long .Setup line in Moq code results in broken indentation. [#1662](https://github.com/fsprojects/fantomas/issues/1662)
* Don't introduce parenthesis around SynPat.IsInst. [#1660](https://github.com/fsprojects/fantomas/issues/1660)
* Offside error splitting long line. [#1651](https://github.com/fsprojects/fantomas/issues/1651)
* Offside errors after formatting. [#1650](https://github.com/fsprojects/fantomas/issues/1650)
* Idempotency problem with with block. [#1647](https://github.com/fsprojects/fantomas/issues/1647)
* Formatting code makes Interpolated verbatim strings to non-verbatim strings, which breaks the code. [#1645](https://github.com/fsprojects/fantomas/issues/1645)
* Comment stripped in a record with semi-colons. [#1643](https://github.com/fsprojects/fantomas/issues/1643)
* Another shape which isn't respecting KeepIndentInBranch. [#1638](https://github.com/fsprojects/fantomas/issues/1638)
* Incorrect code when function type parameter would break over line. [#1637](https://github.com/fsprojects/fantomas/issues/1637)
* Multiline type parameter arguments inside indentation. [#1611](https://github.com/fsprojects/fantomas/issues/1611)
* Fantomas add extra parenthesis in desugared lambda. [#1631](https://github.com/fsprojects/fantomas/issues/1631)
* Mutually recursive functions break with function invocation above definition. [#1628](https://github.com/fsprojects/fantomas/issues/1628)
* Removal of bar in one-case DU. [#1563](https://github.com/fsprojects/fantomas/issues/1563)
* Multiline type signature is not unindent. [#1624](https://github.com/fsprojects/fantomas/issues/1624)
* Failure to unindent with KeepIndentInBranch. [#1621](https://github.com/fsprojects/fantomas/issues/1621)
* Some of newlines in string interpolation is deleted. [#1613](https://github.com/fsprojects/fantomas/issues/1613)
* Idempotency problem when piping just before the keyword in. [#1610](https://github.com/fsprojects/fantomas/issues/1610)
* Idempotency problem with lazy. [#1609](https://github.com/fsprojects/fantomas/issues/1609)
* Idempotency issue with let … in. [#1608](https://github.com/fsprojects/fantomas/issues/1608)
* Idempotency problem when splitting && over multiple lines. [#1607](https://github.com/fsprojects/fantomas/issues/1607)
* Idempotency problem when splitting if-clause over multiple lines. [#1606](https://github.com/fsprojects/fantomas/issues/1606)
* Idempotency problem with recursive types in FSI. [#1605](https://github.com/fsprojects/fantomas/issues/1605)
* Idempotency problem with comments at the end of code. [#1604](https://github.com/fsprojects/fantomas/issues/1604)
* Block comment in Elmish expression removed. [#1601](https://github.com/fsprojects/fantomas/issues/1601)
* System.Exception: was not expecting token DOLLAR. [#1598](https://github.com/fsprojects/fantomas/issues/1598)
* Define before opening bracket. [#1597](https://github.com/fsprojects/fantomas/issues/1597)
* Swap internal and inline in signature file. [#1590](https://github.com/fsprojects/fantomas/issues/1590)
* member laced with conditional. [#1589](https://github.com/fsprojects/fantomas/issues/1589)
* if expression is not indented. [#1588](https://github.com/fsprojects/fantomas/issues/1588)
* Fantomas throws an exception with custom operator (>??). [#1533](https://github.com/fsprojects/fantomas/issues/1533)
* Unexpected identifier in lambda expression when using pre processor directives. [#1484](https://github.com/fsprojects/fantomas/issues/1484)
* FormatException: Unexpected symbol '|' for DU case under pre-processor directive. [#1483](https://github.com/fsprojects/fantomas/issues/1483)
* End-of-line comments lost when formatting multiline type function signature. [#1287](https://github.com/fsprojects/fantomas/issues/1287)
* Comments are sometimes removed unexpectedly during formatting. [#1276](https://github.com/fsprojects/fantomas/issues/1276)
* max_line_length not respected in mutliline infix expression in if. [#1584](https://github.com/fsprojects/fantomas/issues/1584)
* Const() stripped from string literals break. [#1574](https://github.com/fsprojects/fantomas/issues/1574)
* Conversion of & to byref is invalid in extern function declaration. [#1567](https://github.com/fsprojects/fantomas/issues/1567)
* Quote character in a comment results in removing code inside preprocessor directive. [#1504](https://github.com/fsprojects/fantomas/issues/1504)
* Documentation comment for primary class constructor is removed. [#1286](https://github.com/fsprojects/fantomas/issues/1286)
* A comment before an anonymous function gets swallowed up. [#1190](https://github.com/fsprojects/fantomas/issues/1190)
* KeepIndentInBranch not being respected?. [#1569](https://github.com/fsprojects/fantomas/issues/1569)
* Split of very long function call in if body. [#1564](https://github.com/fsprojects/fantomas/issues/1564)
* fsi extension loses docstring in mutually recursive type. [#1562](https://github.com/fsprojects/fantomas/issues/1562)
* .fsi extension: attribute followed by docstring loses the docstring. [#1561](https://github.com/fsprojects/fantomas/issues/1561)
* .fsi extension causes first DU case's docstring to be lost. [#1560](https://github.com/fsprojects/fantomas/issues/1560)
* KeepIfThenInSameLine breaks function indentation. [#1559](https://github.com/fsprojects/fantomas/issues/1559)
* All SynExpr should start on next line and indent. [#1556](https://github.com/fsprojects/fantomas/issues/1556)
* Missing indentation when using pattern matching via anonymous functions in a pipeline. [#614](https://github.com/fsprojects/fantomas/issues/614)
* Required type arguments are removed with DotGet lambda. [#1550](https://github.com/fsprojects/fantomas/issues/1550)
* Fantomas removes the format string from string interpolation. [#1549](https://github.com/fsprojects/fantomas/issues/1549)
* Missing in keyword. [#1548](https://github.com/fsprojects/fantomas/issues/1548)
* Pattern inside when clause. [#1545](https://github.com/fsprojects/fantomas/issues/1545)
* Hash defines in let binding. [#1543](https://github.com/fsprojects/fantomas/issues/1543)
* Comments are stripped at the end of a vertical list. [#1541](https://github.com/fsprojects/fantomas/issues/1541)
* Idempotency problem when match is follow by pipe. [#1532](https://github.com/fsprojects/fantomas/issues/1532)
* Idempotency problem when exceptions in signature file. [#1531](https://github.com/fsprojects/fantomas/issues/1531)
* Exception - detect of multiple defines when define surrounds a DU member. [#1503](https://github.com/fsprojects/fantomas/issues/1503)
* DotGet infix expression. [#1529](https://github.com/fsprojects/fantomas/issues/1529)
* SynPat.Or should have the same indent. [#1522](https://github.com/fsprojects/fantomas/issues/1522)
* DotGet with parenthesis. [#1521](https://github.com/fsprojects/fantomas/issues/1521)
* Trivia regressions around SynConst. [#1518](https://github.com/fsprojects/fantomas/issues/1518)
* Long signatures have additonal newline inserted and don't respect the indent from the config. [#1515](https://github.com/fsprojects/fantomas/issues/1515)
* Bad formatting when using elmish style + empty arrays. [#1510](https://github.com/fsprojects/fantomas/issues/1510)
* \xHH escapes in string literal are expanded. [#1508](https://github.com/fsprojects/fantomas/issues/1508)
* Indentation of pattern match clause. [#1501](https://github.com/fsprojects/fantomas/issues/1501)
* Class parameters expands unit for long lines. [#1494](https://github.com/fsprojects/fantomas/issues/1494)
* Comments inside Elmish gets repeated. [#1347](https://github.com/fsprojects/fantomas/issues/1347)
* Extra space throws exception. [#1476](https://github.com/fsprojects/fantomas/issues/1476)
* comment deleted on reformat. [#1343](https://github.com/fsprojects/fantomas/issues/1343)

## [4.4.0] - 2021-02-25

### Changed
* Revisit SynExpr.IfThenElse. [#1258](https://github.com/fsprojects/fantomas/issues/1258)
* Target netcoreapp3.1 for fantomas-tool.
* Stricter trivia selection. [#1304](https://github.com/fsprojects/fantomas/pull/1304)

### Fixed
* Idempotency problem when function argument's type annotation requires brackets. [#1470](https://github.com/fsprojects/fantomas/issues/1470)
* Inconsistency about when fantomas decides to split `()` (unit) to the next line. [#1469](https://github.com/fsprojects/fantomas/issues/1469)
* Unexpected newline between hash directives. [#1464](https://github.com/fsprojects/fantomas/issues/1464)
* Oscillating newlines in custom computation expression. [#1463](https://github.com/fsprojects/fantomas/issues/1463)
* Violation of "avoid name-sensitive alignments" clause. [#1422](https://github.com/fsprojects/fantomas/issues/1422)
* Incorrectly combines tokens when formatting. [#1407](https://github.com/fsprojects/fantomas/issues/1407)
* string interpolation with multi-line string causes literal part to change. [#1451](https://github.com/fsprojects/fantomas/issues/1451)
* `when` clause in try-with block gets split and causes compiler warnings about indentation. [#1406](https://github.com/fsprojects/fantomas/issues/1406)
* Long line breaks match. [#1403](https://github.com/fsprojects/fantomas/issues/1403)
* Long line causes offside error. [#1402](https://github.com/fsprojects/fantomas/issues/1402)
* Nested matches format into something invalid. [#1400](https://github.com/fsprojects/fantomas/issues/1400)
* Shortening big `if` clause still creates compiler warnings. [#1390](https://github.com/fsprojects/fantomas/issues/1390)
* “FS0058: Possible incorrect indentation” on function composition after running Fantomas. [#1341](https://github.com/fsprojects/fantomas/issues/1341)
* Typed App followed by chained lambda should not add space. [#1448](https://github.com/fsprojects/fantomas/issues/1448)
* TypedApp should not have a space when chained. [#1447](https://github.com/fsprojects/fantomas/issues/1447)
* Unexpected newline after short match expression. [#1445](https://github.com/fsprojects/fantomas/issues/1445)
* Space after chain lambda function is not allowed. [#1440](https://github.com/fsprojects/fantomas/issues/1440)
* Formatting error with MultilineBlockBracketsOnSameColumn. [#1396](https://github.com/fsprojects/fantomas/issues/1396)
* fsharp_space_before_uppercase_invocation=true breaks method calls. [#1437](https://github.com/fsprojects/fantomas/issues/1437)
* Crash regression on 4.4.0-beta-003. [#1438](https://github.com/fsprojects/fantomas/issues/1438)
* MultiLineLambdaClosingNewline concats lambda arguments. [#1427](https://github.com/fsprojects/fantomas/issues/1427)
* `member val` causes invalid code to be generated. [#1426](https://github.com/fsprojects/fantomas/issues/1426)
* Surround return type annotations with white space [F# style guide]. [#1420](https://github.com/fsprojects/fantomas/issues/1420)
* Lists concatene onto one line invalidly. [#1405](https://github.com/fsprojects/fantomas/issues/1405)
* Accessibility modifier on record causes unindentation of following type. [#1404](https://github.com/fsprojects/fantomas/issues/1404)
* Invalid addition of a space after constructor invocation. [#1401](https://github.com/fsprojects/fantomas/issues/1401)
* "Inline" is incorrectly stripped out in FSI file. [#1399](https://github.com/fsprojects/fantomas/issues/1399)
* Multiple type checks in a `try/with` get collapsed. [#1395](https://github.com/fsprojects/fantomas/issues/1395)
* Short line length and member constraint leads to invalid code. [#1394](https://github.com/fsprojects/fantomas/issues/1394)
* Object expression newline gets added/removed. [#1388](https://github.com/fsprojects/fantomas/issues/1388)
* Arrays of constructors with lots of arguments gets dedented too much. [#1382](https://github.com/fsprojects/fantomas/issues/1382)
* Format in pre-commit hook. [#1207](https://github.com/fsprojects/fantomas/issues/1207)
* Shortening an 'if' condition causes compilation warnings about indentation. [#1374](https://github.com/fsprojects/fantomas/issues/1374)
* Some escapes are unexpectedly modified in character literal patterns. [#1372](https://github.com/fsprojects/fantomas/issues/1372)
* Fantomas formats with an error for very long DU case match. [#1364](https://github.com/fsprojects/fantomas/issues/1364)
* Fantomas errors out on `new Foo ""`. [#1363](https://github.com/fsprojects/fantomas/issues/1363)
* Aesthetics of long members in a type declaration. [#1362](https://github.com/fsprojects/fantomas/issues/1362)
* Comment on first constructor argument gets removed. [#1350](https://github.com/fsprojects/fantomas/issues/1350)
* “FS0058: Possible incorrect indentation” around if/then/else after running Fantomas. [#1349](https://github.com/fsprojects/fantomas/issues/1349)
* Failing to format file should return an exit code different than 0. [#1340](https://github.com/fsprojects/fantomas/issues/1340)
* Shorter MaxLineLength with long variable name yields invalid F# code according to fantomas. [#1241](https://github.com/fsprojects/fantomas/issues/1241)
* MultilineBlockBracketsOnSameColumn should be honored inside match block. [#1238](https://github.com/fsprojects/fantomas/issues/1238)
* Update constructor formatting to match MS Style guide. [#1359](https://github.com/fsprojects/fantomas/issues/1359)
* Violation of name-sensitive alignments. [#1358](https://github.com/fsprojects/fantomas/issues/1358)
* Pattern matching breaks code when expression is long and somewhat complex. [#1352](https://github.com/fsprojects/fantomas/issues/1352)
* Inserts extra newline everytime formatter runs. [#1346](https://github.com/fsprojects/fantomas/issues/1346)
* Functions looses space before parameter if func is defined inside method. [#1345](https://github.com/fsprojects/fantomas/issues/1345)
* Required backslash removed in string interpolation. [#1344](https://github.com/fsprojects/fantomas/issues/1344)
* Swallows comment before #nowarn directive. [#1220](https://github.com/fsprojects/fantomas/issues/1220)
* Swallows comment inside `with` block (of a try-with). [#1219](https://github.com/fsprojects/fantomas/issues/1219)
* Program.fs inside full path can lead to invalid AST. [#1337](https://github.com/fsprojects/fantomas/issues/1337)
* Formatting of long parameter lists. [#657](https://github.com/fsprojects/fantomas/issues/657)
* DotGet inside If expression not correct on second format. [#1329](https://github.com/fsprojects/fantomas/issues/1329)
* Pipe is indented too far. [#1327](https://github.com/fsprojects/fantomas/issues/1327)
* IfThenElse piped leads to invalid code. [#1324](https://github.com/fsprojects/fantomas/issues/1324)
* Multiline when condition in pattern match needs to be further indented. [#1320](https://github.com/fsprojects/fantomas/issues/1320)
* Add comma in front of expression in tuple with if/then/else. [#1319](https://github.com/fsprojects/fantomas/issues/1319)
* New line before for loop not preserved. [#1317](https://github.com/fsprojects/fantomas/issues/1317)
* Newline before set expression is lost. [#1314](https://github.com/fsprojects/fantomas/issues/1314)
* Newline after let bang is missing. [#1313](https://github.com/fsprojects/fantomas/issues/1313)
* Revisit place parameters on a new line for long definitions. [#1307](https://github.com/fsprojects/fantomas/issues/1307)
* static member should only have a single indent. [#1300](https://github.com/fsprojects/fantomas/issues/1300)
* Elmish-like syntax using yields with interspersed let statements breaks the code. [#1191](https://github.com/fsprojects/fantomas/issues/1191)
* The 'member' keyword gets deleted in 'abstract member' declarations. [#1106](https://github.com/fsprojects/fantomas/issues/1106)
* Don't indent too far. [#659](https://github.com/fsprojects/fantomas/issues/659)
* static member should only have a single indent. [#1300](https://github.com/fsprojects/fantomas/issues/1300)
* Named string argument to type provider requires a space prior to '@', which Fantomas removes. [#1209](https://github.com/fsprojects/fantomas/issues/1209)
* Don't indent too far. [#659](https://github.com/fsprojects/fantomas/issues/659)
* spaces removed from string. [#1290](https://github.com/fsprojects/fantomas/issues/1290)

## [4.3.0] - 2020-12-17

### Added
* Clarify constructors. [#1217](https://github.com/fsprojects/fantomas/issues/1217)
* MultiLineLambdaClosingNewline. [#1221](https://github.com/fsprojects/fantomas/issues/1221)
* Disable Elmish syntax. [#1198](https://github.com/fsprojects/fantomas/issues/1198)

### Changed
* Support user-provided end-of-line characters. [#1231](https://github.com/fsprojects/fantomas/issues/1231)
* Add option to make expressions multiline based on number of subexpressions rather than character length. [#1143](https://github.com/fsprojects/fantomas/issues/1143)
* Update to FCS 38. [#1240](https://github.com/fsprojects/fantomas/pull/1240)

### Fixed
* Comment after let binding breaks downstream output. [#1284](https://github.com/fsprojects/fantomas/issues/1284)
* Comments are removed before and after empty array literals. [#1281](https://github.com/fsprojects/fantomas/issues/1281)
* Use a safe filename when formatting from CodeFormatter. [#1279](https://github.com/fsprojects/fantomas/issues/1279)
* Incorrect movement of a comma. [#966](https://github.com/fsprojects/fantomas/issues/966)
* Bracket indentation is incorrect. [#1271](https://github.com/fsprojects/fantomas/issues/1271)
* tuple with match formats to invalid code. [#1269](https://github.com/fsprojects/fantomas/issues/1269)
* Incorrect movement of a comma. [#966](https://github.com/fsprojects/fantomas/issues/966)
* Not adding a space even when all SpaceBefore* settings are enabled. [#964](https://github.com/fsprojects/fantomas/issues/964)
* Multiline if condition can have incorrect indentation error. [#1267](https://github.com/fsprojects/fantomas/issues/1267)
* multiline do bang gives a warning. [#1265](https://github.com/fsprojects/fantomas/issues/1265)
* regressions. [#1264](https://github.com/fsprojects/fantomas/pull/1264)
* multiline yield bang in list should be further indented. [#1254](https://github.com/fsprojects/fantomas/issues/1254)
* Or pipe in destructured record should not be splitted. [#1252](https://github.com/fsprojects/fantomas/issues/1252)
* Swap order of private and inline. [#1250](https://github.com/fsprojects/fantomas/issues/1250)
* Comment is lost in enum. [#1247](https://github.com/fsprojects/fantomas/issues/1247)
* Nested if/else/then in short mode. [#1243](https://github.com/fsprojects/fantomas/issues/1243)
* Something doesn't add up in fix for 303. [#1093](https://github.com/fsprojects/fantomas/issues/1093)
* Fantomas format is "unstable/oscillates" after upcast operator: adds/removes empty line. [#1227](https://github.com/fsprojects/fantomas/issues/1227)
* Misplaces `=` in function signature so it's invalid F# code. [#1218](https://github.com/fsprojects/fantomas/issues/1218)
* Additional newline is added between if/elif and for loop. [#1211](https://github.com/fsprojects/fantomas/issues/1211)
* Let binding in hash directive disappears. [#1205](https://github.com/fsprojects/fantomas/issues/1205)
* Downcast operator doesn't get a new line. [#1203](https://github.com/fsprojects/fantomas/issues/1203)
* Implicit unit else results in extra lines with each reformat. [#1187](https://github.com/fsprojects/fantomas/issues/1187)
* Incorrect formatting of function parameter application with lambdas. [#1201](https://github.com/fsprojects/fantomas/issues/1201)
* Lambda functions in fluent API calls should indent further. [#970](https://github.com/fsprojects/fantomas/issues/970)
* Hard to read code when using Thoth.Json. [#685](https://github.com/fsprojects/fantomas/issues/685)
* --check should ignore the line endings. [#1196](https://github.com/fsprojects/fantomas/issues/1196)
* Format entire return type on the line. [#1181](https://github.com/fsprojects/fantomas/issues/1181)
* Only add one `in` keyword in LetOrUse. [#1176](https://github.com/fsprojects/fantomas/issues/1176)
* Multiline SynPat.Record in pattern match is formatted as a mixture of single/multiline styles. [#1173](https://github.com/fsprojects/fantomas/issues/1173)
* Inconsistent indentation of multiline records with internal keyword when fsharp_multiline_block_brackets_on_same_column is on/off. [#1171](https://github.com/fsprojects/fantomas/issues/1171)
* Lambda argument splits in awkward way. [#1164](https://github.com/fsprojects/fantomas/issues/1164)
* Multiline expression should be on next line. [#1158](https://github.com/fsprojects/fantomas/issues/1158)
* Missing in keyword makes code invalid. [#1114](https://github.com/fsprojects/fantomas/issues/1114)
* Invalid code after format. [#1032](https://github.com/fsprojects/fantomas/issues/1032)
* Space before ^ SRTP type is removed in function call. [#984](https://github.com/fsprojects/fantomas/issues/984)
* Shouldn't remove space after colon. [#908](https://github.com/fsprojects/fantomas/issues/908)
* Crash when formatting with config file. [#824](https://github.com/fsprojects/fantomas/issues/824)
* Formatting typeof generic static constraint fails to compile. [#803](https://github.com/fsprojects/fantomas/issues/803)
* Indenting of record definition when internal. [#658](https://github.com/fsprojects/fantomas/issues/658)

## [4.2.0] - 2020-09-25

### Added
* MaxDotGetExpressionWidth. [#501](https://github.com/fsprojects/fantomas/issues/501)

### Fixed
* Confusing symmetry between infix operators. [#988](https://github.com/fsprojects/fantomas/issues/988)
* Comment before closing parenthesis is lost. [#1146](https://github.com/fsprojects/fantomas/issues/1146)

## [4.1.1] - 2020-09-17

### Fixed
* No newline between module and first declaration. [#1139](https://github.com/fsprojects/fantomas/issues/1139)
* additional new lines added after each call to format. [#1137](https://github.com/fsprojects/fantomas/issues/1137)
* Generics error when breaking line. [#1134](https://github.com/fsprojects/fantomas/issues/1134)
* Comments on DUs parameterized by functions are dropped. [#1128](https://github.com/fsprojects/fantomas/issues/1128)
* Preserve underscore in number. [#1120](https://github.com/fsprojects/fantomas/issues/1120)

## [4.1.0] - 2020-09-10

### Changed
* Ignore files by `.fantomasignore` file. [#420](https://github.com/fsprojects/fantomas/issues/420)
* Limit trivia by AST MainNode name. [#992](https://github.com/fsprojects/fantomas/pull/992)
* Lead by example. [#666](https://github.com/fsprojects/fantomas/issues/666)
* Verify all unit test whether the formatted code is valid. [#842](https://github.com/fsprojects/fantomas/issues/842)

### Fixed
* Comments get dropped from the end of multi-line records. [#1124](https://github.com/fsprojects/fantomas/issues/1124)
* Functions in nested modules which follow a type consisting of only one member of a DU are un-nested from that module. [#1123](https://github.com/fsprojects/fantomas/issues/1123)
* After discriminated union in module wrongly indented. [#1122](https://github.com/fsprojects/fantomas/issues/1122)
* Extra whitespace with a type which has an attribute. [#1116](https://github.com/fsprojects/fantomas/issues/1116)
* Adds newline between comments and (all but the first) attribute. [#1108](https://github.com/fsprojects/fantomas/issues/1108)
* Extra whitespace lines added in fsi files at the end of a nested module declaration. [#1105](https://github.com/fsprojects/fantomas/issues/1105)
* Extra new line is added before attributes. [#1097](https://github.com/fsprojects/fantomas/issues/1097)
* Comments after closing brace are lost. [#1096](https://github.com/fsprojects/fantomas/issues/1096)
* Comment after Or operator lost. [#1095](https://github.com/fsprojects/fantomas/issues/1095)
* Trivia before bar is being repeated. [#1083](https://github.com/fsprojects/fantomas/issues/1083)
* Comment after arrow is being duplicated. [#1082](https://github.com/fsprojects/fantomas/issues/1082)
* Allow line break after return to avoid excessive indenting/aligning. [#1062](https://github.com/fsprojects/fantomas/issues/1062)
* Name of static members are removed/empty. [#1059](https://github.com/fsprojects/fantomas/issues/1059)
* When using parenthesis in type definition, it will sometimes keep adding additional () for each time fantomas i run. [#1057](https://github.com/fsprojects/fantomas/issues/1057)
* Multiline string in use expression. [#1055](https://github.com/fsprojects/fantomas/issues/1055)
* Issue #246 has returned in v4.0.0. [#1051](https://github.com/fsprojects/fantomas/issues/1051)
* Indentation after multiple hash directives is off. [#1026](https://github.com/fsprojects/fantomas/issues/1026)
* if/then/else indented too far. [#1054](https://github.com/fsprojects/fantomas/issues/1054)
* Single AST node should contain trivia. [#1031](https://github.com/fsprojects/fantomas/issues/1031)
* Formatter adds extra newlines between type and any subsequent val in .fsi files. [#1029](https://github.com/fsprojects/fantomas/issues/1029)
* Comments in if/then/else statements are sometimes deleted. [#1019](https://github.com/fsprojects/fantomas/issues/1019)
* Moves type name around when writing constrained type defintions. [#1018](https://github.com/fsprojects/fantomas/issues/1018)
* Line break before bracket on long method call followed by member access causes semantic change. [#994](https://github.com/fsprojects/fantomas/issues/994)
* Long union case should be split over multiple lines. [#972](https://github.com/fsprojects/fantomas/issues/972)
* FSI formatting does the wrong thing with comments on single-case DU. [#965](https://github.com/fsprojects/fantomas/issues/965)
* Invalid unit test ``should break lines on multiline if conditions``. [#863](https://github.com/fsprojects/fantomas/issues/863)
* Abstract member declarations don't follow page width. [#435](https://github.com/fsprojects/fantomas/issues/435)

## [4.0.0] - 2020-08-27

### Changed
* Add initial support of String Interpolation. [#998](https://github.com/fsprojects/fantomas/issues/998)
* Extract FakeHelpers and EditorConfig to Fantomas.Extras project [#986](https://github.com/fsprojects/fantomas/issues/986)
* Update FCS to 37. [#996](https://github.com/fsprojects/fantomas/pull/996)
* Update FCS to 36. [#899](https://github.com/fsprojects/fantomas/pull/899), [#961](https://github.com/fsprojects/fantomas/pull/961)
* Replaced json configuration with .editorconfig. [#650](https://github.com/fsprojects/fantomas/issues/650)
* Sunset setting ReorderOpenDeclaration. [#645](https://github.com/fsprojects/fantomas/issues/645)
* Sunset setting KeepNewlineAfter. [#737](https://github.com/fsprojects/fantomas/issues/737)
* Renamed setting IndentSpaceNum to IndentSize. [#940](https://github.com/fsprojects/fantomas/pull/940)
* Renamed setting PageWidth to MaxLineLength. [#940](https://github.com/fsprojects/fantomas/pull/940)
* Removed all style configuration options from CLI tool. [#704](https://github.com/fsprojects/fantomas/issues/704)
* Added [Benchmarks](https://fsprojects.github.io/fantomas/). [#867](https://github.com/fsprojects/fantomas/issues/867)
* Split up setting SpaceBeforeArgument to multiple settings. [#649](https://github.com/fsprojects/fantomas/pull/649)
  - SpaceBeforeParameter
  - SpaceBeforeLowercaseInvocation
  - SpaceBeforeUppercaseInvocation
  - SpaceBeforeClassConstructor
  - SpaceBeforeMember
* Increase control over length of certain code constructs. [#697](https://github.com/fsprojects/fantomas/issues/697)
  - MaxRecordWidth
  - MaxArrayOrListWidth
  - MaxValueBindingWidth
  - MaxFunctionBindingWidth
  - MaxElmishWidth
* Better support for Elmish inspired code. [#922](https://github.com/fsprojects/fantomas/pull/922)

### Added
* SingleArgumentWebMode. [#927](https://github.com/fsprojects/fantomas/issues/927)
* AlignFunctionSignatureToIndentation. [#946](https://github.com/fsprojects/fantomas/issues/946)
* AlternativeLongMemberDefinitions. [#913](https://github.com/fsprojects/fantomas/issues/913)
* MultilineBlockBracketsOnSameColumn. [#453](https://github.com/fsprojects/fantomas/issues/453)
* NewlineBetweenTypeDefinitionAndMembers. [#752](https://github.com/fsprojects/fantomas/issues/752)
* KeepIfThenInSameLine. [#825](https://github.com/fsprojects/fantomas/issues/825)

### Fixed
* Comments in match statements are sometimes deleted. [#1010](https://github.com/fsprojects/fantomas/issues/1010)
* Comments on members with get/set are deleted. [#1009](https://github.com/fsprojects/fantomas/issues/1009)
* Hexadecimal numbers in enums are output as decimal numbers. [#1006](https://github.com/fsprojects/fantomas/issues/1006)
* List indentation issue. [#999](https://github.com/fsprojects/fantomas/issues/999)
* Hexadecimal numbers in match arms are output as decimal numbers. [#995](https://github.com/fsprojects/fantomas/issues/995)
* Removes the first comment above the member of the list. [#990](https://github.com/fsprojects/fantomas/issues/990)
* Brackets increased every time Fantomas is run. [#989](https://github.com/fsprojects/fantomas/issues/989)
* Bug: Hash directive in computation expression. [#977](https://github.com/fsprojects/fantomas/issues/977)
* Bug with hash directives inside a match statement. [#976](https://github.com/fsprojects/fantomas/issues/976)
* Bug with defines in record member assignment. [#968](https://github.com/fsprojects/fantomas/issues/968)
* Backquotes are stripped down from ``checked``. [#937](https://github.com/fsprojects/fantomas/issues/937)
* Fantomas wraps extra set of parenthesis around parenthesis. [#921](https://github.com/fsprojects/fantomas/issues/921)
* Remove indent setting from CLI tool. [#888](https://github.com/fsprojects/fantomas/issues/888)
* Fantomas generating invalid F# when trying to format a list created with yields. [#882](https://github.com/fsprojects/fantomas/issues/882)
* Invalid unit test ``method call on multiple lines``. [#862](https://github.com/fsprojects/fantomas/issues/862)
* Invalid unit test ``should break on . operator and keep indentation``. [#860](https://github.com/fsprojects/fantomas/issues/860)
* Multi-line arguments to chained method calls produce invalid code. [#702](https://github.com/fsprojects/fantomas/issues/702)
* Line comment displaced from commented #-directive. [#638](https://github.com/fsprojects/fantomas/issues/638)
* #if'd argument types are lost. [#633](https://github.com/fsprojects/fantomas/issues/633)
* #if'd attributes moved to wrong column. [#631](https://github.com/fsprojects/fantomas/issues/631)
* Assembly attributes create over-long lines. [#629](https://github.com/fsprojects/fantomas/issues/629)
* List expression can get combined to a single line with different semantics. [#931](https://github.com/fsprojects/fantomas/issues/931)
* Additional new line inserted around attributes. [#949](https://github.com/fsprojects/fantomas/issues/949)
* `with get` removal in FSI invalid. [#945](https://github.com/fsprojects/fantomas/issues/945)
* FSI file has "abstract" stripped. [#944](https://github.com/fsprojects/fantomas/issues/944)
* Insertion of space before function application can break dot-chaining. [#943](https://github.com/fsprojects/fantomas/issues/943)
* Concatenation of lines can break operator precedence. [#942](https://github.com/fsprojects/fantomas/issues/942)
* Extra spaces inserted in record definition. [#941](https://github.com/fsprojects/fantomas/issues/941)
* Comments at the end of async blocks are deleted automatically. [#936](https://github.com/fsprojects/fantomas/issues/936)
* Newline between comments should lead to individual comments. [#920](https://github.com/fsprojects/fantomas/issues/920)
* VS Code | Extra white space added to record definition. [#910](https://github.com/fsprojects/fantomas/issues/910)
* When cutting off function invocations, should place each param in its own line (or align them to the 1st param). [#907](https://github.com/fsprojects/fantomas/issues/907)
* Try online link points to old location. [#890](https://github.com/fsprojects/fantomas/issues/890)
* Leading `|` in single-case union type with access modifier. [#889](https://github.com/fsprojects/fantomas/issues/889)
* Type constraint on a type definition causes a loss of the type definition. [#887](https://github.com/fsprojects/fantomas/issues/887)
* Fantomas removes the 'and' if there are multiple member constraints on a function declaration. [#886](https://github.com/fsprojects/fantomas/issues/886)
* Comments inside a type definition can cause issues. [#885](https://github.com/fsprojects/fantomas/issues/885)
* Long function signature should align with equal sign. [#883](https://github.com/fsprojects/fantomas/issues/883)
* Newline not preserved between let and let bang. [#879](https://github.com/fsprojects/fantomas/issues/879)
* Stackoverflow problem with let bang in match. [#876](https://github.com/fsprojects/fantomas/issues/876)
* Incorrect formatting for chained class members using Websharper. [#871](https://github.com/fsprojects/fantomas/issues/871)
* Pipe before and inside lambda leads to wrong indent of following lambda. [#870](https://github.com/fsprojects/fantomas/issues/870)
* Formatting Program.fs with `--check` fails. [#869](https://github.com/fsprojects/fantomas/issues/869)
* Possible wrong indentation for functions with parameters over multiple lines. [#868](https://github.com/fsprojects/fantomas/issues/868)
* Invalid unit test ``different attributes according to defines``. [#864](https://github.com/fsprojects/fantomas/issues/864)
* Invalid unit test ``record instance with inherit keyword``. [#861](https://github.com/fsprojects/fantomas/issues/861)
* Invalid unit test ``should add space before type provider params``. [#859](https://github.com/fsprojects/fantomas/issues/859)
* Incorrect end of line added after "(" which makes the code not to compile. [#856](https://github.com/fsprojects/fantomas/issues/856)
* Incorrect end of line added after "(". [#855](https://github.com/fsprojects/fantomas/issues/855)
* SpaceBeforeUppercaseInvocation applied in the middle of a invocation chain. [#853](https://github.com/fsprojects/fantomas/issues/853)
* MultilineBlockBracketsOnSameColumn not working properly when calling base constructors. [#852](https://github.com/fsprojects/fantomas/issues/852)
* PageWidth not respected for member with one long parameter. [#850](https://github.com/fsprojects/fantomas/issues/850)
* Wrong indentation in member definition. [#844](https://github.com/fsprojects/fantomas/issues/844)
* Class type with long variable names results in invalid formatted F# code. [#841](https://github.com/fsprojects/fantomas/issues/841)
* Multiline let bang should have newline before. [#838](https://github.com/fsprojects/fantomas/issues/838)
* complex computation expression identifier looks off. [#835](https://github.com/fsprojects/fantomas/issues/835)
* keyword before type declaration leads to invalid F# code. [#830](https://github.com/fsprojects/fantomas/issues/830)
* Inconsistent if-then-else cut. [#825](https://github.com/fsprojects/fantomas/issues/825)
* MultilineBlockBracketsOnSameColumn=true not working on records with short names. [#823](https://github.com/fsprojects/fantomas/issues/823)
* --config fantomas-config.json gives error. [#821](https://github.com/fsprojects/fantomas/issues/821)
* multiline let bang should have a newline. [#819](https://github.com/fsprojects/fantomas/issues/819)
* Updated value not indented correctly. [#817](https://github.com/fsprojects/fantomas/issues/817)
* Comment removed in multi-case pattern matching. [#813](https://github.com/fsprojects/fantomas/issues/813)
* Wrong handling multi lines comment at the end of file after function application. [#810](https://github.com/fsprojects/fantomas/issues/810)
* Opening brace for test missing. [#806](https://github.com/fsprojects/fantomas/issues/806)
* Return attribute deleted on reformatting. [#800](https://github.com/fsprojects/fantomas/issues/800)
* Fantomas crash with evaluation of array member. [#798](https://github.com/fsprojects/fantomas/issues/798)
* Type restrictions in FSI files. [#797](https://github.com/fsprojects/fantomas/issues/797)
* AssemblyInfo.fs attributes get squashed together. [#796](https://github.com/fsprojects/fantomas/issues/796)
* Byte-order mark is stripped. [#795](https://github.com/fsprojects/fantomas/issues/795)
* Fantomas replaces "abstract" in fsi, leading to compile errors. [#794](https://github.com/fsprojects/fantomas/issues/794)
* Broken links in Readme.md. [#791](https://github.com/fsprojects/fantomas/issues/791)
* Multiline first member should not introduce initial newline. [#789](https://github.com/fsprojects/fantomas/issues/789)
* Newline added before let binding with attribute in class. [#786](https://github.com/fsprojects/fantomas/issues/786)
* Some floating-point numbers are changed. [#785](https://github.com/fsprojects/fantomas/issues/785)
* Adding newline before first comment in module. [#784](https://github.com/fsprojects/fantomas/issues/784)
* Parameter after multiline string parameter. [#783](https://github.com/fsprojects/fantomas/issues/783)
* Modulo operator misplaced. [#780](https://github.com/fsprojects/fantomas/issues/780)
* double-backtick identifier is formatted wrong when starts with non-alphanum character. [#776](https://github.com/fsprojects/fantomas/issues/776)
* Line comment after record not printed. [#774](https://github.com/fsprojects/fantomas/issues/774)
* Additional blank lines inserted after formatting. [#772](https://github.com/fsprojects/fantomas/issues/772)
* Error while formatting Fantomas unit test with compiler define. [#761](https://github.com/fsprojects/fantomas/issues/761)
* AbstractSlot with line comment is consider multi line. [#757](https://github.com/fsprojects/fantomas/issues/757)
* Missing space after multiline string. [#754](https://github.com/fsprojects/fantomas/issues/754)
* Cannot determine upper or lowercase. [#753](https://github.com/fsprojects/fantomas/issues/753)
* Feature: Add blank line between type definition and members. [#752](https://github.com/fsprojects/fantomas/issues/752)
* Default member implementation changed to member during formatting. [#742](https://github.com/fsprojects/fantomas/issues/742)
* Long function definition should put equals and body on a newline. [#740](https://github.com/fsprojects/fantomas/issues/740)
* Add extra space between prefix operator and string. [#736](https://github.com/fsprojects/fantomas/issues/736)
* MaxIfThenElseShortWidth is not respected. [#734](https://github.com/fsprojects/fantomas/issues/734)
* Shouldn't remove getters. [#733](https://github.com/fsprojects/fantomas/issues/733)
* Comment after `then` keyword gets removed. [#730](https://github.com/fsprojects/fantomas/issues/730)
* Determine if DotGet expression is upper- or lowercase. [#729](https://github.com/fsprojects/fantomas/issues/729)
* Check for Trivia content before the equals sign in let bindings. [#728](https://github.com/fsprojects/fantomas/issues/728)
* When advising user to file a bug, should mention the file it was trying to format. [#726](https://github.com/fsprojects/fantomas/issues/726)
* space removed from parameters passed to inherited class. [#720](https://github.com/fsprojects/fantomas/issues/720)
* Place parameters on a new line for very long member definitions. [#719](https://github.com/fsprojects/fantomas/issues/719)
* Exception: Unexpected scenario when formatting else if / elif. [#713](https://github.com/fsprojects/fantomas/issues/713)
* Fantomas keeps adding newlines every time you format. [#709](https://github.com/fsprojects/fantomas/issues/709)
* Duplicate spaces and lost of linecomment. [#687](https://github.com/fsprojects/fantomas/issues/687)
* Formatting of array literals of BigInteger. [#682](https://github.com/fsprojects/fantomas/issues/682)
* Hash directive not between namespace and module. [#681](https://github.com/fsprojects/fantomas/issues/681)
* Comment above static member is wrongly placed. [#680](https://github.com/fsprojects/fantomas/issues/680)
* Do not remove property setters. [#664](https://github.com/fsprojects/fantomas/issues/664)
* StringConstant printed twice. [#646](https://github.com/fsprojects/fantomas/issues/646)
* Newline after "bang" keywords in computation expressions. [#615](https://github.com/fsprojects/fantomas/issues/615)
* Incorrect indentation when folding a record update expression. [#536](https://github.com/fsprojects/fantomas/issues/536)
* Preserve comments after record. [#516](https://github.com/fsprojects/fantomas/issues/516)
* Long function signature broken into two lines. [#492](https://github.com/fsprojects/fantomas/issues/492)
* "Better" support for nesting complex expressions in async { } blocks. [#386](https://github.com/fsprojects/fantomas/issues/386)

## [3.3.0] - 2020-02-28

### Changed
* Support for `and!`. [#690](https://github.com/fsprojects/fantomas/issues/690)
* Support for new slice syntax. [#691](https://github.com/fsprojects/fantomas/issues/691)
* Support for check style flag [#642](https://github.com/fsprojects/fantomas/issues/642)
* Update FCS to 34.1 [#699](https://github.com/fsprojects/fantomas/pull/699)
* Allow to configure spaces before and after semicolon. [#653](https://github.com/fsprojects/fantomas/issues/653)
* Update README with link to YouTube videos series. [#672](https://github.com/fsprojects/fantomas/pull/672)

### Fixed
* Problem with --config and directory names containing ".". [#694](https://github.com/fsprojects/fantomas/issues/694)
* Space is removed after Foo.Create. [#676](https://github.com/fsprojects/fantomas/issues/676)
* Error in formatting nested else if construction. [#675](https://github.com/fsprojects/fantomas/issues/675)
* Unbalanced and misplaced #if directives after formatting. [#635](https://github.com/fsprojects/fantomas/issues/635)
* Stack overflow when using fantomas 3.2.0-beta-002. [#630](https://github.com/fsprojects/fantomas/issues/630)
* --help and --version return exit code 1. [#612](https://github.com/fsprojects/fantomas/issues/612)
* Line comment disappears after format. [#598](https://github.com/fsprojects/fantomas/issues/598)
* Stack overflow for global tool on OSX. [#591](https://github.com/fsprojects/fantomas/issues/591)
* Page width is not respected when formatting a function signature. [#495](https://github.com/fsprojects/fantomas/issues/495)

## [3.2.0] - 2020-02-03

### Changed
* Added support for settings configuration file. [#354](https://github.com/fsprojects/fantomas/issues/354)
* Use Argu for commandline argument parsing. [#607](https://github.com/fsprojects/fantomas/pull/607)

### Fixed
* Unicode null escapes are *still* unescaped. [#632](https://github.com/fsprojects/fantomas/issues/632)
* Back ticks are removed from enum. [#626](https://github.com/fsprojects/fantomas/issues/626)
* Pipe is removed when DU type name matches record type name. [#641](https://github.com/fsprojects/fantomas/issues/641)
* fantomas --version should return version. [#625](https://github.com/fsprojects/fantomas/issues/625)
* Extra newline between attribute and function. [#611](https://github.com/fsprojects/fantomas/issues/611)
* Invalid code produced when formatting type alias for struct tuple. [#605](https://github.com/fsprojects/fantomas/issues/605)
* Extra newlines repeatedly being added inside an object expression. [#601](https://github.com/fsprojects/fantomas/issues/601)
* Empty line added on each format. [#597](https://github.com/fsprojects/fantomas/issues/597)
* Error when formatting DU with single choice and attribute. [#596](https://github.com/fsprojects/fantomas/issues/596)
* Unwanted new line after elif expression. [#588](https://github.com/fsprojects/fantomas/issues/588)
* Unwanted new line added. [#586](https://github.com/fsprojects/fantomas/issues/586)
* Empty lines in multi-line string get moved. [#577](https://github.com/fsprojects/fantomas/issues/577)
* Error when combining #if directive with async block and let. [#576](https://github.com/fsprojects/fantomas/issues/576)
* DllImport not detected when using additional attribute. [#574](https://github.com/fsprojects/fantomas/issues/574)
* Comment in async block gets moved. [#573](https://github.com/fsprojects/fantomas/issues/573)
* Enum comments removed. [#572](https://github.com/fsprojects/fantomas/issues/572)
* Fantomas keeps adding new lines between two interface member implementations. [#569](https://github.com/fsprojects/fantomas/issues/569)
* Unindented DU case causes compile error. [#567](https://github.com/fsprojects/fantomas/issues/567)
* Erroneous whitespace in chained accessors. [#566](https://github.com/fsprojects/fantomas/issues/566)
* Comments inside type signatures break formatting. [#565](https://github.com/fsprojects/fantomas/issues/565)
* Hash symbol in signatures requires parens to remain. [#564](https://github.com/fsprojects/fantomas/issues/564)
* Stack overflow in Strict mode. [#562](https://github.com/fsprojects/fantomas/issues/562)
* Accessibility modifiers in DUs. [#561](https://github.com/fsprojects/fantomas/issues/561)
* Line comment place after lambda instead of infix function. [#559](https://github.com/fsprojects/fantomas/issues/559)
* Sequence expression inside computation expression outputs uncompilable code. [#553](https://github.com/fsprojects/fantomas/issues/553)
* Comment after [ is not preserved. [#551](https://github.com/fsprojects/fantomas/issues/551)
* Record update indentation incorrect around comments. [#537](https://github.com/fsprojects/fantomas/issues/537)
* Formatting document continuously adds new lines each time it's called. [#535](https://github.com/fsprojects/fantomas/issues/535)
* Comments like `(fun arg -> // comment` are lost. [#534](https://github.com/fsprojects/fantomas/issues/534)
* KeepNewlineAfter not respected in let binding. [#524](https://github.com/fsprojects/fantomas/issues/524)
* Improve formatting of lambda between parenthesis. [#523](https://github.com/fsprojects/fantomas/issues/523)
* Crash when using --keepNewlineAfter. [#513](https://github.com/fsprojects/fantomas/issues/513)
* Over-aggresive folding breaks nested lambda expressions. [#486](https://github.com/fsprojects/fantomas/issues/486)
* Add FormatASTRangeAsync to API. [#454](https://github.com/fsprojects/fantomas/issues/454)
* Intrinsic type extension member signatures are erased. [#413](https://github.com/fsprojects/fantomas/issues/413)
* Inconsistencies in if formatting. [#135](https://github.com/fsprojects/fantomas/issues/135)

## [3.1.0] - 2019-11-27

### Fixed
* invalid code generated after multiline string when other expressions exist on same line. [#545](https://github.com/fsprojects/fantomas/issues/545)
* Trivia before elif generates invalid code due to missing indentation. [#527](https://github.com/fsprojects/fantomas/issues/527)
* Don't add additional newline between two and blocks. [#520](https://github.com/fsprojects/fantomas/issues/520)
* Print line comment after `{` [#517](https://github.com/fsprojects/fantomas/issues/517)
* Formatting document removes '#if DEBUG' and '#endif'. [#512](https://github.com/fsprojects/fantomas/issues/512)
* Some unicode control characters are incorrectly formatted. [#506](https://github.com/fsprojects/fantomas/issues/506)
* New empty line inserted preceding module attribute. [#505](https://github.com/fsprojects/fantomas/issues/505)
* Weird indentation/breaks with lambda in pipeline. [#503](https://github.com/fsprojects/fantomas/issues/503)
* Sufficiently indent match case bodies for other indentation lengths than 4. [#502](https://github.com/fsprojects/fantomas/issues/502)
* `--noSpaceBeforeColon` doesn't work. [#499](https://github.com/fsprojects/fantomas/issues/499)
* Invalid code produced when wrapping method call to new line. [#498](https://github.com/fsprojects/fantomas/issues/498)
* Indexer usage fails to parse. [#497](https://github.com/fsprojects/fantomas/issues/497)

### Changed
* Use FCS 33.0.0. [pull/568](https://github.com/fsprojects/fantomas/pull/568)
* Use dotnet tools [pull/558](https://github.com/fsprojects/fantomas/pull/558)
* Add `--maxIfThenElseShortWidth` option, see [documentation](https://github.com/fsprojects/fantomas/blob/main/docs/Documentation.md)

## [3.0.0] - 2019-10-11

### Changed
* Use FCS 32.0.0. [490b121af427ec4f6eba94f6d6d08cf3f91e04c8](https://github.com/fsprojects/fantomas/pull/434/commits/490b121af427ec4f6eba94f6d6d08cf3f91e04c8)
* Deprecate PreserveEndOfLine feature. [#390](https://github.com/fsprojects/fantomas/issues/390)
* Upgrade to .NET Core 3.0 and deprecate dotnet-fantomas. [b13aa00a57541be5f6182dc65ee27dc81174ab15](https://github.com/fsprojects/fantomas/pull/434/commits/b13aa00a57541be5f6182dc65ee27dc81174ab15)
* F# 4.7 support. [9ab8f007446d2e8311a204a9c8a73d758a189939](https://github.com/fsprojects/fantomas/pull/434/commits/9ab8f007446d2e8311a204a9c8a73d758a189939)
* KeepNewlineAfter setting. [#449](https://github.com/fsprojects/fantomas/issues/449)
* Refactored API [#454](https://github.com/fsprojects/fantomas/issues/454)

### Fixed
* Adding parentheses around expressions can lead to incorrect indentation. [#385](https://github.com/fsprojects/fantomas/issues/385)
* Indentation removed when combining comments and compiler directives. [#382](https://github.com/fsprojects/fantomas/issues/382)
* Fantomas removes module and namespace if it is only 1 word (without dots). [#380](https://github.com/fsprojects/fantomas/issues/380)
* Indentation incorrect for code with chained fluent interface method calls. [#379](https://github.com/fsprojects/fantomas/issues/379)
* Incorrect indentation when space around delimiter is false. [#362](https://github.com/fsprojects/fantomas/issues/362)
* Meaningful spaces can be collapsed in record-with expressions. [#353](https://github.com/fsprojects/fantomas/issues/353)
* CLI arguments not accepted. [#334](https://github.com/fsprojects/fantomas/issues/334)
* Calls to constructor from inherited class leads to wrong indentation (breaks build). [#326](https://github.com/fsprojects/fantomas/issues/326)
* Indent level context lost in record initialization -- causes compilation failure. [#313](https://github.com/fsprojects/fantomas/issues/313)
* Semi-colons may or may not be insterted in list literals. [#312](https://github.com/fsprojects/fantomas/issues/312)
* Handling of blank lines is idiosyncratic. [#311](https://github.com/fsprojects/fantomas/issues/311)
* Over-length line not folded (inside #if block). [#309](https://github.com/fsprojects/fantomas/issues/309)
* With --preserverEOL, multi-line lambdas are not correctly formatted. [#307](https://github.com/fsprojects/fantomas/issues/307)
* Reformatting #if blocks controlling attributes changes the meaning of the code. [#304](https://github.com/fsprojects/fantomas/issues/304)
* Some spacing is still lost in and around #if blocks. [#303](https://github.com/fsprojects/fantomas/issues/303)
* Weird formattiing behavior. [#287](https://github.com/fsprojects/fantomas/issues/287)
* #if blocks result in code being moved around incorrectly. [#282](https://github.com/fsprojects/fantomas/issues/282)
* Inline replacement. [#278](https://github.com/fsprojects/fantomas/issues/278)
* No new line after long name when copying record with "with". [#155](https://github.com/fsprojects/fantomas/issues/155)
* Formatting of multi-line list literals. [#133](https://github.com/fsprojects/fantomas/issues/133)
* Problems with very long lines and/or files. [#119](https://github.com/fsprojects/fantomas/issues/119)
* Adjust default configuration to be more F# idiomatic. [#61](https://github.com/fsprojects/fantomas/issues/61)
* Excessive line breaking. [#43](https://github.com/fsprojects/fantomas/issues/43)
* [Trivia] Line comment after `then` breaks code. [#451](https://github.com/fsprojects/fantomas/issues/451)
* Bug report from fantomas-ui. [#450](https://github.com/fsprojects/fantomas/issues/450)
* Publish 3.0.0 to NuGet.org with a preview flag. [#448](https://github.com/fsprojects/fantomas/issues/448)
* Include directive with `__SOURCE_DIRECTORY__` is removed and replace. [#447](https://github.com/fsprojects/fantomas/issues/447)
* Formatting if expressions not according to style-guide. [#446](https://github.com/fsprojects/fantomas/issues/446)
* PreserveEndOfLine+SpaceAroundDelimiter add an unnecessary space before closing brace. [#443](https://github.com/fsprojects/fantomas/issues/443)
* Record option with attribute gets an additional space with PreserveEndOfLine. [#442](https://github.com/fsprojects/fantomas/issues/442)
* Quotation escapes removed - Bug report from fantomas-ui. [#440](https://github.com/fsprojects/fantomas/issues/440)
* Fantomas fails in Fake script. [#439](https://github.com/fsprojects/fantomas/issues/439)
* Configuration options for "Fabulous compatibility"?. [#437](https://github.com/fsprojects/fantomas/issues/437)
* Using fantomas with dotnet-format. [#430](https://github.com/fsprojects/fantomas/issues/430)
* Change space before colon default to false. [#429](https://github.com/fsprojects/fantomas/issues/429)
* global.json specifies outdated dotnet sdk. [#426](https://github.com/fsprojects/fantomas/issues/426)
* Errors after formatting secondary constructors. [#423](https://github.com/fsprojects/fantomas/issues/423)
* Wrong attribute and xml doc placement on reformat with PreserveEOL. [#422](https://github.com/fsprojects/fantomas/issues/422)
* When running the tool for a fairly large script file (1000 lines) nothing happens. [#416](https://github.com/fsprojects/fantomas/issues/416)
* Is Fantomas still supported for VS? Couldn't find it?. [#415](https://github.com/fsprojects/fantomas/issues/415)
* the required library libhostfxr.so could not be found. [#412](https://github.com/fsprojects/fantomas/issues/412)
* Latest FCS breaks fantomas. [#410](https://github.com/fsprojects/fantomas/issues/410)
* Compiled operators names are replaced with source names. [#409](https://github.com/fsprojects/fantomas/issues/409)
* Wrong anon module formatting when filename starts with a digit. [#408](https://github.com/fsprojects/fantomas/issues/408)
* Raw method names with `/` are formatted improperly. [#406](https://github.com/fsprojects/fantomas/issues/406)
* Attributes followed by unit literals aren't formatted properly. [#405](https://github.com/fsprojects/fantomas/issues/405)
* Wrongly removed "with" for member on record, PreserveEndOfLine=true. [#388](https://github.com/fsprojects/fantomas/issues/388)
* IndentSpaceNum is ignored if PreserveEndOfLine is enable. [#387](https://github.com/fsprojects/fantomas/issues/387)
* An option to preserve empty lines between logical blocks. [#496](https://github.com/fsprojects/fantomas/issues/496)
* Bug report from fantomas-ui. [#491](https://github.com/fsprojects/fantomas/issues/491)
* `finally` is duplicated, moved. [#487](https://github.com/fsprojects/fantomas/issues/487)
* Multiple #if cases causes failure (3.0.0 beta3 and beta4). [#484](https://github.com/fsprojects/fantomas/issues/484)
* Significant spaces lost (v3.0.0-beta4). [#483](https://github.com/fsprojects/fantomas/issues/483)
* #if/#endif lost with v3.0.0-beta-004. [#482](https://github.com/fsprojects/fantomas/issues/482)
* Exception when code for no defines is empty. [#480](https://github.com/fsprojects/fantomas/issues/480)
* Stackoverflow exception in AstTransformer. [#479](https://github.com/fsprojects/fantomas/issues/479)
* [Trivia] Significant spacing added after let binding in function. [#478](https://github.com/fsprojects/fantomas/issues/478)
* Incorrect replacement of `override` with `member`. [#477](https://github.com/fsprojects/fantomas/issues/477)
* [Trivia] Fantomas removes the parentheses around Fable's string field access syntax. [#476](https://github.com/fsprojects/fantomas/issues/476)
* [Trivia] Additional line added after very specific case. [#475](https://github.com/fsprojects/fantomas/issues/475)
* Multiple extension members cause additional lines to be printed. [#473](https://github.com/fsprojects/fantomas/issues/473)
* Long text lines cause out of range exception in 3.0.0-beta. [#472](https://github.com/fsprojects/fantomas/issues/472)
* Class member attributes cause additional lines. [#471](https://github.com/fsprojects/fantomas/issues/471)
* 'with' incorrectly removed. [#469](https://github.com/fsprojects/fantomas/issues/469)
* Online UI tool doesn't understand F# 4.6's {| |}. [#467](https://github.com/fsprojects/fantomas/issues/467)
* Exception handling 'with' clause using drop-through is malformed. [#465](https://github.com/fsprojects/fantomas/issues/465)
* Unicode null escapes are unescaped (v3.0.0. beta1, beta2). [#464](https://github.com/fsprojects/fantomas/issues/464)
* Multiline record not on new line after DU constructor. [#462](https://github.com/fsprojects/fantomas/issues/462)
* Feature request: Prefix generic type parameters. [#460](https://github.com/fsprojects/fantomas/issues/460)
* Fantomas hangs indefinitely when run. [#459](https://github.com/fsprojects/fantomas/issues/459)
* record mutation: first field after `with` should be placed in a new line. [#457](https://github.com/fsprojects/fantomas/issues/457)
* for i in 1..-1..0 do: should add space before `-`. [#456](https://github.com/fsprojects/fantomas/issues/456)
* Incorrect handling of attributes in static method. [#452](https://github.com/fsprojects/fantomas/issues/452)

## [3.0.0-beta-006] - 2019-10-02

### Changed
* FCS 32
* Partial F# 4.7 support

## [3.0.0-beta-005] - 2019-09-27

### Changed
* Move to .NETCore 3 global tool, deprecated net461
* Deprecated dotnet-fantomas tool
* Bug fixes

## [3.0.0-beta-004] - 2019-09-18

### Changed
* Restructured library API
* Improved performance

## [3.0.0-beta-003] - 2019-09-13

### Changed
* More trivia fixes
* FCS 31

## [3.0.0-beta-002] - 2019-07-20

### Changed
* More fixes with hash directives

## [3.0.0-beta-001] - 2019-07-12

### Changed
* Use FCS 28.0.0 and net461. [#436](https://github.com/fsprojects/fantomas/pull/436)
* Deprecated `PreserveEndOfLine` setting in favor of Trivia. [#434](https://github.com/fsprojects/fantomas/pull/434)
* Added support for formatting multiple code path in defines.

## [2.9.2] - 2019-02-02

### Fixed
* PreserveEndOfLine introduces additional newlines. [#360](https://github.com/fsprojects/fantomas/issues/360)
* Extra newline is introduced when file ends with multiline comment. [#363](https://github.com/fsprojects/fantomas/issues/363)
* Fantomas shouldn't remove parens when using the dynamic operator (?). [#369](https://github.com/fsprojects/fantomas/issues/369)
* Extra semicolons in list with PreserveEndOfLine. [#371](https://github.com/fsprojects/fantomas/issues/371)
* Multiple attributes indented wrongly with PreserveEndOfLine. [#370](https://github.com/fsprojects/fantomas/issues/370)
* pattern matched unions are formatted badly. [#283](https://github.com/fsprojects/fantomas/issues/283)
* wrong indentation when accessing member of constructed record. [#383](https://github.com/fsprojects/fantomas/issues/383)
* latest fantomas breaks Falanx indentation. [#384](https://github.com/fsprojects/fantomas/issues/384)
* Recurse option with globally installed dotnet-tool traverses 'obj' directories. [#341](https://github.com/fsprojects/fantomas/issues/341)
* creates invalid F# for string handling operations. [#365](https://github.com/fsprojects/fantomas/issues/365)

### Changed
* Use qualified name for inputPath and outputPath. [#376](https://github.com/fsprojects/fantomas/pull/376)
* Added Nightly nuget feed. [#375](https://github.com/fsprojects/fantomas/pull/375)
* Moved solution file to root folder. [#377](https://github.com/fsprojects/fantomas/pull/377)
* Add support for SynExpr.Set(_,_,_). [#368](https://github.com/fsprojects/fantomas/issues/368)
* Use FAKE 5. [#261](https://github.com/fsprojects/fantomas/issues/261)
* Added FAKE 5 sample. [#402](https://github.com/fsprojects/fantomas/issues/402)

## [2.9.1] - 2018-11-20

### Changed
* Added instructions for vscode and online website. [#333](https://github.com/fsprojects/fantomas/pull/333)
* Removed trailing spaces for each line, after formatting. [#328](https://github.com/fsprojects/fantomas/issues/328)
* Allow easy build/format/build cycle of external projects. [#337](https://github.com/fsprojects/fantomas/pull/337)
* Update to .NET Core 2.1 [#350](https://github.com/fsprojects/fantomas/issues/350)
* Removed unused open statements. [#352](https://github.com/fsprojects/fantomas/pull/352)
* Added regression test for Implicit module is added to resulting code. [#355](https://github.com/fsprojects/fantomas/pull/355)

### Fixed
* `in` is removed from binding when PreserveEndOfLine is true. [#340](https://github.com/fsprojects/fantomas/issues/340)
* unnecessary conversion from 'YieldOrReturn' to 'YieldOrReturnFrom', by update of FCS. [#339](https://github.com/fsprojects/fantomas/issues/339)
* Lazy<'T> is incorrectly rewritten. [#335](https://github.com/fsprojects/fantomas/issues/335)
* Fluent API with comments breaks code. [#331](https://github.com/fsprojects/fantomas/issues/331)
* wrong comment placement. [#289](https://github.com/fsprojects/fantomas/issues/289)

## [2.9.0] - 2018-10-17

### Changed
* Improved README. [#243](https://github.com/fsprojects/fantomas/issues/243)
* Bad split of chained method call expression. [#246](https://github.com/fsprojects/fantomas/issues/246)
* rec modifier removed for namespaces and modules. [#292](https://github.com/fsprojects/fantomas/issues/292)
* Over-enthusiastic removal of parentheses [#249](https://github.com/fsprojects/fantomas/issues/249)
* Broken reformat of "if" inside call (fantomas-tool 2.8.0) [#288](https://github.com/fsprojects/fantomas/issues/288)
* Support struct tuple. [#224](https://github.com/fsprojects/fantomas/issues/224)
* Support match! [#262](https://github.com/fsprojects/fantomas/issues/262)
* Upgrade to .NET 4.5.2 [#325](https://github.com/fsprojects/fantomas/pull/325)

### Fixed
* for AST formatting regression. [#321](https://github.com/fsprojects/fantomas/issues/321)

## [2.8.1] - 2018-09-12

### Changed
* Force parameter is *true* by default. [#267](https://github.com/fsprojects/fantomas/issues/267)
* Formatting compiler directives with inactive code is incorrect. [#270](https://github.com/fsprojects/fantomas/issues/270)
* rec keyword is removed from recursive modules [#274](https://github.com/fsprojects/fantomas/issues/274)
* Access modifiers in method signatures in signature files are not formatted correctly. [#284](https://github.com/fsprojects/fantomas/issues/284)
* `#if FOO || BAR => #if FOO` [#280](https://github.com/fsprojects/fantomas/issues/280)
* `override` becomes `member` in interface implementations. [#263](https://github.com/fsprojects/fantomas/issues/263)
* Operator >>.~ incorrectly formatted. [#291](https://github.com/fsprojects/fantomas/issues/291)
* Bad choice of line break location in boolean equality expression. [#248](https://github.com/fsprojects/fantomas/issues/248)
* Pipe operator inside quotation expression leads to wrong indentation. [#256](https://github.com/fsprojects/fantomas/issues/256)
* broken indent by pipe formatting. [#269](https://github.com/fsprojects/fantomas/issues/269)

### Fixed
* "Fantômas" mistranslation in README. [#273](https://github.com/fsprojects/fantomas/pull/273)
* for preserve EOL feature. [#275](https://github.com/fsprojects/fantomas/pull/275)

## [2.8.0] - 2018-07-07

### Changed
* Wrong indentation of `else` after comment [#241](https://github.com/dungpa/fantomas/issues/241)
* Change Content to None [#238](https://github.com/dungpa/fantomas/issues/238)
* Formatting of code with a pipe and a lambda expression [#211](https://github.com/dungpa/fantomas/issues/211)
* Added support for a global dotnet cli tool [#252](https://github.com/dungpa/fantomas/issues/252)
* Added option to preserve blank lines [#143](https://github.com/dungpa/fantomas/issues/143)

### Fixed
* for chopped of members [#239](https://github.com/dungpa/fantomas/issues/239)

## [2.7.1] - 2018-05-02

### Changed
* Hotfix for runtime problem when using dotnet cli tool

## [2.7.0] - 2018-05-02

### Changed
* Upgrade to .NET Core 2.0
* Published as `clitool`
* Upgrade to FCS 22.0.3
* Single case DUs on same line [#234](https://github.com/dungpa/fantomas/pull/234)
* Removed whitespaces around type provider arguments [#235](https://github.com/dungpa/fantomas/pull/235)

## [2.6.1] - 2017-04-22

### Changed
* Upgrade to FCS 11.0.4

## [2.5.0] - 2017-02-19

### Changed
* Upgrade to FCS 10.0.0

## [2.4.0] - 2016-10-24

### Changed
* Upgrade to FCS 8.0.0

## [2.3.0] - 2016-07-09

### Changed
* Upgrade to FCS 5.0.0

## [2.2.0] - 2016-04-24

### Changed
* Handle record types with private fields [#197](https://github.com/dungpa/fantomas/pull/197)
* Create a separate CLI NuGet package [#196](https://github.com/dungpa/fantomas/pull/196)
* Do not print out module names if not necessary [#196](https://github.com/dungpa/fantomas/pull/196)

## [2.1.0] - 2016-04-01

### Changed
* Upgrade to FCS 2.0.0.8

## [2.0.2] - 2015-11-15

### Changed
* Add a new public API using static members. Deprecate old functions.

### Fixed
* https://github.com/fsprojects/VisualFSharpPowerTools/issues/1151
* https://github.com/fsprojects/VisualFSharpPowerTools/issues/1143

## [1.11.0] - 2015-09-12

### Fixed
* https://github.com/fsprojects/VisualFSharpPowerTools/issues/366 [#177](https://github.com/dungpa/fantomas/pull/177)

### Changed
* Migrate to FCS 1.4.0.5

## [1.10.0] - 2015-08-29

### Changed
Improve formatting of bind operator [#175](https://github.com/dungpa/fantomas/pull/175)

## [1.9.0] - 2015-08-10

### Fixed
* https://github.com/fsprojects/VisualFSharpPowerTools/issues/1050 ([#172](https://github.com/dungpa/fantomas/pull/172))

## [1.8.0-beta] - 2015-07-19

### Changed
* Migrate to F# 4.0 ([#170](https://github.com/dungpa/fantomas/pull/170))

## [1.7.0] - 2015-06-10

### Changed
* Print attributes on member arguments ([#168](https://github.com/dungpa/fantomas/pull/168))
* Do not misrecognize "then" blocks in explicit constructors ([#168](https://github.com/dungpa/fantomas/pull/168))
* Suppress whitespaces inside dot access ([#168](https://github.com/dungpa/fantomas/pull/168))
* Insert brackets around tuples in type test patterns ([#168](https://github.com/dungpa/fantomas/pull/168))

### Fixed
* desugar patterns' bug exposed by FsCheck ([#167](https://github.com/dungpa/fantomas/pull/167))

## [1.6.0] - 2014-10-25

### Changed
* Add FAKE task helper

## [1.5.0] - 2014-09-18

### Changed
* Bugfix release

## [1.4.0] - 2014-07-01

### Changed
* Bugfix release

## [1.3.0] - 2014-05-17

### Changed
* Bugfix release

## [1.2.0] - 2014-04-21

### Changed
* Bugfix release

## [1.1.0] - 2014-03-29

### Changed
* Bugfix release

## [1.0.5] - 2014-01-07

### Changed
* Fully support F# 3.1
* Compatible with F# on Mono
* Handle external functions
* Improve support of multiline strings
* Implement various bug fixes

## [1.0.4] - 2013-11-16

### Changed
* Implement various bug fixes

## [1.0.3] - 2013-10-06

### Changed
* Implement various bug fixes
* Synchronize version numbers with NuGet packages

## [0.7.1] - 2013-03-24

### Changed
* Support Visual Studio 2013 (not support F# 3.1 constructs yet)

## [0.7.0] - 2013-03-24

### Changed
* Implement formatting cursor positions
* Implement reordering of open statements
* Enhance indentation of anonymous functions
* Add line breaks for nested let bindings
* Implement various bug fixes

## [0.5.0] - 2013-03-22

### Changed
* Improve formatting of signatures
* Improve UI interaction
* Enhance spacing of function applications and arguments
* Implement various bug fixes

## [0.4.1] - 2013-03-22

### Changed
* Initial release<|MERGE_RESOLUTION|>--- conflicted
+++ resolved
@@ -1,4 +1,9 @@
 # Changelog
+
+ ## [Unreleased]
+
+### Fixed
+* Idempotency problem when _.Property shorthand. [#3050](https://github.com/fsprojects/fantomas/issues/3050)
 
 ## 6.3.4 - 2024-04-16
 
@@ -41,11 +46,7 @@
 ### Fixed
 * Equals sign should only be on same line if last tuple is multiline. [#3040](https://github.com/fsprojects/fantomas/issues/3040)
 * Return type should go on next line. [#3041](https://github.com/fsprojects/fantomas/issues/3041)
-<<<<<<< HEAD
-* Idempotency problem when _.Property shorthand. [#3050](https://github.com/fsprojects/fantomas/issues/3050)
-=======
 * Fantomas does not support extended interpolated strings [#3012](https://github.com/fsprojects/fantomas/issues/3012)
->>>>>>> da712717
 
 ## 6.3.0-alpha-007 - 2024-01-27
 
