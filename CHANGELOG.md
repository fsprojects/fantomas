# Changelog

## [4.7.7] - 2022-04-20

### Fixed
* Multiline parentheses objectExpression in indexer expression. [#2176](https://github.com/fsprojects/fantomas/issues/2176)
* Blank line over SynEnumCase is restored incorrectly. [#2155](https://github.com/fsprojects/fantomas/issues/2155)
* XML Doc comments on DU cases seem to get shuffled. [#2188](https://github.com/fsprojects/fantomas/issues/2188)
* Comment after bar is lost in single case DU. [#2182](https://github.com/fsprojects/fantomas/issues/2182)
<<<<<<< HEAD
* Breaks float range with step-size when trailing 0 is omitted. [#2171](https://github.com/fsprojects/fantomas/issues/2171)
=======
* Piped lambda with if-then-else can break code. [#2196](https://github.com/fsprojects/fantomas/issues/2196)
>>>>>>> 21e17ab5

## [4.7.6] - 2022-04-04

### Fixed
* SRTP or condition disappear when non-generic type is used. [#2168](https://github.com/fsprojects/fantomas/issues/2168)
* Multiline AbstractSlot without constraints introduces newline [#2175](https://github.com/fsprojects/fantomas/issues/2175)

## [4.7.5] - 2022-03-27

### Fixed
* Only load the .fantomasignore file once, except for the daemon. [#2097](https://github.com/fsprojects/fantomas/pull/2097)

## [4.7.4] - 2022-03-25

### Fixed
* DotGet in quotation should be further indented. [#2154](https://github.com/fsprojects/fantomas/issues/2154)
* Reformatting multiple array index operators (v6 style) adds spaces that are invalid [#2151](https://github.com/fsprojects/fantomas/issues/2151)

## [4.7.3] - 2022-03-12

### Fixed
* Option parameter name is lost in tuple. [#2144](https://github.com/fsprojects/fantomas/issues/2144)
* Trivia between XmlDoc and member is not printed. [#2147](https://github.com/fsprojects/fantomas/issues/2147)
* Emit correct keyword for properties with both getter and setter specified [#2129](https://github.com/fsprojects/fantomas/issues/2129)
* Duplicate ///-comments when immediately preceded by a //-comment. [#2152](https://github.com/fsprojects/fantomas/issues/2152)

## [4.7.2] - 2022-03-11

### Fixed
*  Reordering comments on modules. [#2141](https://github.com/fsprojects/fantomas/issues/2141)

## [4.7.1] - 2022-03-08

### Fixed
* Comment after equals is remove in anonymous record. [#1921](https://github.com/fsprojects/fantomas/issues/1921)
* Comment after equals in record type is lost. [#2001](https://github.com/fsprojects/fantomas/issues/2001)
* Comment after match keyword is lost. [#1851](https://github.com/fsprojects/fantomas/issues/1851)
* Preserve in keyword on next line. [#1182](https://github.com/fsprojects/fantomas/issues/1182)
* Remove Ionide.KeepAChangelog.Tasks and Dotnet.ReproducibleBuilds as NuGet dependencies. [#2131](https://github.com/fsprojects/fantomas/pull/2131)
* Comment lost between attribute and member. [#2130](https://github.com/fsprojects/fantomas/issues/2130)

## [4.7.0] - 2022-03-04

### Changed
* Always add a space for multiple curried args invocation. [#2087](https://github.com/fsprojects/fantomas/issues/2087)
* Update FCS to 41.0.3. [#2122](https://github.com/fsprojects/fantomas/pull/2122)
* Print XML Document comments from AST. [#1878](https://github.com/fsprojects/fantomas/issues/1878)

## [4.6.6] - 2022-03-04

### Changed
* Update .NET SDK to 6.0.200. [#2105](https://github.com/fsprojects/fantomas/pull/2105)
* Lock FCS version in Fantomas nuspec. [#2118](https://github.com/fsprojects/fantomas/issues/2118)

### Fixed
* Keep copyInfo for record fixed at starting column. [#2109](https://github.com/fsprojects/fantomas/issues/2109)
* Unexpected expression: Fixed. [#2112](https://github.com/fsprojects/fantomas/issues/2112)

### Documentation
* Fixed typo in Formatting-Elmish-code.md [#2120](https://github.com/fsprojects/fantomas/pull/2120)

## [4.6.5] - 2022-02-18

### Changed
* Use [KeepAChangelog](https://keepachangelog.com/en/1.0.0/#how) instead of `RELEASE_NOTES.md`. [#2095](https://github.com/fsprojects/fantomas/pull/2095)

### Fixed
* Error formatting defines #if (!DEBUG) ... #endif (no #else). [#2098](https://github.com/fsprojects/fantomas/issues/2098)
* Single block comment in namespace is disappearing. [#1951](https://github.com/fsprojects/fantomas/issues/1951)
* Unexpected newline added before let bang. [#1932](https://github.com/fsprojects/fantomas/issues/1932)
* Creating anonymous record based on a function call with a list arg fails. [#1749](https://github.com/fsprojects/fantomas/issues/1749)
* Access modifier is lost in extern declaration. [#1213](https://github.com/fsprojects/fantomas/issues/1213)
* Unexpected indentation in if-else when using keep_if_then_in_same_line=true. [#1160](https://github.com/fsprojects/fantomas/issues/1160)

### Documentation
* Add additional information about the style guide in CONTRIBUTING.md. [#2078](https://github.com/fsprojects/fantomas/pull/2078)
* Fix FSharp compiler docs link for SynExpr. [#2082](https://github.com/fsprojects/fantomas/pull/2082)
* Fix FSharp compiler docs link for SynExpr.DotGet expression. [#2084](https://github.com/fsprojects/fantomas/pull/2084)
* Pre push hook to ensure code is formatted on upload. [#2085](https://github.com/fsprojects/fantomas/pull/2085)
* Explain what's needed to close issues, that aren't reproducible anymore. [#2092](https://github.com/fsprojects/fantomas/pull/2092)

## [4.6.4] - 2022-02-11

### Fixed
* type declaration loses 'when' qualifier. [#2075](https://github.com/fsprojects/fantomas/issues/2075)
* Comments in anonymous record values are deleted. [#2067](https://github.com/fsprojects/fantomas/issues/2067)
* Comment after [] is lost, more common in records. [#2043](https://github.com/fsprojects/fantomas/issues/2043)
* Named argument should have a space. [#1877](https://github.com/fsprojects/fantomas/issues/1877)

## [4.6.3] - 2022-02-08

### Documented
* Running fake build locally. [#2056](https://github.com/fsprojects/fantomas/issues/2056)
* Replace Gitter with Discord. [#2070](https://github.com/fsprojects/fantomas/pull/2070)

### Fixed
* Spaces are lost in multi range expression. [#2071](https://github.com/fsprojects/fantomas/issues/2071)

## [4.6.2] - 2022-02-06

### Fixed
* Comment in method chain gets deleted. [#2062](https://github.com/fsprojects/fantomas/issues/2062)
* Idempotency and correctness problem when using multiple if statements as list comprehension. [#2055](https://github.com/fsprojects/fantomas/issues/2055)
* Comment inside LongIdentWithDots not preserved. [#2027](https://github.com/fsprojects/fantomas/issues/2027)
* Consecutive #load statements are merged into one line if namespace is declared below. [#2014](https://github.com/fsprojects/fantomas/issues/2014)
* Line of code including a backward composition operator causes error. [#1998](https://github.com/fsprojects/fantomas/issues/1998)

## [4.6.1] - 2022-02-01

### Fixed
* Type parameter comment lost in formatting. [#2052](https://github.com/fsprojects/fantomas/issues/2052)
* Unicode string containing "\000" is replaced by null character when being formatted. [#2050](https://github.com/fsprojects/fantomas/issues/2050)
* Idempotency problem when comment after opening bracket in Elmish expression without children. [#2037](https://github.com/fsprojects/fantomas/issues/2037)
* Default settings in .editorconfig files. [#2030](https://github.com/fsprojects/fantomas/issues/2030)
* "cannot determine if synExpr Paren" when Lambda after If expression. [#2015](https://github.com/fsprojects/fantomas/issues/2015)
* Comment removed in do binding. [#1875](https://github.com/fsprojects/fantomas/issues/1875)
* Comment after arrow is missing in SynExpr.Lambda. [#1870](https://github.com/fsprojects/fantomas/issues/1870)
* else if turned into elif when KeepIndentInBranch = true. [#1818](https://github.com/fsprojects/fantomas/issues/1818)
* Comment after closing brace in nested record is lost with default settings. [#1172](https://github.com/fsprojects/fantomas/issues/1172)
* Inconsistent spacing of multiline object expressions in lists with default settings. [#1170](https://github.com/fsprojects/fantomas/issues/1170)
* type definition in signature file wrapped with hash directives. [#1115](https://github.com/fsprojects/fantomas/issues/1115)
* Strict mode strips literal strings. [#560](https://github.com/fsprojects/fantomas/issues/560)

## [4.6.0] - 2022-01-14

### Changed
* Unify Fantomas versions across editors. [#1844](https://github.com/fsprojects/fantomas/issues/1844)
* Update formatting types in signatures (See [fslang-design](https://github.com/fsharp/fslang-design/issues/644)). [#1994](https://github.com/fsprojects/fantomas/pull/1994)
* Read editorconfig settings before overwriting settings with request configuration. [#2006](https://github.com/fsprojects/fantomas/pull/2006)
* Expose configuration documentation in Fantomas.Daemon [#1956](https://github.com/fsprojects/fantomas/pull/1956)
* Update FCS to 41.0.1 [#1949](https://github.com/fsprojects/fantomas/pull/1949)
* Wider default fsharp_max_value_binding_width. [#1947](https://github.com/fsprojects/fantomas/pull/1947)
* Update FCS to 41.0.0-preview.21472.3 [#1927](https://github.com/fsprojects/fantomas/pull/1927)
* Update record should indent from the curly brace instead of the identifier. [#1876](https://github.com/fsprojects/fantomas/issues/1876)
* Update style of lambda argument. [#1871](https://github.com/fsprojects/fantomas/issues/1871)
* Update to FCS 40.0.1-preview.21352.5

### Added
* Editor.config: insert_final_newline. [#2002](https://github.com/fsprojects/fantomas/issues/2002)

### Fixed
* Comment lost between attribute and nested module [#2016](https://github.com/fsprojects/fantomas/issues/2016)
* Incorrect new array indexing formatting. [#1985](https://github.com/fsprojects/fantomas/issues/1985)
* Idempotency problem when exception definition used in signature file. [#1974](https://github.com/fsprojects/fantomas/issues/1974)
* Create parsingOption via CodeFormatterImpl helper. [#1946](https://github.com/fsprojects/fantomas/pull/1946)
* Explicit call of active pattern fails. [#1937](https://github.com/fsprojects/fantomas/issues/1937)
* Idempotency problem when destructing a record inside a lambda argument. [#1922](https://github.com/fsprojects/fantomas/issues/1922)
* Exception with boolean constant in #if. [#2013](https://github.com/fsprojects/fantomas/issues/2013)

## [4.5.12] - 2022-01-08

### Fixed
* Strings containing spaces at end of line change meaning. [#1941](https://github.com/fsprojects/fantomas/issues/1941)
* Explicit class/end/with loses members. [#1940](https://github.com/fsprojects/fantomas/issues/1940)
* Idempotency problem when static member with get. [#1913](https://github.com/fsprojects/fantomas/issues/1913)

## [4.5.11] - 2021-12-29

### Fixed
* KeepIndentInBranch not being respected. [#2003](https://github.com/fsprojects/fantomas/issues/2003)

## [4.5.10] - 2021-12-04

### Fixed
* Fantomas writes even when not necessary. [#1984](https://github.com/fsprojects/fantomas/issues/1984)

## [4.5.9] - 2021-11-24

### Fixed
* Operator application to some literals doesn't preserve spacing. [#1979](https://github.com/fsprojects/fantomas/issues/1979)

## [4.5.8] - 2021-11-19

### Fixed
* Fantomas is unable to format valid F# (.net 6.0) program. [#1969](https://github.com/fsprojects/fantomas/issues/1969)
* Attributes on static members of recursive types formats incorrectly. [#1962](https://github.com/fsprojects/fantomas/issues/1962)
* val mutable in signature loses 'mutable'. [#1954](https://github.com/fsprojects/fantomas/issues/1954)
* Literals in signatures lose values. [#1953](https://github.com/fsprojects/fantomas/issues/1953)
* Attribute on member of mutually dependent types fails to validate. [#1918](https://github.com/fsprojects/fantomas/issues/1918)
* Wrong code is generated for member attribute in recursive type. [#1898](https://github.com/fsprojects/fantomas/issues/1898)
* Attribute on type function incorrectly placed for 'and' types. [#1874](https://github.com/fsprojects/fantomas/issues/1874)

## [4.5.7] - 2021-11-07

### Fixed
* Formatting power operator in code quotation pattern match fails. [#1945](https://github.com/fsprojects/fantomas/issues/1945)

## [4.5.6] - 2021-11-03

### Fixed
* Offside code created when base constructor wraps across lines. [#1942](https://github.com/fsprojects/fantomas/issues/1942)
* Extra space in val and member bindings in signature files. [#1934](https://github.com/fsprojects/fantomas/issues/1934)

## [4.5.5] - 2021-10-27

### Fixed
* Provide more information when string merge failed. [#1904](https://github.com/fsprojects/fantomas/issues/1904)
* Comment gets duplicated. [#1912](https://github.com/fsprojects/fantomas/issues/1912)
* Vanity alignment used when splitting line in match block. [#1901](https://github.com/fsprojects/fantomas/issues/1901)
* Unexpected loss of newline in closing bracket. [#1835](https://github.com/fsprojects/fantomas/issues/1835)
* Relative patterns in .fantomasignore don't match any files. [#1713](https://github.com/fsprojects/fantomas/issues/1713)

## [4.5.4] - 2021-10-05

### Fixed
* Documentation contains reference to infix multiline formatter even though it's removed. [#1884](https://github.com/fsprojects/fantomas/issues/1884)
* Newline was introduced in Sequential with LetBang. [#1882](https://github.com/fsprojects/fantomas/issues/1882)
* Vanity alignment used when calling base constructor. [#1442](https://github.com/fsprojects/fantomas/issues/1442)

## [4.5.3] - 2021-09-07

### Fixed
* indented #if directive inside another non-indented #if directive drops significant whitespace. [#1866](https://github.com/fsprojects/fantomas/issues/1866)

## [4.5.2] - 2021-08-11

### Fixed
* Dropped comment with function with type parameter. [#1861](https://github.com/fsprojects/fantomas/issues/1861)
* Comment dropped in a multi-option match. [#1855](https://github.com/fsprojects/fantomas/issues/1855)
* StackoverflowException when formatted long triple-quoted strings. [#1837](https://github.com/fsprojects/fantomas/issues/1837)
* Comment removed in match. [#1677](https://github.com/fsprojects/fantomas/issues/1677)

## [4.5.1] - 2021-07-24

### Fixed
* StackOverflow exceptions when collecting ColMultilineItem list. [#1839](https://github.com/fsprojects/fantomas/issues/1839)
* Overly indented members on a record type with accessibility modifier. [#1824](https://github.com/fsprojects/fantomas/issues/1824)
* MultiLineLambdaClosingNewline not respected with function keyword. [#1823](https://github.com/fsprojects/fantomas/issues/1823)
* Comment is lost at the end of a match. [#1822](https://github.com/fsprojects/fantomas/issues/1822)

### Changed
* Honor .fantomasignore file when processing a folder. [#1834](https://github.com/fsprojects/fantomas/pull/1834)

## [4.5.0] - 2021-07-07

### Added
* Always place bar in front of discriminated union. [#1750](https://github.com/fsprojects/fantomas/issues/1750)
* Support multiple files/dirs as command-line arguments. [#1696](https://github.com/fsprojects/fantomas/issues/1696)
* Disable empty line between mutually recursive type. [#1658](https://github.com/fsprojects/fantomas/issues/1658)
* BlankLinesAroundNestedMultilineExpressions. [#1587](https://github.com/fsprojects/fantomas/pull/1587)

### Changed
* Initial support of KeepIndentInBranch. [#1361](https://github.com/fsprojects/fantomas/issues/1361)
* Update to FCS 39 [#1479](https://github.com/fsprojects/fantomas/pull/1479)

### Fixed
* Collect empty define block as single trivia. [#1528](https://github.com/fsprojects/fantomas/pull/1528)
* Refactor ASTTransformer. [#1497](https://github.com/fsprojects/fantomas/pull/1497)
* replace genTypeByLookup with Trivia. [#594](https://github.com/fsprojects/fantomas/issues/594)
* Space between identifier and then is lost. [#1816](https://github.com/fsprojects/fantomas/issues/1816)
* KeepIndentInBranch causing offside error in if condition. [#1812](https://github.com/fsprojects/fantomas/issues/1812)
* Indentation warnings for multiline match expression. [#1774](https://github.com/fsprojects/fantomas/issues/1774)
* Extra indentation on match-case block. [#1234](https://github.com/fsprojects/fantomas/issues/1234)
* Fantomas introduces meaningless match block. [#1806](https://github.com/fsprojects/fantomas/issues/1806)
* Lazy causes indentation to produce invalid F#. [#1805](https://github.com/fsprojects/fantomas/issues/1805)
* Nested Fluent API produces wrong code: misses indentation. [#1804](https://github.com/fsprojects/fantomas/issues/1804)
* Tuple should be consider short branch in KeepIndentInBranch setting. [#1800](https://github.com/fsprojects/fantomas/issues/1800)
* Fantomas adds "of" to a union case when it is seemingly _too long_. [#1796](https://github.com/fsprojects/fantomas/issues/1796)
* Function application in if expression should remain on single line. [#1795](https://github.com/fsprojects/fantomas/issues/1795)
* Conditional code is not printed. [#1794](https://github.com/fsprojects/fantomas/issues/1794)
* Records in list in a pattern match always have a semicolon. [#1793](https://github.com/fsprojects/fantomas/issues/1793)
* parenthesis expression in then should further indent inner expression. [#1777](https://github.com/fsprojects/fantomas/issues/1777)
* Wild cards in lambda. [#1789](https://github.com/fsprojects/fantomas/issues/1789)
* Soundness regression in 4.5.0-beta-001. Nested lambdas are stripped. [#1782](https://github.com/fsprojects/fantomas/issues/1782)
* KeepIndentInBranch not respected when returning short function application. [#1779](https://github.com/fsprojects/fantomas/issues/1779)
* Hash directive not printed above recursive binding. [#1776](https://github.com/fsprojects/fantomas/issues/1776)
* Fantomas adds space before colon when SpaceBeforeColon is false. [#1773](https://github.com/fsprojects/fantomas/issues/1773)
* Long return expression not formatted multiline. [#1771](https://github.com/fsprojects/fantomas/issues/1771)
* Add support for LibraryOnlyStaticOptimization. [#1769](https://github.com/fsprojects/fantomas/issues/1769)
* fsharp_keep_indent_in_branch not respected for multiline infix expression. [#1768](https://github.com/fsprojects/fantomas/issues/1768)
* Inline lambda in argument list causes problems for argument chopping and lambda alignment. [#1028](https://github.com/fsprojects/fantomas/issues/1028)
* Difference in behavior between signature and implementation files for single case DU. [#973](https://github.com/fsprojects/fantomas/issues/973)
* Concatenation of multi-line """ strings mis-indented. [#639](https://github.com/fsprojects/fantomas/issues/639)
* Comment after arrow lost with KeepIndentInBranch. [#1759](https://github.com/fsprojects/fantomas/issues/1759)
* Multiline if/then/else in infix expression. [#1757](https://github.com/fsprojects/fantomas/issues/1757)
* Newline and comment trivia are mixed up. [#1468](https://github.com/fsprojects/fantomas/issues/1468)
* Inline lambda in argument list causes problems for argument chopping and lambda alignment. [#1028](https://github.com/fsprojects/fantomas/issues/1028)
* Difference in behavior between signature and implementation files for single case DU. [#973](https://github.com/fsprojects/fantomas/issues/973)
* Concatenation of multi-line """ strings mis-indented. [#639](https://github.com/fsprojects/fantomas/issues/639)
* Trivia before SynPat.Paren. [#1753](https://github.com/fsprojects/fantomas/issues/1753)
* Idempotency problem when trailing comment is present. [#1538](https://github.com/fsprojects/fantomas/issues/1538)
* Offside error after formatting with MultiLineLambdaClosingNewline. [#1741](https://github.com/fsprojects/fantomas/issues/1741)
* Pipe character missing in single-case try/with. [#1571](https://github.com/fsprojects/fantomas/issues/1571)
* Multiline if condition in KeepIndentInBranch leads to warnings. [#1729](https://github.com/fsprojects/fantomas/issues/1729)
* KeepIndentInBranch not respected for values. [#1728](https://github.com/fsprojects/fantomas/issues/1728)
* KeepIndentInBranch not respected. [#1717](https://github.com/fsprojects/fantomas/issues/1717)
* Bad interaction between KeepIndentInBranch and MultiLambdaClosingNewLine. [#1715](https://github.com/fsprojects/fantomas/issues/1715)
* KeepIndentInBranch not being respected. [#1714](https://github.com/fsprojects/fantomas/issues/1714)
* Breaking method chain in the middle of an if statement causes offside error. [#1712](https://github.com/fsprojects/fantomas/issues/1712)
* Offside error when a comment appears before a match statement in pipeline. [#1711](https://github.com/fsprojects/fantomas/issues/1711)
* Line comment after short pattern match clause causes additional parenthesis. [#1721](https://github.com/fsprojects/fantomas/issues/1721)
* Appending two lists with @ fails. [#1719](https://github.com/fsprojects/fantomas/issues/1719)
* Leading block comment makes type multiline. [#1718](https://github.com/fsprojects/fantomas/issues/1718)
* List concat chain using operators fails to format. [#1188](https://github.com/fsprojects/fantomas/issues/1188)
* Unexpected newline after inner let binding. [#1709](https://github.com/fsprojects/fantomas/issues/1709)
* Currying a pair gets spread over multiple lines. [#1700](https://github.com/fsprojects/fantomas/issues/1700)
* Additional parentheses are introduced when match is piped. [#1698](https://github.com/fsprojects/fantomas/issues/1698)
* \t in string replaced by ASCII 9. [#1695](https://github.com/fsprojects/fantomas/issues/1695)
* Idempotency problem with nested else if. [#1648](https://github.com/fsprojects/fantomas/issues/1648)
* Idempotency problem with ifdef in a function. [#1646](https://github.com/fsprojects/fantomas/issues/1646)
* string interpolation part crossing max line length introduces new line and lots of whitespace. [#1511](https://github.com/fsprojects/fantomas/issues/1511)
* Splitting generic type parameters over multiple lines sometimes puts the break in an invalid place. [#1687](https://github.com/fsprojects/fantomas/issues/1687)
* Idempotency problem related to comments in with. [#1686](https://github.com/fsprojects/fantomas/issues/1686)
* Upcast requires a line break but is not given one. [#1685](https://github.com/fsprojects/fantomas/issues/1685)
* Idempotency problem when trying to format a type with method chaining in it. [#1681](https://github.com/fsprojects/fantomas/issues/1681)
* Line comments after null value used as argument in function call are removed. [#1676](https://github.com/fsprojects/fantomas/issues/1676)
* Idempotency problem when trying to format a type with method chaining in it. [#1681](https://github.com/fsprojects/fantomas/issues/1681)
* Comment after constant got moved to the next line. [#1671](https://github.com/fsprojects/fantomas/issues/1671)
* Idempotency problem when ending with a comment. [#1649](https://github.com/fsprojects/fantomas/issues/1649)
* end_of_line not respecting when file has ifdef. [#1673](https://github.com/fsprojects/fantomas/issues/1673)
* Attributes in a recursive type get misplaced. [#1668](https://github.com/fsprojects/fantomas/issues/1668)
* alternative_long_member_definitions docs. [#1666](https://github.com/fsprojects/fantomas/issues/1666)
* Stack overflow on macOS for long pipelines. [#1453](https://github.com/fsprojects/fantomas/issues/1453)
* Comment inside empty Elmish children is lost. [#1179](https://github.com/fsprojects/fantomas/issues/1179)
* Long .Setup line in Moq code results in broken indentation. [#1662](https://github.com/fsprojects/fantomas/issues/1662)
* Don't introduce parenthesis around SynPat.IsInst. [#1660](https://github.com/fsprojects/fantomas/issues/1660)
* Offside error splitting long line. [#1651](https://github.com/fsprojects/fantomas/issues/1651)
* Offside errors after formatting. [#1650](https://github.com/fsprojects/fantomas/issues/1650)
* Idempotency problem with with block. [#1647](https://github.com/fsprojects/fantomas/issues/1647)
* Formatting code makes Interpolated verbatim strings to non-verbatim strings, which breaks the code. [#1645](https://github.com/fsprojects/fantomas/issues/1645)
* Comment stripped in a record with semi-colons. [#1643](https://github.com/fsprojects/fantomas/issues/1643)
* Another shape which isn't respecting KeepIndentInBranch. [#1638](https://github.com/fsprojects/fantomas/issues/1638)
* Incorrect code when function type parameter would break over line. [#1637](https://github.com/fsprojects/fantomas/issues/1637)
* Multiline type parameter arguments inside indentation. [#1611](https://github.com/fsprojects/fantomas/issues/1611)
* Fantomas add extra parenthesis in desugared lambda. [#1631](https://github.com/fsprojects/fantomas/issues/1631)
* Mutually recursive functions break with function invocation above definition. [#1628](https://github.com/fsprojects/fantomas/issues/1628)
* Removal of bar in one-case DU. [#1563](https://github.com/fsprojects/fantomas/issues/1563)
* Multiline type signature is not unindent. [#1624](https://github.com/fsprojects/fantomas/issues/1624)
* Failure to unindent with KeepIndentInBranch. [#1621](https://github.com/fsprojects/fantomas/issues/1621)
* Some of newlines in string interpolation is deleted. [#1613](https://github.com/fsprojects/fantomas/issues/1613)
* Idempotency problem when piping just before the keyword in. [#1610](https://github.com/fsprojects/fantomas/issues/1610)
* Idempotency problem with lazy. [#1609](https://github.com/fsprojects/fantomas/issues/1609)
* Idempotency issue with let … in. [#1608](https://github.com/fsprojects/fantomas/issues/1608)
* Idempotency problem when splitting && over multiple lines. [#1607](https://github.com/fsprojects/fantomas/issues/1607)
* Idempotency problem when splitting if-clause over multiple lines. [#1606](https://github.com/fsprojects/fantomas/issues/1606)
* Idempotency problem with recursive types in FSI. [#1605](https://github.com/fsprojects/fantomas/issues/1605)
* Idempotency problem with comments at the end of code. [#1604](https://github.com/fsprojects/fantomas/issues/1604)
* Block comment in Elmish expression removed. [#1601](https://github.com/fsprojects/fantomas/issues/1601)
* System.Exception: was not expecting token DOLLAR. [#1598](https://github.com/fsprojects/fantomas/issues/1598)
* Define before opening bracket. [#1597](https://github.com/fsprojects/fantomas/issues/1597)
* Swap internal and inline in signature file. [#1590](https://github.com/fsprojects/fantomas/issues/1590)
* member laced with conditional. [#1589](https://github.com/fsprojects/fantomas/issues/1589)
* if expression is not indented. [#1588](https://github.com/fsprojects/fantomas/issues/1588)
* Fantomas throws an exception with custom operator (>??). [#1533](https://github.com/fsprojects/fantomas/issues/1533)
* Unexpected identifier in lambda expression when using pre processor directives. [#1484](https://github.com/fsprojects/fantomas/issues/1484)
* FormatException: Unexpected symbol '|' for DU case under pre-processor directive. [#1483](https://github.com/fsprojects/fantomas/issues/1483)
* End-of-line comments lost when formatting multiline type function signature. [#1287](https://github.com/fsprojects/fantomas/issues/1287)
* Comments are sometimes removed unexpectedly during formatting. [#1276](https://github.com/fsprojects/fantomas/issues/1276)
* max_line_length not respected in mutliline infix expression in if. [#1584](https://github.com/fsprojects/fantomas/issues/1584)
* Const() stripped from string literals break. [#1574](https://github.com/fsprojects/fantomas/issues/1574)
* Conversion of & to byref is invalid in extern function declaration. [#1567](https://github.com/fsprojects/fantomas/issues/1567)
* Quote character in a comment results in removing code inside preprocessor directive. [#1504](https://github.com/fsprojects/fantomas/issues/1504)
* Documentation comment for primary class constructor is removed. [#1286](https://github.com/fsprojects/fantomas/issues/1286)
* A comment before an anonymous function gets swallowed up. [#1190](https://github.com/fsprojects/fantomas/issues/1190)
* KeepIndentInBranch not being respected?. [#1569](https://github.com/fsprojects/fantomas/issues/1569)
* Split of very long function call in if body. [#1564](https://github.com/fsprojects/fantomas/issues/1564)
* fsi extension loses docstring in mutually recursive type. [#1562](https://github.com/fsprojects/fantomas/issues/1562)
* .fsi extension: attribute followed by docstring loses the docstring. [#1561](https://github.com/fsprojects/fantomas/issues/1561)
* .fsi extension causes first DU case's docstring to be lost. [#1560](https://github.com/fsprojects/fantomas/issues/1560)
* KeepIfThenInSameLine breaks function indentation. [#1559](https://github.com/fsprojects/fantomas/issues/1559)
* All SynExpr should start on next line and indent. [#1556](https://github.com/fsprojects/fantomas/issues/1556)
* Missing indentation when using pattern matching via anonymous functions in a pipeline. [#614](https://github.com/fsprojects/fantomas/issues/614)
* Required type arguments are removed with DotGet lambda. [#1550](https://github.com/fsprojects/fantomas/issues/1550)
* Fantomas removes the format string from string interpolation. [#1549](https://github.com/fsprojects/fantomas/issues/1549)
* Missing in keyword. [#1548](https://github.com/fsprojects/fantomas/issues/1548)
* Pattern inside when clause. [#1545](https://github.com/fsprojects/fantomas/issues/1545)
* Hash defines in let binding. [#1543](https://github.com/fsprojects/fantomas/issues/1543)
* Comments are stripped at the end of a vertical list. [#1541](https://github.com/fsprojects/fantomas/issues/1541)
* Idempotency problem when match is follow by pipe. [#1532](https://github.com/fsprojects/fantomas/issues/1532)
* Idempotency problem when exceptions in signature file. [#1531](https://github.com/fsprojects/fantomas/issues/1531)
* Exception - detect of multiple defines when define surrounds a DU member. [#1503](https://github.com/fsprojects/fantomas/issues/1503)
* DotGet infix expression. [#1529](https://github.com/fsprojects/fantomas/issues/1529)
* SynPat.Or should have the same indent. [#1522](https://github.com/fsprojects/fantomas/issues/1522)
* DotGet with parenthesis. [#1521](https://github.com/fsprojects/fantomas/issues/1521)
* Trivia regressions around SynConst. [#1518](https://github.com/fsprojects/fantomas/issues/1518)
* Long signatures have additonal newline inserted and don't respect the indent from the config. [#1515](https://github.com/fsprojects/fantomas/issues/1515)
* Bad formatting when using elmish style + empty arrays. [#1510](https://github.com/fsprojects/fantomas/issues/1510)
* \xHH escapes in string literal are expanded. [#1508](https://github.com/fsprojects/fantomas/issues/1508)
* Indentation of pattern match clause. [#1501](https://github.com/fsprojects/fantomas/issues/1501)
* Class parameters expands unit for long lines. [#1494](https://github.com/fsprojects/fantomas/issues/1494)
* Comments inside Elmish gets repeated. [#1347](https://github.com/fsprojects/fantomas/issues/1347)
* Extra space throws exception. [#1476](https://github.com/fsprojects/fantomas/issues/1476)
* comment deleted on reformat. [#1343](https://github.com/fsprojects/fantomas/issues/1343)

## [4.4.0] - 2021-02-25

### Changed
* Revisit SynExpr.IfThenElse. [#1258](https://github.com/fsprojects/fantomas/issues/1258)
* Target netcoreapp3.1 for fantomas-tool.
* Stricter trivia selection. [#1304](https://github.com/fsprojects/fantomas/pull/1304)

### Fixed
* Idempotency problem when function argument's type annotation requires brackets. [#1470](https://github.com/fsprojects/fantomas/issues/1470)
* Inconsistency about when fantomas decides to split `()` (unit) to the next line. [#1469](https://github.com/fsprojects/fantomas/issues/1469)
* Unexpected newline between hash directives. [#1464](https://github.com/fsprojects/fantomas/issues/1464)
* Oscillating newlines in custom computation expression. [#1463](https://github.com/fsprojects/fantomas/issues/1463)
* Violation of "avoid name-sensitive alignments" clause. [#1422](https://github.com/fsprojects/fantomas/issues/1422)
* Incorrectly combines tokens when formatting. [#1407](https://github.com/fsprojects/fantomas/issues/1407)
* string interpolation with multi-line string causes literal part to change. [#1451](https://github.com/fsprojects/fantomas/issues/1451)
* `when` clause in try-with block gets split and causes compiler warnings about indentation. [#1406](https://github.com/fsprojects/fantomas/issues/1406)
* Long line breaks match. [#1403](https://github.com/fsprojects/fantomas/issues/1403)
* Long line causes offside error. [#1402](https://github.com/fsprojects/fantomas/issues/1402)
* Nested matches format into something invalid. [#1400](https://github.com/fsprojects/fantomas/issues/1400)
* Shortening big `if` clause still creates compiler warnings. [#1390](https://github.com/fsprojects/fantomas/issues/1390)
* “FS0058: Possible incorrect indentation” on function composition after running Fantomas. [#1341](https://github.com/fsprojects/fantomas/issues/1341)
* Typed App followed by chained lambda should not add space. [#1448](https://github.com/fsprojects/fantomas/issues/1448)
* TypedApp should not have a space when chained. [#1447](https://github.com/fsprojects/fantomas/issues/1447)
* Unexpected newline after short match expression. [#1445](https://github.com/fsprojects/fantomas/issues/1445)
* Space after chain lambda function is not allowed. [#1440](https://github.com/fsprojects/fantomas/issues/1440)
* Formatting error with MultilineBlockBracketsOnSameColumn. [#1396](https://github.com/fsprojects/fantomas/issues/1396)
* fsharp_space_before_uppercase_invocation=true breaks method calls. [#1437](https://github.com/fsprojects/fantomas/issues/1437)
* Crash regression on 4.4.0-beta-003. [#1438](https://github.com/fsprojects/fantomas/issues/1438)
* MultiLineLambdaClosingNewline concats lambda arguments. [#1427](https://github.com/fsprojects/fantomas/issues/1427)
* `member val` causes invalid code to be generated. [#1426](https://github.com/fsprojects/fantomas/issues/1426)
* Surround return type annotations with white space [F# style guide]. [#1420](https://github.com/fsprojects/fantomas/issues/1420)
* Lists concatene onto one line invalidly. [#1405](https://github.com/fsprojects/fantomas/issues/1405)
* Accessibility modifier on record causes unindentation of following type. [#1404](https://github.com/fsprojects/fantomas/issues/1404)
* Invalid addition of a space after constructor invocation. [#1401](https://github.com/fsprojects/fantomas/issues/1401)
* "Inline" is incorrectly stripped out in FSI file. [#1399](https://github.com/fsprojects/fantomas/issues/1399)
* Multiple type checks in a `try/with` get collapsed. [#1395](https://github.com/fsprojects/fantomas/issues/1395)
* Short line length and member constraint leads to invalid code. [#1394](https://github.com/fsprojects/fantomas/issues/1394)
* Object expression newline gets added/removed. [#1388](https://github.com/fsprojects/fantomas/issues/1388)
* Arrays of constructors with lots of arguments gets dedented too much. [#1382](https://github.com/fsprojects/fantomas/issues/1382)
* Format in pre-commit hook. [#1207](https://github.com/fsprojects/fantomas/issues/1207)
* Shortening an 'if' condition causes compilation warnings about indentation. [#1374](https://github.com/fsprojects/fantomas/issues/1374)
* Some escapes are unexpectedly modified in character literal patterns. [#1372](https://github.com/fsprojects/fantomas/issues/1372)
* Fantomas formats with an error for very long DU case match. [#1364](https://github.com/fsprojects/fantomas/issues/1364)
* Fantomas errors out on `new Foo ""`. [#1363](https://github.com/fsprojects/fantomas/issues/1363)
* Aesthetics of long members in a type declaration. [#1362](https://github.com/fsprojects/fantomas/issues/1362)
* Comment on first constructor argument gets removed. [#1350](https://github.com/fsprojects/fantomas/issues/1350)
* “FS0058: Possible incorrect indentation” around if/then/else after running Fantomas. [#1349](https://github.com/fsprojects/fantomas/issues/1349)
* Failing to format file should return an exit code different than 0. [#1340](https://github.com/fsprojects/fantomas/issues/1340)
* Shorter MaxLineLength with long variable name yields invalid F# code according to fantomas. [#1241](https://github.com/fsprojects/fantomas/issues/1241)
* MultilineBlockBracketsOnSameColumn should be honored inside match block. [#1238](https://github.com/fsprojects/fantomas/issues/1238)
* Update constructor formatting to match MS Style guide. [#1359](https://github.com/fsprojects/fantomas/issues/1359)
* Violation of name-sensitive alignments. [#1358](https://github.com/fsprojects/fantomas/issues/1358)
* Pattern matching breaks code when expression is long and somewhat complex. [#1352](https://github.com/fsprojects/fantomas/issues/1352)
* Inserts extra newline everytime formatter runs. [#1346](https://github.com/fsprojects/fantomas/issues/1346)
* Functions looses space before parameter if func is defined inside method. [#1345](https://github.com/fsprojects/fantomas/issues/1345)
* Required backslash removed in string interpolation. [#1344](https://github.com/fsprojects/fantomas/issues/1344)
* Swallows comment before #nowarn directive. [#1220](https://github.com/fsprojects/fantomas/issues/1220)
* Swallows comment inside `with` block (of a try-with). [#1219](https://github.com/fsprojects/fantomas/issues/1219)
* Program.fs inside full path can lead to invalid AST. [#1337](https://github.com/fsprojects/fantomas/issues/1337)
* Formatting of long parameter lists. [#657](https://github.com/fsprojects/fantomas/issues/657)
* DotGet inside If expression not correct on second format. [#1329](https://github.com/fsprojects/fantomas/issues/1329)
* Pipe is indented too far. [#1327](https://github.com/fsprojects/fantomas/issues/1327)
* IfThenElse piped leads to invalid code. [#1324](https://github.com/fsprojects/fantomas/issues/1324)
* Multiline when condition in pattern match needs to be further indented. [#1320](https://github.com/fsprojects/fantomas/issues/1320)
* Add comma in front of expression in tuple with if/then/else. [#1319](https://github.com/fsprojects/fantomas/issues/1319)
* New line before for loop not preserved. [#1317](https://github.com/fsprojects/fantomas/issues/1317)
* Newline before set expression is lost. [#1314](https://github.com/fsprojects/fantomas/issues/1314)
* Newline after let bang is missing. [#1313](https://github.com/fsprojects/fantomas/issues/1313)
* Revisit place parameters on a new line for long definitions. [#1307](https://github.com/fsprojects/fantomas/issues/1307)
* static member should only have a single indent. [#1300](https://github.com/fsprojects/fantomas/issues/1300)
* Elmish-like syntax using yields with interspersed let statements breaks the code. [#1191](https://github.com/fsprojects/fantomas/issues/1191)
* The 'member' keyword gets deleted in 'abstract member' declarations. [#1106](https://github.com/fsprojects/fantomas/issues/1106)
* Don't indent too far. [#659](https://github.com/fsprojects/fantomas/issues/659)
* static member should only have a single indent. [#1300](https://github.com/fsprojects/fantomas/issues/1300)
* Named string argument to type provider requires a space prior to '@', which Fantomas removes. [#1209](https://github.com/fsprojects/fantomas/issues/1209)
* Don't indent too far. [#659](https://github.com/fsprojects/fantomas/issues/659)
* spaces removed from string. [#1290](https://github.com/fsprojects/fantomas/issues/1290)

## [4.3.0] - 2020-12-17

### Added
* Clarify constructors. [#1217](https://github.com/fsprojects/fantomas/issues/1217)
* MultiLineLambdaClosingNewline. [#1221](https://github.com/fsprojects/fantomas/issues/1221)
* Disable Elmish syntax. [#1198](https://github.com/fsprojects/fantomas/issues/1198)

### Changed
* Support user-provided end-of-line characters. [#1231](https://github.com/fsprojects/fantomas/issues/1231)
* Add option to make expressions multiline based on number of subexpressions rather than character length. [#1143](https://github.com/fsprojects/fantomas/issues/1143)
* Update to FCS 38. [#1240](https://github.com/fsprojects/fantomas/pull/1240)

### Fixed
* Comment after let binding breaks downstream output. [#1284](https://github.com/fsprojects/fantomas/issues/1284)
* Comments are removed before and after empty array literals. [#1281](https://github.com/fsprojects/fantomas/issues/1281)
* Use a safe filename when formatting from CodeFormatter. [#1279](https://github.com/fsprojects/fantomas/issues/1279)
* Incorrect movement of a comma. [#966](https://github.com/fsprojects/fantomas/issues/966)
* Bracket indentation is incorrect. [#1271](https://github.com/fsprojects/fantomas/issues/1271)
* tuple with match formats to invalid code. [#1269](https://github.com/fsprojects/fantomas/issues/1269)
* Incorrect movement of a comma. [#966](https://github.com/fsprojects/fantomas/issues/966)
* Not adding a space even when all SpaceBefore* settings are enabled. [#964](https://github.com/fsprojects/fantomas/issues/964)
* Multiline if condition can have incorrect indentation error. [#1267](https://github.com/fsprojects/fantomas/issues/1267)
* multiline do bang gives a warning. [#1265](https://github.com/fsprojects/fantomas/issues/1265)
* regressions. [#1264](https://github.com/fsprojects/fantomas/pull/1264)
* multiline yield bang in list should be further indented. [#1254](https://github.com/fsprojects/fantomas/issues/1254)
* Or pipe in destructured record should not be splitted. [#1252](https://github.com/fsprojects/fantomas/issues/1252)
* Swap order of private and inline. [#1250](https://github.com/fsprojects/fantomas/issues/1250)
* Comment is lost in enum. [#1247](https://github.com/fsprojects/fantomas/issues/1247)
* Nested if/else/then in short mode. [#1243](https://github.com/fsprojects/fantomas/issues/1243)
* Something doesn't add up in fix for 303. [#1093](https://github.com/fsprojects/fantomas/issues/1093)
* Fantomas format is "unstable/oscillates" after upcast operator: adds/removes empty line. [#1227](https://github.com/fsprojects/fantomas/issues/1227)
* Misplaces `=` in function signature so it's invalid F# code. [#1218](https://github.com/fsprojects/fantomas/issues/1218)
* Additional newline is added between if/elif and for loop. [#1211](https://github.com/fsprojects/fantomas/issues/1211)
* Let binding in hash directive disappears. [#1205](https://github.com/fsprojects/fantomas/issues/1205)
* Downcast operator doesn't get a new line. [#1203](https://github.com/fsprojects/fantomas/issues/1203)
* Implicit unit else results in extra lines with each reformat. [#1187](https://github.com/fsprojects/fantomas/issues/1187)
* Incorrect formatting of function parameter application with lambdas. [#1201](https://github.com/fsprojects/fantomas/issues/1201)
* Lambda functions in fluent API calls should indent further. [#970](https://github.com/fsprojects/fantomas/issues/970)
* Hard to read code when using Thoth.Json. [#685](https://github.com/fsprojects/fantomas/issues/685)
* --check should ignore the line endings. [#1196](https://github.com/fsprojects/fantomas/issues/1196)
* Format entire return type on the line. [#1181](https://github.com/fsprojects/fantomas/issues/1181)
* Only add one `in` keyword in LetOrUse. [#1176](https://github.com/fsprojects/fantomas/issues/1176)
* Multiline SynPat.Record in pattern match is formatted as a mixture of single/multiline styles. [#1173](https://github.com/fsprojects/fantomas/issues/1173)
* Inconsistent indentation of multiline records with internal keyword when fsharp_multiline_block_brackets_on_same_column is on/off. [#1171](https://github.com/fsprojects/fantomas/issues/1171)
* Lambda argument splits in awkward way. [#1164](https://github.com/fsprojects/fantomas/issues/1164)
* Multiline expression should be on next line. [#1158](https://github.com/fsprojects/fantomas/issues/1158)
* Missing in keyword makes code invalid. [#1114](https://github.com/fsprojects/fantomas/issues/1114)
* Invalid code after format. [#1032](https://github.com/fsprojects/fantomas/issues/1032)
* Space before ^ SRTP type is removed in function call. [#984](https://github.com/fsprojects/fantomas/issues/984)
* Shouldn't remove space after colon. [#908](https://github.com/fsprojects/fantomas/issues/908)
* Crash when formatting with config file. [#824](https://github.com/fsprojects/fantomas/issues/824)
* Formatting typeof generic static constraint fails to compile. [#803](https://github.com/fsprojects/fantomas/issues/803)
* Indenting of record definition when internal. [#658](https://github.com/fsprojects/fantomas/issues/658)

## [4.2.0] - 2020-09-25

### Added
* MaxDotGetExpressionWidth. [#501](https://github.com/fsprojects/fantomas/issues/501)

### Fixed
* Confusing symmetry between infix operators. [#988](https://github.com/fsprojects/fantomas/issues/988)
* Comment before closing parenthesis is lost. [#1146](https://github.com/fsprojects/fantomas/issues/1146)

## [4.1.1] - 2020-09-17

### Fixed
* No newline between module and first declaration. [#1139](https://github.com/fsprojects/fantomas/issues/1139)
* additional new lines added after each call to format. [#1137](https://github.com/fsprojects/fantomas/issues/1137)
* Generics error when breaking line. [#1134](https://github.com/fsprojects/fantomas/issues/1134)
* Comments on DUs parameterized by functions are dropped. [#1128](https://github.com/fsprojects/fantomas/issues/1128)
* Preserve underscore in number. [#1120](https://github.com/fsprojects/fantomas/issues/1120)

## [4.1.0] - 2020-09-10

### Changed
* Ignore files by `.fantomasignore` file. [#420](https://github.com/fsprojects/fantomas/issues/420)
* Limit trivia by AST MainNode name. [#992](https://github.com/fsprojects/fantomas/pull/992)
* Lead by example. [#666](https://github.com/fsprojects/fantomas/issues/666)
* Verify all unit test whether the formatted code is valid. [#842](https://github.com/fsprojects/fantomas/issues/842)

### Fixed
* Comments get dropped from the end of multi-line records. [#1124](https://github.com/fsprojects/fantomas/issues/1124)
* Functions in nested modules which follow a type consisting of only one member of a DU are un-nested from that module. [#1123](https://github.com/fsprojects/fantomas/issues/1123)
* After discriminated union in module wrongly indented. [#1122](https://github.com/fsprojects/fantomas/issues/1122)
* Extra whitespace with a type which has an attribute. [#1116](https://github.com/fsprojects/fantomas/issues/1116)
* Adds newline between comments and (all but the first) attribute. [#1108](https://github.com/fsprojects/fantomas/issues/1108)
* Extra whitespace lines added in fsi files at the end of a nested module declaration. [#1105](https://github.com/fsprojects/fantomas/issues/1105)
* Extra new line is added before attributes. [#1097](https://github.com/fsprojects/fantomas/issues/1097)
* Comments after closing brace are lost. [#1096](https://github.com/fsprojects/fantomas/issues/1096)
* Comment after Or operator lost. [#1095](https://github.com/fsprojects/fantomas/issues/1095)
* Trivia before bar is being repeated. [#1083](https://github.com/fsprojects/fantomas/issues/1083)
* Comment after arrow is being duplicated. [#1082](https://github.com/fsprojects/fantomas/issues/1082)
* Allow line break after return to avoid excessive indenting/aligning. [#1062](https://github.com/fsprojects/fantomas/issues/1062)
* Name of static members are removed/empty. [#1059](https://github.com/fsprojects/fantomas/issues/1059)
* When using parenthesis in type definition, it will sometimes keep adding additional () for each time fantomas i run. [#1057](https://github.com/fsprojects/fantomas/issues/1057)
* Multiline string in use expression. [#1055](https://github.com/fsprojects/fantomas/issues/1055)
* Issue #246 has returned in v4.0.0. [#1051](https://github.com/fsprojects/fantomas/issues/1051)
* Indentation after multiple hash directives is off. [#1026](https://github.com/fsprojects/fantomas/issues/1026)
* if/then/else indented too far. [#1054](https://github.com/fsprojects/fantomas/issues/1054)
* Single AST node should contain trivia. [#1031](https://github.com/fsprojects/fantomas/issues/1031)
* Formatter adds extra newlines between type and any subsequent val in .fsi files. [#1029](https://github.com/fsprojects/fantomas/issues/1029)
* Comments in if/then/else statements are sometimes deleted. [#1019](https://github.com/fsprojects/fantomas/issues/1019)
* Moves type name around when writing constrained type defintions. [#1018](https://github.com/fsprojects/fantomas/issues/1018)
* Line break before bracket on long method call followed by member access causes semantic change. [#994](https://github.com/fsprojects/fantomas/issues/994)
* Long union case should be split over multiple lines. [#972](https://github.com/fsprojects/fantomas/issues/972)
* FSI formatting does the wrong thing with comments on single-case DU. [#965](https://github.com/fsprojects/fantomas/issues/965)
* Invalid unit test ``should break lines on multiline if conditions``. [#863](https://github.com/fsprojects/fantomas/issues/863)
* Abstract member declarations don't follow page width. [#435](https://github.com/fsprojects/fantomas/issues/435)

## [4.0.0] - 2020-08-27

### Changed
* Add initial support of String Interpolation. [#998](https://github.com/fsprojects/fantomas/issues/998)
* Extract FakeHelpers and EditorConfig to Fantomas.Extras project [#986](https://github.com/fsprojects/fantomas/issues/986)
* Update FCS to 37. [#996](https://github.com/fsprojects/fantomas/pull/996)
* Update FCS to 36. [#899](https://github.com/fsprojects/fantomas/pull/899), [#961](https://github.com/fsprojects/fantomas/pull/961)
* Replaced json configuration with .editorconfig. [#650](https://github.com/fsprojects/fantomas/issues/650)
* Sunset setting ReorderOpenDeclaration. [#645](https://github.com/fsprojects/fantomas/issues/645)
* Sunset setting KeepNewlineAfter. [#737](https://github.com/fsprojects/fantomas/issues/737)
* Renamed setting IndentSpaceNum to IndentSize. [#940](https://github.com/fsprojects/fantomas/pull/940)
* Renamed setting PageWidth to MaxLineLength. [#940](https://github.com/fsprojects/fantomas/pull/940)
* Removed all style configuration options from CLI tool. [#704](https://github.com/fsprojects/fantomas/issues/704)
* Added [Benchmarks](https://fsprojects.github.io/fantomas/). [#867](https://github.com/fsprojects/fantomas/issues/867)
* Split up setting SpaceBeforeArgument to multiple settings. [#649](https://github.com/fsprojects/fantomas/pull/649)
  - SpaceBeforeParameter
  - SpaceBeforeLowercaseInvocation
  - SpaceBeforeUppercaseInvocation
  - SpaceBeforeClassConstructor
  - SpaceBeforeMember
* Increase control over length of certain code constructs. [#697](https://github.com/fsprojects/fantomas/issues/697)
  - MaxRecordWidth
  - MaxArrayOrListWidth
  - MaxValueBindingWidth
  - MaxFunctionBindingWidth
  - MaxElmishWidth
* Better support for Elmish inspired code. [#922](https://github.com/fsprojects/fantomas/pull/922)

### Added
* SingleArgumentWebMode. [#927](https://github.com/fsprojects/fantomas/issues/927)
* AlignFunctionSignatureToIndentation. [#946](https://github.com/fsprojects/fantomas/issues/946)
* AlternativeLongMemberDefinitions. [#913](https://github.com/fsprojects/fantomas/issues/913)
* MultilineBlockBracketsOnSameColumn. [#453](https://github.com/fsprojects/fantomas/issues/453)
* NewlineBetweenTypeDefinitionAndMembers. [#752](https://github.com/fsprojects/fantomas/issues/752)
* KeepIfThenInSameLine. [#825](https://github.com/fsprojects/fantomas/issues/825)

### Fixed
* Comments in match statements are sometimes deleted. [#1010](https://github.com/fsprojects/fantomas/issues/1010)
* Comments on members with get/set are deleted. [#1009](https://github.com/fsprojects/fantomas/issues/1009)
* Hexadecimal numbers in enums are output as decimal numbers. [#1006](https://github.com/fsprojects/fantomas/issues/1006)
* List indentation issue. [#999](https://github.com/fsprojects/fantomas/issues/999)
* Hexadecimal numbers in match arms are output as decimal numbers. [#995](https://github.com/fsprojects/fantomas/issues/995)
* Removes the first comment above the member of the list. [#990](https://github.com/fsprojects/fantomas/issues/990)
* Brackets increased every time Fantomas is run. [#989](https://github.com/fsprojects/fantomas/issues/989)
* Bug: Hash directive in computation expression. [#977](https://github.com/fsprojects/fantomas/issues/977)
* Bug with hash directives inside a match statement. [#976](https://github.com/fsprojects/fantomas/issues/976)
* Bug with defines in record member assignment. [#968](https://github.com/fsprojects/fantomas/issues/968)
* Backquotes are stripped down from ``checked``. [#937](https://github.com/fsprojects/fantomas/issues/937)
* Fantomas wraps extra set of parenthesis around parenthesis. [#921](https://github.com/fsprojects/fantomas/issues/921)
* Remove indent setting from CLI tool. [#888](https://github.com/fsprojects/fantomas/issues/888)
* Fantomas generating invalid F# when trying to format a list created with yields. [#882](https://github.com/fsprojects/fantomas/issues/882)
* Invalid unit test ``method call on multiple lines``. [#862](https://github.com/fsprojects/fantomas/issues/862)
* Invalid unit test ``should break on . operator and keep indentation``. [#860](https://github.com/fsprojects/fantomas/issues/860)
* Multi-line arguments to chained method calls produce invalid code. [#702](https://github.com/fsprojects/fantomas/issues/702)
* Line comment displaced from commented #-directive. [#638](https://github.com/fsprojects/fantomas/issues/638)
* #if'd argument types are lost. [#633](https://github.com/fsprojects/fantomas/issues/633)
* #if'd attributes moved to wrong column. [#631](https://github.com/fsprojects/fantomas/issues/631)
* Assembly attributes create over-long lines. [#629](https://github.com/fsprojects/fantomas/issues/629)
* List expression can get combined to a single line with different semantics. [#931](https://github.com/fsprojects/fantomas/issues/931)
* Additional new line inserted around attributes. [#949](https://github.com/fsprojects/fantomas/issues/949)
* `with get` removal in FSI invalid. [#945](https://github.com/fsprojects/fantomas/issues/945)
* FSI file has "abstract" stripped. [#944](https://github.com/fsprojects/fantomas/issues/944)
* Insertion of space before function application can break dot-chaining. [#943](https://github.com/fsprojects/fantomas/issues/943)
* Concatenation of lines can break operator precedence. [#942](https://github.com/fsprojects/fantomas/issues/942)
* Extra spaces inserted in record definition. [#941](https://github.com/fsprojects/fantomas/issues/941)
* Comments at the end of async blocks are deleted automatically. [#936](https://github.com/fsprojects/fantomas/issues/936)
* Newline between comments should lead to individual comments. [#920](https://github.com/fsprojects/fantomas/issues/920)
* VS Code | Extra white space added to record definition. [#910](https://github.com/fsprojects/fantomas/issues/910)
* When cutting off function invocations, should place each param in its own line (or align them to the 1st param). [#907](https://github.com/fsprojects/fantomas/issues/907)
* Try online link points to old location. [#890](https://github.com/fsprojects/fantomas/issues/890)
* Leading `|` in single-case union type with access modifier. [#889](https://github.com/fsprojects/fantomas/issues/889)
* Type constraint on a type definition causes a loss of the type definition. [#887](https://github.com/fsprojects/fantomas/issues/887)
* Fantomas removes the 'and' if there are multiple member constraints on a function declaration. [#886](https://github.com/fsprojects/fantomas/issues/886)
* Comments inside a type definition can cause issues. [#885](https://github.com/fsprojects/fantomas/issues/885)
* Long function signature should align with equal sign. [#883](https://github.com/fsprojects/fantomas/issues/883)
* Newline not preserved between let and let bang. [#879](https://github.com/fsprojects/fantomas/issues/879)
* Stackoverflow problem with let bang in match. [#876](https://github.com/fsprojects/fantomas/issues/876)
* Incorrect formatting for chained class members using Websharper. [#871](https://github.com/fsprojects/fantomas/issues/871)
* Pipe before and inside lambda leads to wrong indent of following lambda. [#870](https://github.com/fsprojects/fantomas/issues/870)
* Formatting Program.fs with `--check` fails. [#869](https://github.com/fsprojects/fantomas/issues/869)
* Possible wrong indentation for functions with parameters over multiple lines. [#868](https://github.com/fsprojects/fantomas/issues/868)
* Invalid unit test ``different attributes according to defines``. [#864](https://github.com/fsprojects/fantomas/issues/864)
* Invalid unit test ``record instance with inherit keyword``. [#861](https://github.com/fsprojects/fantomas/issues/861)
* Invalid unit test ``should add space before type provider params``. [#859](https://github.com/fsprojects/fantomas/issues/859)
* Incorrect end of line added after "(" which makes the code not to compile. [#856](https://github.com/fsprojects/fantomas/issues/856)
* Incorrect end of line added after "(". [#855](https://github.com/fsprojects/fantomas/issues/855)
* SpaceBeforeUppercaseInvocation applied in the middle of a invocation chain. [#853](https://github.com/fsprojects/fantomas/issues/853)
* MultilineBlockBracketsOnSameColumn not working properly when calling base constructors. [#852](https://github.com/fsprojects/fantomas/issues/852)
* PageWidth not respected for member with one long parameter. [#850](https://github.com/fsprojects/fantomas/issues/850)
* Wrong indentation in member definition. [#844](https://github.com/fsprojects/fantomas/issues/844)
* Class type with long variable names results in invalid formatted F# code. [#841](https://github.com/fsprojects/fantomas/issues/841)
* Multiline let bang should have newline before. [#838](https://github.com/fsprojects/fantomas/issues/838)
* complex computation expression identifier looks off. [#835](https://github.com/fsprojects/fantomas/issues/835)
* keyword before type declaration leads to invalid F# code. [#830](https://github.com/fsprojects/fantomas/issues/830)
* Inconsistent if-then-else cut. [#825](https://github.com/fsprojects/fantomas/issues/825)
* MultilineBlockBracketsOnSameColumn=true not working on records with short names. [#823](https://github.com/fsprojects/fantomas/issues/823)
* --config fantomas-config.json gives error. [#821](https://github.com/fsprojects/fantomas/issues/821)
* multiline let bang should have a newline. [#819](https://github.com/fsprojects/fantomas/issues/819)
* Updated value not indented correctly. [#817](https://github.com/fsprojects/fantomas/issues/817)
* Comment removed in multi-case pattern matching. [#813](https://github.com/fsprojects/fantomas/issues/813)
* Wrong handling multi lines comment at the end of file after function application. [#810](https://github.com/fsprojects/fantomas/issues/810)
* Opening brace for test missing. [#806](https://github.com/fsprojects/fantomas/issues/806)
* Return attribute deleted on reformatting. [#800](https://github.com/fsprojects/fantomas/issues/800)
* Fantomas crash with evaluation of array member. [#798](https://github.com/fsprojects/fantomas/issues/798)
* Type restrictions in FSI files. [#797](https://github.com/fsprojects/fantomas/issues/797)
* AssemblyInfo.fs attributes get squashed together. [#796](https://github.com/fsprojects/fantomas/issues/796)
* Byte-order mark is stripped. [#795](https://github.com/fsprojects/fantomas/issues/795)
* Fantomas replaces "abstract" in fsi, leading to compile errors. [#794](https://github.com/fsprojects/fantomas/issues/794)
* Broken links in Readme.md. [#791](https://github.com/fsprojects/fantomas/issues/791)
* Multiline first member should not introduce initial newline. [#789](https://github.com/fsprojects/fantomas/issues/789)
* Newline added before let binding with attribute in class. [#786](https://github.com/fsprojects/fantomas/issues/786)
* Some floating-point numbers are changed. [#785](https://github.com/fsprojects/fantomas/issues/785)
* Adding newline before first comment in module. [#784](https://github.com/fsprojects/fantomas/issues/784)
* Parameter after multiline string parameter. [#783](https://github.com/fsprojects/fantomas/issues/783)
* Modulo operator misplaced. [#780](https://github.com/fsprojects/fantomas/issues/780)
* double-backtick identifier is formatted wrong when starts with non-alphanum character. [#776](https://github.com/fsprojects/fantomas/issues/776)
* Line comment after record not printed. [#774](https://github.com/fsprojects/fantomas/issues/774)
* Additional blank lines inserted after formatting. [#772](https://github.com/fsprojects/fantomas/issues/772)
* Error while formatting Fantomas unit test with compiler define. [#761](https://github.com/fsprojects/fantomas/issues/761)
* AbstractSlot with line comment is consider multi line. [#757](https://github.com/fsprojects/fantomas/issues/757)
* Missing space after multiline string. [#754](https://github.com/fsprojects/fantomas/issues/754)
* Cannot determine upper or lowercase. [#753](https://github.com/fsprojects/fantomas/issues/753)
* Feature: Add blank line between type definition and members. [#752](https://github.com/fsprojects/fantomas/issues/752)
* Default member implementation changed to member during formatting. [#742](https://github.com/fsprojects/fantomas/issues/742)
* Long function definition should put equals and body on a newline. [#740](https://github.com/fsprojects/fantomas/issues/740)
* Add extra space between prefix operator and string. [#736](https://github.com/fsprojects/fantomas/issues/736)
* MaxIfThenElseShortWidth is not respected. [#734](https://github.com/fsprojects/fantomas/issues/734)
* Shouldn't remove getters. [#733](https://github.com/fsprojects/fantomas/issues/733)
* Comment after `then` keyword gets removed. [#730](https://github.com/fsprojects/fantomas/issues/730)
* Determine if DotGet expression is upper- or lowercase. [#729](https://github.com/fsprojects/fantomas/issues/729)
* Check for Trivia content before the equals sign in let bindings. [#728](https://github.com/fsprojects/fantomas/issues/728)
* When advising user to file a bug, should mention the file it was trying to format. [#726](https://github.com/fsprojects/fantomas/issues/726)
* space removed from parameters passed to inherited class. [#720](https://github.com/fsprojects/fantomas/issues/720)
* Place parameters on a new line for very long member definitions. [#719](https://github.com/fsprojects/fantomas/issues/719)
* Exception: Unexpected scenario when formatting else if / elif. [#713](https://github.com/fsprojects/fantomas/issues/713)
* Fantomas keeps adding newlines every time you format. [#709](https://github.com/fsprojects/fantomas/issues/709)
* Duplicate spaces and lost of linecomment. [#687](https://github.com/fsprojects/fantomas/issues/687)
* Formatting of array literals of BigInteger. [#682](https://github.com/fsprojects/fantomas/issues/682)
* Hash directive not between namespace and module. [#681](https://github.com/fsprojects/fantomas/issues/681)
* Comment above static member is wrongly placed. [#680](https://github.com/fsprojects/fantomas/issues/680)
* Do not remove property setters. [#664](https://github.com/fsprojects/fantomas/issues/664)
* StringConstant printed twice. [#646](https://github.com/fsprojects/fantomas/issues/646)
* Newline after "bang" keywords in computation expressions. [#615](https://github.com/fsprojects/fantomas/issues/615)
* Incorrect indentation when folding a record update expression. [#536](https://github.com/fsprojects/fantomas/issues/536)
* Preserve comments after record. [#516](https://github.com/fsprojects/fantomas/issues/516)
* Long function signature broken into two lines. [#492](https://github.com/fsprojects/fantomas/issues/492)
* "Better" support for nesting complex expressions in async { } blocks. [#386](https://github.com/fsprojects/fantomas/issues/386)

## [3.3.0] - 2020-02-28

### Changed
* Support for `and!`. [#690](https://github.com/fsprojects/fantomas/issues/690)
* Support for new slice syntax. [#691](https://github.com/fsprojects/fantomas/issues/691)
* Support for check style flag [#642](https://github.com/fsprojects/fantomas/issues/642)
* Update FCS to 34.1 [#699](https://github.com/fsprojects/fantomas/pull/699)
* Allow to configure spaces before and after semicolon. [#653](https://github.com/fsprojects/fantomas/issues/653)
* Update README with link to YouTube videos series. [#672](https://github.com/fsprojects/fantomas/pull/672)

### Fixed
* Problem with --config and directory names containing ".". [#694](https://github.com/fsprojects/fantomas/issues/694)
* Space is removed after Foo.Create. [#676](https://github.com/fsprojects/fantomas/issues/676)
* Error in formatting nested else if construction. [#675](https://github.com/fsprojects/fantomas/issues/675)
* Unbalanced and misplaced #if directives after formatting. [#635](https://github.com/fsprojects/fantomas/issues/635)
* Stack overflow when using fantomas 3.2.0-beta-002. [#630](https://github.com/fsprojects/fantomas/issues/630)
* --help and --version return exit code 1. [#612](https://github.com/fsprojects/fantomas/issues/612)
* Line comment disappears after format. [#598](https://github.com/fsprojects/fantomas/issues/598)
* Stack overflow for global tool on OSX. [#591](https://github.com/fsprojects/fantomas/issues/591)
* Page width is not respected when formatting a function signature. [#495](https://github.com/fsprojects/fantomas/issues/495)

## [3.2.0] - 2020-02-03

### Changed
* Added support for settings configuration file. [#354](https://github.com/fsprojects/fantomas/issues/354)
* Use Argu for commandline argument parsing. [#607](https://github.com/fsprojects/fantomas/pull/607)

### Fixed
* Unicode null escapes are *still* unescaped. [#632](https://github.com/fsprojects/fantomas/issues/632)
* Back ticks are removed from enum. [#626](https://github.com/fsprojects/fantomas/issues/626)
* Pipe is removed when DU type name matches record type name. [#641](https://github.com/fsprojects/fantomas/issues/641)
* fantomas --version should return version. [#625](https://github.com/fsprojects/fantomas/issues/625)
* Extra newline between attribute and function. [#611](https://github.com/fsprojects/fantomas/issues/611)
* Invalid code produced when formatting type alias for struct tuple. [#605](https://github.com/fsprojects/fantomas/issues/605)
* Extra newlines repeatedly being added inside an object expression. [#601](https://github.com/fsprojects/fantomas/issues/601)
* Empty line added on each format. [#597](https://github.com/fsprojects/fantomas/issues/597)
* Error when formatting DU with single choice and attribute. [#596](https://github.com/fsprojects/fantomas/issues/596)
* Unwanted new line after elif expression. [#588](https://github.com/fsprojects/fantomas/issues/588)
* Unwanted new line added. [#586](https://github.com/fsprojects/fantomas/issues/586)
* Empty lines in multi-line string get moved. [#577](https://github.com/fsprojects/fantomas/issues/577)
* Error when combining #if directive with async block and let. [#576](https://github.com/fsprojects/fantomas/issues/576)
* DllImport not detected when using additional attribute. [#574](https://github.com/fsprojects/fantomas/issues/574)
* Comment in async block gets moved. [#573](https://github.com/fsprojects/fantomas/issues/573)
* Enum comments removed. [#572](https://github.com/fsprojects/fantomas/issues/572)
* Fantomas keeps adding new lines between two interface member implementations. [#569](https://github.com/fsprojects/fantomas/issues/569)
* Unindented DU case causes compile error. [#567](https://github.com/fsprojects/fantomas/issues/567)
* Erroneous whitespace in chained accessors. [#566](https://github.com/fsprojects/fantomas/issues/566)
* Comments inside type signatures break formatting. [#565](https://github.com/fsprojects/fantomas/issues/565)
* Hash symbol in signatures requires parens to remain. [#564](https://github.com/fsprojects/fantomas/issues/564)
* Stack overflow in Strict mode. [#562](https://github.com/fsprojects/fantomas/issues/562)
* Accessibility modifiers in DUs. [#561](https://github.com/fsprojects/fantomas/issues/561)
* Line comment place after lambda instead of infix function. [#559](https://github.com/fsprojects/fantomas/issues/559)
* Sequence expression inside computation expression outputs uncompilable code. [#553](https://github.com/fsprojects/fantomas/issues/553)
* Comment after [ is not preserved. [#551](https://github.com/fsprojects/fantomas/issues/551)
* Record update indentation incorrect around comments. [#537](https://github.com/fsprojects/fantomas/issues/537)
* Formatting document continuously adds new lines each time it's called. [#535](https://github.com/fsprojects/fantomas/issues/535)
* Comments like `(fun arg -> // comment` are lost. [#534](https://github.com/fsprojects/fantomas/issues/534)
* KeepNewlineAfter not respected in let binding. [#524](https://github.com/fsprojects/fantomas/issues/524)
* Improve formatting of lambda between parenthesis. [#523](https://github.com/fsprojects/fantomas/issues/523)
* Crash when using --keepNewlineAfter. [#513](https://github.com/fsprojects/fantomas/issues/513)
* Over-aggresive folding breaks nested lambda expressions. [#486](https://github.com/fsprojects/fantomas/issues/486)
* Add FormatASTRangeAsync to API. [#454](https://github.com/fsprojects/fantomas/issues/454)
* Intrinsic type extension member signatures are erased. [#413](https://github.com/fsprojects/fantomas/issues/413)
* Inconsistencies in if formatting. [#135](https://github.com/fsprojects/fantomas/issues/135)

## [3.1.0] - 2019-11-27

### Fixed
* invalid code generated after multiline string when other expressions exist on same line. [#545](https://github.com/fsprojects/fantomas/issues/545)
* Trivia before elif generates invalid code due to missing indentation. [#527](https://github.com/fsprojects/fantomas/issues/527)
* Don't add additional newline between two and blocks. [#520](https://github.com/fsprojects/fantomas/issues/520)
* Print line comment after `{` [#517](https://github.com/fsprojects/fantomas/issues/517)
* Formatting document removes '#if DEBUG' and '#endif'. [#512](https://github.com/fsprojects/fantomas/issues/512)
* Some unicode control characters are incorrectly formatted. [#506](https://github.com/fsprojects/fantomas/issues/506)
* New empty line inserted preceding module attribute. [#505](https://github.com/fsprojects/fantomas/issues/505)
* Weird indentation/breaks with lambda in pipeline. [#503](https://github.com/fsprojects/fantomas/issues/503)
* Sufficiently indent match case bodies for other indentation lengths than 4. [#502](https://github.com/fsprojects/fantomas/issues/502)
* `--noSpaceBeforeColon` doesn't work. [#499](https://github.com/fsprojects/fantomas/issues/499)
* Invalid code produced when wrapping method call to new line. [#498](https://github.com/fsprojects/fantomas/issues/498)
* Indexer usage fails to parse. [#497](https://github.com/fsprojects/fantomas/issues/497)

### Changed
* Use FCS 33.0.0. [pull/568](https://github.com/fsprojects/fantomas/pull/568)
* Use dotnet tools [pull/558](https://github.com/fsprojects/fantomas/pull/558)
* Add `--maxIfThenElseShortWidth` option, see [documentation](https://github.com/fsprojects/fantomas/blob/master/docs/Documentation.md)

## [3.0.0] - 2019-10-11

### Changed
* Use FCS 32.0.0. [490b121af427ec4f6eba94f6d6d08cf3f91e04c8](https://github.com/fsprojects/fantomas/pull/434/commits/490b121af427ec4f6eba94f6d6d08cf3f91e04c8)
* Deprecate PreserveEndOfLine feature. [#390](https://github.com/fsprojects/fantomas/issues/390)
* Upgrade to .NET Core 3.0 and deprecate dotnet-fantomas. [b13aa00a57541be5f6182dc65ee27dc81174ab15](https://github.com/fsprojects/fantomas/pull/434/commits/b13aa00a57541be5f6182dc65ee27dc81174ab15)
* F# 4.7 support. [9ab8f007446d2e8311a204a9c8a73d758a189939](https://github.com/fsprojects/fantomas/pull/434/commits/9ab8f007446d2e8311a204a9c8a73d758a189939)
* KeepNewlineAfter setting. [#449](https://github.com/fsprojects/fantomas/issues/449)
* Refactored API [#454](https://github.com/fsprojects/fantomas/issues/454)

### Fixed
* Adding parentheses around expressions can lead to incorrect indentation. [#385](https://github.com/fsprojects/fantomas/issues/385)
* Indentation removed when combining comments and compiler directives. [#382](https://github.com/fsprojects/fantomas/issues/382)
* Fantomas removes module and namespace if it is only 1 word (without dots). [#380](https://github.com/fsprojects/fantomas/issues/380)
* Indentation incorrect for code with chained fluent interface method calls. [#379](https://github.com/fsprojects/fantomas/issues/379)
* Incorrect indentation when space around delimiter is false. [#362](https://github.com/fsprojects/fantomas/issues/362)
* Meaningful spaces can be collapsed in record-with expressions. [#353](https://github.com/fsprojects/fantomas/issues/353)
* CLI arguments not accepted. [#334](https://github.com/fsprojects/fantomas/issues/334)
* Calls to constructor from inherited class leads to wrong indentation (breaks build). [#326](https://github.com/fsprojects/fantomas/issues/326)
* Indent level context lost in record initialization -- causes compilation failure. [#313](https://github.com/fsprojects/fantomas/issues/313)
* Semi-colons may or may not be insterted in list literals. [#312](https://github.com/fsprojects/fantomas/issues/312)
* Handling of blank lines is idiosyncratic. [#311](https://github.com/fsprojects/fantomas/issues/311)
* Over-length line not folded (inside #if block). [#309](https://github.com/fsprojects/fantomas/issues/309)
* With --preserverEOL, multi-line lambdas are not correctly formatted. [#307](https://github.com/fsprojects/fantomas/issues/307)
* Reformatting #if blocks controlling attributes changes the meaning of the code. [#304](https://github.com/fsprojects/fantomas/issues/304)
* Some spacing is still lost in and around #if blocks. [#303](https://github.com/fsprojects/fantomas/issues/303)
* Weird formattiing behavior. [#287](https://github.com/fsprojects/fantomas/issues/287)
* #if blocks result in code being moved around incorrectly. [#282](https://github.com/fsprojects/fantomas/issues/282)
* Inline replacement. [#278](https://github.com/fsprojects/fantomas/issues/278)
* No new line after long name when copying record with "with". [#155](https://github.com/fsprojects/fantomas/issues/155)
* Formatting of multi-line list literals. [#133](https://github.com/fsprojects/fantomas/issues/133)
* Problems with very long lines and/or files. [#119](https://github.com/fsprojects/fantomas/issues/119)
* Adjust default configuration to be more F# idiomatic. [#61](https://github.com/fsprojects/fantomas/issues/61)
* Excessive line breaking. [#43](https://github.com/fsprojects/fantomas/issues/43)
* [Trivia] Line comment after `then` breaks code. [#451](https://github.com/fsprojects/fantomas/issues/451)
* Bug report from fantomas-ui. [#450](https://github.com/fsprojects/fantomas/issues/450)
* Publish 3.0.0 to NuGet.org with a preview flag. [#448](https://github.com/fsprojects/fantomas/issues/448)
* Include directive with `__SOURCE_DIRECTORY__` is removed and replace. [#447](https://github.com/fsprojects/fantomas/issues/447)
* Formatting if expressions not according to style-guide. [#446](https://github.com/fsprojects/fantomas/issues/446)
* PreserveEndOfLine+SpaceAroundDelimiter add an unnecessary space before closing brace. [#443](https://github.com/fsprojects/fantomas/issues/443)
* Record option with attribute gets an additional space with PreserveEndOfLine. [#442](https://github.com/fsprojects/fantomas/issues/442)
* Quotation escapes removed - Bug report from fantomas-ui. [#440](https://github.com/fsprojects/fantomas/issues/440)
* Fantomas fails in Fake script. [#439](https://github.com/fsprojects/fantomas/issues/439)
* Configuration options for "Fabulous compatibility"?. [#437](https://github.com/fsprojects/fantomas/issues/437)
* Using fantomas with dotnet-format. [#430](https://github.com/fsprojects/fantomas/issues/430)
* Change space before colon default to false. [#429](https://github.com/fsprojects/fantomas/issues/429)
* global.json specifies outdated dotnet sdk. [#426](https://github.com/fsprojects/fantomas/issues/426)
* Errors after formatting secondary constructors. [#423](https://github.com/fsprojects/fantomas/issues/423)
* Wrong attribute and xml doc placement on reformat with PreserveEOL. [#422](https://github.com/fsprojects/fantomas/issues/422)
* When running the tool for a fairly large script file (1000 lines) nothing happens. [#416](https://github.com/fsprojects/fantomas/issues/416)
* Is Fantomas still supported for VS? Couldn't find it?. [#415](https://github.com/fsprojects/fantomas/issues/415)
* the required library libhostfxr.so could not be found. [#412](https://github.com/fsprojects/fantomas/issues/412)
* Latest FCS breaks fantomas. [#410](https://github.com/fsprojects/fantomas/issues/410)
* Compiled operators names are replaced with source names. [#409](https://github.com/fsprojects/fantomas/issues/409)
* Wrong anon module formatting when filename starts with a digit. [#408](https://github.com/fsprojects/fantomas/issues/408)
* Raw method names with `/` are formatted improperly. [#406](https://github.com/fsprojects/fantomas/issues/406)
* Attributes followed by unit literals aren't formatted properly. [#405](https://github.com/fsprojects/fantomas/issues/405)
* Wrongly removed "with" for member on record, PreserveEndOfLine=true. [#388](https://github.com/fsprojects/fantomas/issues/388)
* IndentSpaceNum is ignored if PreserveEndOfLine is enable. [#387](https://github.com/fsprojects/fantomas/issues/387)
* An option to preserve empty lines between logical blocks. [#496](https://github.com/fsprojects/fantomas/issues/496)
* Bug report from fantomas-ui. [#491](https://github.com/fsprojects/fantomas/issues/491)
* `finally` is duplicated, moved. [#487](https://github.com/fsprojects/fantomas/issues/487)
* Multiple #if cases causes failure (3.0.0 beta3 and beta4). [#484](https://github.com/fsprojects/fantomas/issues/484)
* Significant spaces lost (v3.0.0-beta4). [#483](https://github.com/fsprojects/fantomas/issues/483)
* #if/#endif lost with v3.0.0-beta-004. [#482](https://github.com/fsprojects/fantomas/issues/482)
* Exception when code for no defines is empty. [#480](https://github.com/fsprojects/fantomas/issues/480)
* Stackoverflow exception in AstTransformer. [#479](https://github.com/fsprojects/fantomas/issues/479)
* [Trivia] Significant spacing added after let binding in function. [#478](https://github.com/fsprojects/fantomas/issues/478)
* Incorrect replacement of `override` with `member`. [#477](https://github.com/fsprojects/fantomas/issues/477)
* [Trivia] Fantomas removes the parentheses around Fable's string field access syntax. [#476](https://github.com/fsprojects/fantomas/issues/476)
* [Trivia] Additional line added after very specific case. [#475](https://github.com/fsprojects/fantomas/issues/475)
* Multiple extension members cause additional lines to be printed. [#473](https://github.com/fsprojects/fantomas/issues/473)
* Long text lines cause out of range exception in 3.0.0-beta. [#472](https://github.com/fsprojects/fantomas/issues/472)
* Class member attributes cause additional lines. [#471](https://github.com/fsprojects/fantomas/issues/471)
* 'with' incorrectly removed. [#469](https://github.com/fsprojects/fantomas/issues/469)
* Online UI tool doesn't understand F# 4.6's {| |}. [#467](https://github.com/fsprojects/fantomas/issues/467)
* Exception handling 'with' clause using drop-through is malformed. [#465](https://github.com/fsprojects/fantomas/issues/465)
* Unicode null escapes are unescaped (v3.0.0. beta1, beta2). [#464](https://github.com/fsprojects/fantomas/issues/464)
* Multiline record not on new line after DU constructor. [#462](https://github.com/fsprojects/fantomas/issues/462)
* Feature request: Prefix generic type parameters. [#460](https://github.com/fsprojects/fantomas/issues/460)
* Fantomas hangs indefinitely when run. [#459](https://github.com/fsprojects/fantomas/issues/459)
* record mutation: first field after `with` should be placed in a new line. [#457](https://github.com/fsprojects/fantomas/issues/457)
* for i in 1..-1..0 do: should add space before `-`. [#456](https://github.com/fsprojects/fantomas/issues/456)
* Incorrect handling of attributes in static method. [#452](https://github.com/fsprojects/fantomas/issues/452)

## [3.0.0-beta-006] - 2019-10-02

### Changed
* FCS 32
* Partial F# 4.7 support

## [3.0.0-beta-005] - 2019-09-27

### Changed
* Move to .NETCore 3 global tool, deprecated net461
* Deprecated dotnet-fantomas tool
* Bug fixes

## [3.0.0-beta-004] - 2019-09-18

### Changed
* Restructured library API
* Improved performance

## [3.0.0-beta-003] - 2019-09-13

### Changed
* More trivia fixes
* FCS 31

## [3.0.0-beta-002] - 2019-07-20

### Changed
* More fixes with hash directives

## [3.0.0-beta-001] - 2019-07-12

### Changed
* Use FCS 28.0.0 and net461. [#436](https://github.com/fsprojects/fantomas/pull/436)
* Deprecated `PreserveEndOfLine` setting in favor of Trivia. [#434](https://github.com/fsprojects/fantomas/pull/434)
* Added support for formatting multiple code path in defines.

## [2.9.2] - 2019-02-02

### Fixed
* PreserveEndOfLine introduces additional newlines. [#360](https://github.com/fsprojects/fantomas/issues/360)
* Extra newline is introduced when file ends with multiline comment. [#363](https://github.com/fsprojects/fantomas/issues/363)
* Fantomas shouldn't remove parens when using the dynamic operator (?). [#369](https://github.com/fsprojects/fantomas/issues/369)
* Extra semicolons in list with PreserveEndOfLine. [#371](https://github.com/fsprojects/fantomas/issues/371)
* Multiple attributes indented wrongly with PreserveEndOfLine. [#370](https://github.com/fsprojects/fantomas/issues/370)
* pattern matched unions are formatted badly. [#283](https://github.com/fsprojects/fantomas/issues/283)
* wrong indentation when accessing member of constructed record. [#383](https://github.com/fsprojects/fantomas/issues/383)
* latest fantomas breaks Falanx indentation. [#384](https://github.com/fsprojects/fantomas/issues/384)
* Recurse option with globally installed dotnet-tool traverses 'obj' directories. [#341](https://github.com/fsprojects/fantomas/issues/341)
* creates invalid F# for string handling operations. [#365](https://github.com/fsprojects/fantomas/issues/365)

### Changed
* Use qualified name for inputPath and outputPath. [#376](https://github.com/fsprojects/fantomas/pull/376)
* Added Nightly nuget feed. [#375](https://github.com/fsprojects/fantomas/pull/375)
* Moved solution file to root folder. [#377](https://github.com/fsprojects/fantomas/pull/377)
* Add support for SynExpr.Set(_,_,_). [#368](https://github.com/fsprojects/fantomas/issues/368)
* Use FAKE 5. [#261](https://github.com/fsprojects/fantomas/issues/261)
* Added FAKE 5 sample. [#402](https://github.com/fsprojects/fantomas/issues/402)

## [2.9.1] - 2018-11-20

### Changed
* Added instructions for vscode and online website. [#333](https://github.com/fsprojects/fantomas/pull/333)
* Removed trailing spaces for each line, after formatting. [#328](https://github.com/fsprojects/fantomas/issues/328)
* Allow easy build/format/build cycle of external projects. [#337](https://github.com/fsprojects/fantomas/pull/337)
* Update to .NET Core 2.1 [#350](https://github.com/fsprojects/fantomas/issues/350)
* Removed unused open statements. [#352](https://github.com/fsprojects/fantomas/pull/352)
* Added regression test for Implicit module is added to resulting code. [#355](https://github.com/fsprojects/fantomas/pull/355)

### Fixed
* `in` is removed from binding when PreserveEndOfLine is true. [#340](https://github.com/fsprojects/fantomas/issues/340)
* unnecessary conversion from 'YieldOrReturn' to 'YieldOrReturnFrom', by update of FCS. [#339](https://github.com/fsprojects/fantomas/issues/339)
* Lazy<'T> is incorrectly rewritten. [#335](https://github.com/fsprojects/fantomas/issues/335)
* Fluent API with comments breaks code. [#331](https://github.com/fsprojects/fantomas/issues/331)
* wrong comment placement. [#289](https://github.com/fsprojects/fantomas/issues/289)

## [2.9.0] - 2018-10-17

### Changed
* Improved README. [#243](https://github.com/fsprojects/fantomas/issues/243)
* Bad split of chained method call expression. [#246](https://github.com/fsprojects/fantomas/issues/246)
* rec modifier removed for namespaces and modules. [#292](https://github.com/fsprojects/fantomas/issues/292)
* Over-enthusiastic removal of parentheses [#249](https://github.com/fsprojects/fantomas/issues/249)
* Broken reformat of "if" inside call (fantomas-tool 2.8.0) [#288](https://github.com/fsprojects/fantomas/issues/288)
* Support struct tuple. [#224](https://github.com/fsprojects/fantomas/issues/224)
* Support match! [#262](https://github.com/fsprojects/fantomas/issues/262)
* Upgrade to .NET 4.5.2 [#325](https://github.com/fsprojects/fantomas/pull/325)

### Fixed
* for AST formatting regression. [#321](https://github.com/fsprojects/fantomas/issues/321)

## [2.8.1] - 2018-09-12

### Changed
* Force parameter is *true* by default. [#267](https://github.com/fsprojects/fantomas/issues/267)
* Formatting compiler directives with inactive code is incorrect. [#270](https://github.com/fsprojects/fantomas/issues/270)
* rec keyword is removed from recursive modules [#274](https://github.com/fsprojects/fantomas/issues/274)
* Access modifiers in method signatures in signature files are not formatted correctly. [#284](https://github.com/fsprojects/fantomas/issues/284)
* `#if FOO || BAR => #if FOO` [#280](https://github.com/fsprojects/fantomas/issues/280)
* `override` becomes `member` in interface implementations. [#263](https://github.com/fsprojects/fantomas/issues/263)
* Operator >>.~ incorrectly formatted. [#291](https://github.com/fsprojects/fantomas/issues/291)
* Bad choice of line break location in boolean equality expression. [#248](https://github.com/fsprojects/fantomas/issues/248)
* Pipe operator inside quotation expression leads to wrong indentation. [#256](https://github.com/fsprojects/fantomas/issues/256)
* broken indent by pipe formatting. [#269](https://github.com/fsprojects/fantomas/issues/269)

### Fixed
* "Fantômas" mistranslation in README. [#273](https://github.com/fsprojects/fantomas/pull/273)
* for preserve EOL feature. [#275](https://github.com/fsprojects/fantomas/pull/275)

## [2.8.0] - 2018-07-07

### Changed
* Wrong indentation of `else` after comment [#241](https://github.com/dungpa/fantomas/issues/241)
* Change Content to None [#238](https://github.com/dungpa/fantomas/issues/238)
* Formatting of code with a pipe and a lambda expression [#211](https://github.com/dungpa/fantomas/issues/211)
* Added support for a global dotnet cli tool [#252](https://github.com/dungpa/fantomas/issues/252)
* Added option to preserve blank lines [#143](https://github.com/dungpa/fantomas/issues/143)

### Fixed
* for chopped of members [#239](https://github.com/dungpa/fantomas/issues/239)

## [2.7.1] - 2018-05-02

### Changed
* Hotfix for runtime problem when using dotnet cli tool

## [2.7.0] - 2018-05-02

### Changed
* Upgrade to .NET Core 2.0
* Published as `clitool`
* Upgrade to FCS 22.0.3
* Single case DUs on same line [#234](https://github.com/dungpa/fantomas/pull/234)
* Removed whitespaces around type provider arguments [#235](https://github.com/dungpa/fantomas/pull/235)

## [2.6.1] - 2017-04-22

### Changed
* Upgrade to FCS 11.0.4

## [2.5.0] - 2017-02-19

### Changed
* Upgrade to FCS 10.0.0

## [2.4.0] - 2016-10-24

### Changed
* Upgrade to FCS 8.0.0

## [2.3.0] - 2016-07-09

### Changed
* Upgrade to FCS 5.0.0

## [2.2.0] - 2016-04-24

### Changed
* Handle record types with private fields [#197](https://github.com/dungpa/fantomas/pull/197)
* Create a separate CLI NuGet package [#196](https://github.com/dungpa/fantomas/pull/196)
* Do not print out module names if not necessary [#196](https://github.com/dungpa/fantomas/pull/196)

## [2.1.0] - 2016-04-01

### Changed
* Upgrade to FCS 2.0.0.8

## [2.0.2] - 2015-11-15

### Changed
* Add a new public API using static members. Deprecate old functions.

### Fixed
* https://github.com/fsprojects/VisualFSharpPowerTools/issues/1151
* https://github.com/fsprojects/VisualFSharpPowerTools/issues/1143

## [1.11.0] - 2015-09-12

### Fixed
* https://github.com/fsprojects/VisualFSharpPowerTools/issues/366 [#177](https://github.com/dungpa/fantomas/pull/177)

### Changed
* Migrate to FCS 1.4.0.5

## [1.10.0] - 2015-08-29

### Changed
Improve formatting of bind operator [#175](https://github.com/dungpa/fantomas/pull/175)

## [1.9.0] - 2015-08-10

### Fixed
* https://github.com/fsprojects/VisualFSharpPowerTools/issues/1050 ([#172](https://github.com/dungpa/fantomas/pull/172))

## [1.8.0-beta] - 2015-07-19

### Changed
* Migrate to F# 4.0 ([#170](https://github.com/dungpa/fantomas/pull/170))

## [1.7.0] - 2015-06-10

### Changed
* Print attributes on member arguments ([#168](https://github.com/dungpa/fantomas/pull/168))
* Do not misrecognize "then" blocks in explicit constructors ([#168](https://github.com/dungpa/fantomas/pull/168))
* Suppress whitespaces inside dot access ([#168](https://github.com/dungpa/fantomas/pull/168))
* Insert brackets around tuples in type test patterns ([#168](https://github.com/dungpa/fantomas/pull/168))

### Fixed
* desugar patterns' bug exposed by FsCheck ([#167](https://github.com/dungpa/fantomas/pull/167))

## [1.6.0] - 2014-10-25

### Changed
* Add FAKE task helper

## [1.5.0] - 2014-09-18

### Changed
* Bugfix release

## [1.4.0] - 2014-07-01

### Changed
* Bugfix release

## [1.3.0] - 2014-05-17

### Changed
* Bugfix release

## [1.2.0] - 2014-04-21

### Changed
* Bugfix release

## [1.1.0] - 2014-03-29

### Changed
* Bugfix release

## [1.0.5] - 2014-01-07

### Changed
* Fully support F# 3.1
* Compatible with F# on Mono
* Handle external functions
* Improve support of multiline strings
* Implement various bug fixes

## [1.0.4] - 2013-11-16

### Changed
* Implement various bug fixes

## [1.0.3] - 2013-10-06

### Changed
* Implement various bug fixes
* Synchronize version numbers with NuGet packages

## [0.7.1] - 2013-03-24

### Changed
* Support Visual Studio 2013 (not support F# 3.1 constructs yet)

## [0.7.0] - 2013-03-24

### Changed
* Implement formatting cursor positions
* Implement reordering of open statements
* Enhance indentation of anonymous functions
* Add line breaks for nested let bindings
* Implement various bug fixes

## [0.5.0] - 2013-03-22

### Changed
* Improve formatting of signatures
* Improve UI interaction
* Enhance spacing of function applications and arguments
* Implement various bug fixes

## [0.4.1] - 2013-03-22

### Changed
* Initial release<|MERGE_RESOLUTION|>--- conflicted
+++ resolved
@@ -1,4 +1,9 @@
 # Changelog
+
+## [Unreleased]
+
+### Fixed
+* Breaks float range with step-size when trailing 0 is omitted. [#2171](https://github.com/fsprojects/fantomas/issues/2171)
 
 ## [4.7.7] - 2022-04-20
 
@@ -7,11 +12,7 @@
 * Blank line over SynEnumCase is restored incorrectly. [#2155](https://github.com/fsprojects/fantomas/issues/2155)
 * XML Doc comments on DU cases seem to get shuffled. [#2188](https://github.com/fsprojects/fantomas/issues/2188)
 * Comment after bar is lost in single case DU. [#2182](https://github.com/fsprojects/fantomas/issues/2182)
-<<<<<<< HEAD
-* Breaks float range with step-size when trailing 0 is omitted. [#2171](https://github.com/fsprojects/fantomas/issues/2171)
-=======
 * Piped lambda with if-then-else can break code. [#2196](https://github.com/fsprojects/fantomas/issues/2196)
->>>>>>> 21e17ab5
 
 ## [4.7.6] - 2022-04-04
 
