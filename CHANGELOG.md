--- conflicted
+++ resolved
@@ -1,15 +1,13 @@
 # Changelog
 
-## [Unreleased]
+## [5.2.0-alpha-012] - 2023-01-14
 
 ### Fixed
 * Trivia before open statement is not preserved. [#2704](https://github.com/fsprojects/fantomas/issues/2704)
 * Type app identifier is considered as an expression. [#2705](https://github.com/fsprojects/fantomas/issues/2705)
-<<<<<<< HEAD
+* Subsequent identifier links in chain should be on the same line. [#2712](https://github.com/fsprojects/fantomas/issues/2712)
+* Delegate with many parameters result in a compilation error. [#1514](https://github.com/fsprojects/fantomas/issues/1514)
 * MultiLineLambdaClosingNewline + ExperimentalStroustrupStyle is not displaying very well for some use cases. [#2378](https://github.com/fsprojects/fantomas/issues/2378)
-=======
-* Subsequent identifier links in chain should be on the same line. [#2712](https://github.com/fsprojects/fantomas/issues/2712)
->>>>>>> b5129e46
 
 ## [5.2.0-alpha-011] - 2023-01-12
 
