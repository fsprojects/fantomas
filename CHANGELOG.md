--- conflicted
+++ resolved
@@ -3,11 +3,8 @@
 ## Unreleased
 
 ### Fixed
-<<<<<<< HEAD
 * Process is reserved keyword. [#2996](https://github.com/fsprojects/fantomas/issues/2996)
-=======
 * Always yield list items on separate lines if a conditional is present. [#2972](https://github.com/fsprojects/fantomas/issues/2972)
->>>>>>> 10ea3a3e
 
 ## 6.3.0-alpha-003 - 2023-11-15
 
