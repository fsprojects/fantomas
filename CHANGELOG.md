# Changelog

<<<<<<< HEAD
## [Unreleased]

### Fixed
* Indenting problem with `match` workaround for single-line stroustrup expressions [#2586](https://github.com/fsprojects/fantomas/issues/2586)
=======
## [5.1.3] - 2022-11-14

### Fixed
* Idempotency problem with anonymous types in discriminated unions. [#2621](https://github.com/fsprojects/fantomas/issues/2621)
>>>>>>> fc7236dc

## [5.1.2] - 2022-11-09

### Changed
* Update to newer Fantomas.Client. [#2617](https://github.com/fsprojects/fantomas/issues/2617)

## [5.1.1] - 2022-11-07

### Fixed
* Comment is removed when using array index access syntax, without a leading dot. [#2611](https://github.com/fsprojects/fantomas/issues/2611)
* Interface in object expression is not printed. [#2604](https://github.com/fsprojects/fantomas/issues/2604)

## [5.1.0] - 2022-11-04

### Changed
* Official release.

## [5.1.0-beta-002] - 2022-10-29

### Fixed
* Idempotency problem with `struct end`. [#2592](https://github.com/fsprojects/fantomas/issues/2592)
* Idempotency problem when having a comment in an anonymous record and Stroustrup formatting. [#2566](https://github.com/fsprojects/fantomas/issues/2566)
* AlternativeLongMemberDefinitions breaks spacing around `type Blah as this`. [#2598](https://github.com/fsprojects/fantomas/issues/2598)
* Outdenting problem when specifying record with accessibility modifier. [#2597](https://github.com/fsprojects/fantomas/issues/2597)

## [5.1.0-beta-001] - 2022-10-19

### Fixed
* Comments get removed for method parameter with attribute. [#2585](https://github.com/fsprojects/fantomas/issues/2585)

### Changed
* Update FCS to 'TypeDefn and NamespaceOrModule leading trivia', commit 7d115d56cde12006dd26a3c5babd702df451b8e8

## [5.1.0-alpha-007] - 2022-10-14

### Changed
* Revert multiline alternative for prefix types. [#2582](https://github.com/fsprojects/fantomas/pull/2582)

## [5.1.0-alpha-006] - 2022-10-14

### Changed
* Formatting of anonymous record types respects fsharp_multiline_block_brackets_on_same_column. [#1167](https://github.com/fsprojects/fantomas/issues/1167)
* Update FCS to 'Leading keyword synbinding', commit 05201993cfaac663c72b6431d81f543e3d001dfe

## [5.1.0-alpha-005] - 2022-10-07

### Changed
* Control space in pattern by `fsharp_space_before_lowercase_invocation` and `fsharp_space_before_uppercase_invocation`. [fslang-design/issues/712](https://github.com/fsharp/fslang-design/issues/712)
* Style of base constructor calls. [fsharp/fslang-design#693](https://github.com/fsharp/fslang-design/issues/693)
* Style of multiline type annotations/ [fsharp/fslang-design#708](https://github.com/fsharp/fslang-design/issues/708)

### Fixed
* Comments in SynArgPats.NamePatPairs are lost. [#2541](https://github.com/fsprojects/fantomas/issues/2541)
* Vanity alignment used inside base ctor call. [#2111](https://github.com/fsprojects/fantomas/issues/2111)
* Add line break before start of argument list. [#2335](https://github.com/fsprojects/fantomas/issues/2335)

## [5.1.0-alpha-004] - 2022-10-07

### Changed
* Update FCS to 'Add extern keyword to SynBindingTrivia', commit 23d93522a56e139e2fc85e6d2591d38698ae8d38

### Fixed
* extern expression should respect page width. [#735](https://github.com/fsprojects/fantomas/issues/735)
* extern declaration inside type declaration is converted to let binding. [#1214](https://github.com/fsprojects/fantomas/issues/1214)
* extern with void return type is converted to let binding. [#1215](https://github.com/fsprojects/fantomas/issues/1215)
* extern C-like parameters are not supported. [#1216](https://github.com/fsprojects/fantomas/issues/1216)

## [5.1.0-alpha-003] - 2022-10-02

### Changed
* Function call with parenthesis around function name. [#2382](https://github.com/fsprojects/fantomas/issues/2382)
* Spaces added inside new index syntax. [#2494](https://github.com/fsprojects/fantomas/issues/2494)

## [5.1.0-alpha-002] - 2022-09-29

### Changed
* Update FCS to 'Parallel type checking for impl files with backing sig files', commit 51635bbebf36e39a86d06d96730e13cfc40a095f

## [5.1.0-alpha-001] - 2022-09-18

### Changed
* Update FCS to 'Introduce SynType.SignatureParameter', commit 8f59d364a0abccb04d4ec2f1cd09665dee298777

## [5.0.6] - 2022-10-13

### Fixed
* Overly aggressive de-indentation. [#2110](https://github.com/fsprojects/fantomas/issues/2110)
* Broken comma in match expression in parameter invocation. [#1869](https://github.com/fsprojects/fantomas/issues/1869)

## [5.0.5] - 2022-10-07

### Fixed
* Function lambda with type annotation breaks code. [#2295](https://github.com/fsprojects/fantomas/issues/2295)
* Incorrect scope chosen for trivia, hence comments lost. [#2535](https://github.com/fsprojects/fantomas/issues/2535)

## [5.0.4] - 2022-10-04

### Fixed
* Additional space before equals sign. [#2548](https://github.com/fsprojects/fantomas/issues/2548)
* Idempotency problem when DotSet / App / Paren. [#2549](https://github.com/fsprojects/fantomas/issues/2549)

## [5.0.3] - 2022-09-29

### Fixed
* Comments in anonymous record deleted after formatting. [#2538](https://github.com/fsprojects/fantomas/issues/2538)
 
## [5.0.2] - 2022-09-22

### Fixed
* Wrong generic constraint placement in ML-style generic definitions with multiple type parameters. [#1868](https://github.com/fsprojects/fantomas/issues/1868)
* Incorrect async indentation when inside of a match. [#2501](https://github.com/fsprojects/fantomas/issues/2501)
* Conditional directives before expression leads to invalid code with Stroustrup. [#2517](https://github.com/fsprojects/fantomas/issues/2517)

### Documented
* Building Fantomas in Visual Studio for dev errors. [#2447](https://github.com/fsprojects/fantomas/issues/2447)

## [5.0.1] - 2022-09-18

### Fixed
* Items.Item \<index> <- value gives wrong code. [#2498](https://github.com/fsprojects/fantomas/issues/2498)
* Incorrect Stroustrup indentation with let binding for anonymous record with expression. [#2508](https://github.com/fsprojects/fantomas/issues/2508)
* Equality comparison with a record with a with expression results in broken code. [#2507](https://github.com/fsprojects/fantomas/issues/2507)
* Stroustrup record type definition with access modifiers and members lead to invalid F# code [#2511](https://github.com/fsprojects/fantomas/issues/2511)

## [5.0.0] - 2022-09-16

### Fixed
* Open statement after module should get a newline before it. [#2502](https://github.com/fsprojects/fantomas/issues/2502)

## [5.0.0-beta-010] - 2022-09-10

### Fixed
* Record definition with accessibility modifier error using stroustrup style. [#2481](https://github.com/fsprojects/fantomas/issues/2481)
* Comments between tuple type are lost. [#2149](https://github.com/fsprojects/fantomas/issues/2149)
* Stack overflow on macOS with a big source-file. [#2485](https://github.com/fsprojects/fantomas/issues/2485)

## [5.0.0-beta-009] - 2022-09-02

### Fixed
* --check should fail if the number of newlines is different. [#2461](https://github.com/fsprojects/fantomas/issues/2461)
* Comment after closing brace of computation expression is lost. [#2466](https://github.com/fsprojects/fantomas/issues/2466)
* Match statements should not be split into separate lines between parentheses. [#2044](https://github.com/fsprojects/fantomas/issues/2044)

## [5.0.0-beta-008] - 2022-08-30

### Fixed
* List of functions misaligned and breaks (Elmish). [#2158](https://github.com/fsprojects/fantomas/issues/2158)
* Idempotency problem when Elmish Html. [#2195](https://github.com/fsprojects/fantomas/issues/2195)
* Splitting list results in code that doesn't compile. [#2201](https://github.com/fsprojects/fantomas/issues/2201)
* Idempotency problem when using a list with interpolated strings. [#2242](https://github.com/fsprojects/fantomas/issues/2242)
* Idempotency problem when using set and spread syntax. [#2392](https://github.com/fsprojects/fantomas/issues/2392)
* Formatting (*) returns ( * ). [#2452](https://github.com/fsprojects/fantomas/issues/2452)
* Comment after last case of function with operator is removed. [#2454](https://github.com/fsprojects/fantomas/issues/2454)
* Trailing whitespace in block comments should be preserved. [#2450](https://github.com/fsprojects/fantomas/issues/2450)

## [5.0.0-beta-007] - 2022-08-19

### Fixed
* `abstract` with docstring and comment gets split up. [#2433](https://github.com/fsprojects/fantomas/issues/2433)
* Invalid removal of space in operator which starts with `*`. [#2434](https://github.com/fsprojects/fantomas/issues/2434)
* Incorrect concatenation of lines with functions. [#2435](https://github.com/fsprojects/fantomas/issues/2435)

## [5.0.0-beta-006] - 2022-08-12

### Fixed
* Wrong comma placement results in "Possible incorrect indentation". [#2159](https://github.com/fsprojects/fantomas/issues/2159)
* Indentation warning for update record in infix operation. [#2355](https://github.com/fsprojects/fantomas/issues/2355)
* Use of A | B as c fails to format correctly. [#2289](https://github.com/fsprojects/fantomas/issues/2289)

### Changed
* Update FCS to 'Include star in topTupleType rule', commit f8b56cb6db3c90348810263fd7a5d37dc5719e92

## [5.0.0-beta-005] - 2022-08-03

### Changed
* Update FCS to 'SynType with single slash and type', commit e1f735546a907b0a511b818f10829b1d75139021

### Fixed
* Fantomas moves comma and breaks code. [#2381](https://github.com/fsprojects/fantomas/issues/2381)
* Idempotency problem for unit of measure. [2264](https://github.com/fsprojects/fantomas/issues/2264)
* Indent interface member after anonymous record as generic type. [#2396](https://github.com/fsprojects/fantomas/issues/2396)
* Unexpected concatenation of docstring lines after private modifier on DU. [#2401](https://github.com/fsprojects/fantomas/issues/2401)
* Star in tuple return type lost. [#2403](https://github.com/fsprojects/fantomas/issues/2403)

## [5.0.0-beta-004] - 2022-07-27

### Fixed
* Shebang directives get removed from scripts [#2367](https://github.com/fsprojects/fantomas/issues/2367)

## [5.0.0-beta-003] - 2022-07-26

### Changed
* Show a better error message when the folder does not exist. [#2341](https://github.com/fsprojects/fantomas/issues/2341)
* Update FCS to 'Use SynLongIdent in SynOpenDeclTarget.ModuleOrNamespace', commit c18989124a92cc26a736d89137254f1ca84d4880

### Fixed
* global keyword is escaped with single-backticks when used as part of a namespace/module open. [#2274](https://github.com/fsprojects/fantomas/issues/2274)
* global namespace should not be escaped. [#2366](https://github.com/fsprojects/fantomas/issues/2366)
* Trivia between xml doc and type not restored. [#2143](https://github.com/fsprojects/fantomas/issues/2143)

## [5.0.0-beta-002] - 2022-07-19

### Fixed
* Idempotency problem when using object expression and having a space between get / set lines. [#2372](https://github.com/fsprojects/fantomas/issues/2372)
* FSharp.Core version conflict between Fantomas.Core and Fantomas.FCS. [#2374](https://github.com/fsprojects/fantomas/issues/2374)

## [5.0.0-beta-001] - 2022-07-15

### Changed
* Don't mark optional parameters as required in public API. [#2350](https://github.com/fsprojects/fantomas/pull/2350)
* Update default value for v5. [#2288](https://github.com/fsprojects/fantomas/issues/2288)

### Fixed
* Content of #if block removed - Breaking Code on reformat. [#801](https://github.com/fsprojects/fantomas/issues/801)
* Using a compiler directive copies the previous(?) line in fsi files. [#1186](https://github.com/fsprojects/fantomas/issues/1186)
* Multiline if expression with multiline infix operations. [#1775](https://github.com/fsprojects/fantomas/issues/1775)

## [5.0.0-alpha-011] - 2022-07-08

### Changed
* Restore the CodeFormatter.MakeRange public API. [#2306](https://github.com/fsprojects/fantomas/pull/2306)
* Update FCS to 'Add arrow to SynType.Fun trivia.', commit 5a5a5f6cd07aa4a8326baa07d4f7af1305ced6f4
* Update FCS to 'Fix setter first', commit 267d0a57f217df756d9ac33c6aa4ffbfe3b53097
* Update style of long if/match expressions (See [fslang-design#646](https://github.com/fsharp/fslang-design/issues/646)). [#2334](https://github.com/fsprojects/fantomas/pull/2334)
* `--force` will now write a file even when the result is invalid. [#2346](https://github.com/fsprojects/fantomas/issues/2346)

### Added
* Add setting `fsharp_max_if_then_short_width`. [#2299](https://github.com/fsprojects/fantomas/issues/2299)

### Fixed
* KeepIndentInBranch not respected inside a let and match. [1825](https://github.com/fsprojects/fantomas/issues/1825)

### Removed
* `--stdin`, `--stdout` and `--fsi` flags. [#2346](https://github.com/fsprojects/fantomas/issues/2346)

## [5.0.0-alpha-010] - 2022-06-27

### Changed
* Restore the FormatSelection public API. [#2237](https://github.com/fsprojects/fantomas/issues/2237)
* Refactor list of TriviaNodeAssigner to tree structure. [#2271](https://github.com/fsprojects/fantomas/issues/2271)

## [5.0.0-alpha-009] - 2022-06-21

### Fixed
* Explicit interface with SpaceBeforeClassConstructor. [#2226](https://github.com/fsprojects/fantomas/issues/2226)
* Spaces around binary operators in units of measure. [#2207](https://github.com/fsprojects/fantomas/issues/2207)
* Trivia not restored after long identifier in SynField. [#2290](https://github.com/fsprojects/fantomas/pull/2290)
* Content after hash directive is lost. [#2293](https://github.com/fsprojects/fantomas/pull/2293)
* Idempotency problem with computation expression with generic parameter. [#2285](https://github.com/fsprojects/fantomas/pull/2285)

## [5.0.0-alpha-008] - 2022-05-28

### Fixed
* Superfluous space between negate and RationalConst. [#2265](https://github.com/fsprojects/fantomas/issues/2265)
* Idempotency problem with ParsedHashDirective in signature file. [#2258](https://github.com/fsprojects/fantomas/issues/2258)
* Keyword 'override' gets changed to 'member'. [#2221](https://github.com/fsprojects/fantomas/issues/2221)

### Changed
* Formatting of multi-constrained SRTP functions needs improvement. [#2230](https://github.com/fsprojects/fantomas/issues/2230)
* Try/With with a single clause. [#1881](https://github.com/fsprojects/fantomas/issues/1881)
* Long type argument with constraints is not respecting max_line_length. [#2266](https://github.com/fsprojects/fantomas/issues/2266)
* Long function argument with constraints is not respecting max_line_length. [#2267](https://github.com/fsprojects/fantomas/issues/2267)

### Removed

* Remove Fantomas.Extras. [#2269](https://github.com/fsprojects/fantomas/issues/2269)

## [5.0.0-alpha-007] - 2022-05-16

### Changed
* Update FCS to 'Add SynExpr.Dynamic to SyntaxTree.', commit b822e2793bd6387c40cfd5b25d604e002a253257
* Restore the validation API. [#2236](https://github.com/fsprojects/fantomas/issues/2236)
* Renamed `fsharp_experimental_stroupstrup_style` to `fsharp_experimental_stroustrup_style`. [#2257](https://github.com/fsprojects/fantomas/pull/2257)

## [5.0.0-alpha-006] - 2022-05-13

### Added

* Format function application that end with a list in the Stroustrup bracket style. [#2244](https://github.com/fsprojects/fantomas/pull/2244)
* Option to reduce multiple blank lines from source code. [#2198](https://github.com/fsprojects/fantomas/issues/2198)

### Removed

* Remove Elmish settings: `fsharp_max_elmish_width`, `fsharp_single_argument_web_mode` & `fsharp_disable_elmish_syntax`. [#2180](https://github.com/fsprojects/fantomas/issues/2180)
* Remove `fsharp_semicolon_at_end_of_line`. [#2247](https://github.com/fsprojects/fantomas/issues/2247)
* Remove `fsharp_keep_if_then_in_same_line`. [#2248](https://github.com/fsprojects/fantomas/issues/2248)
* Remove `fsharp_indent_on_try_with`. [#2249](https://github.com/fsprojects/fantomas/issues/2249)

### Changed

* Update FCS to 'More cleanup', commit e063dd2a7005faf953619ab4f232d1e3606c7ed2
* Rename `fsharp_ragnarok` to `fsharp_experimental_stroupstrup_style` and `fsharp_keep_indent_in_branch` to `fsharp_experimental_keep_indent_in_branch`. [#2251](https://github.com/fsprojects/fantomas/pull/2251)
* Consider wider default format for record declarations if any XML doc comments are present on fields. [#1879](https://github.com/fsprojects/fantomas/issues/1879)

### Fixed
* A space was added before paren lambda argument. [#2041](https://github.com/fsprojects/fantomas/issues/2041)
* Linq method call breaks because of space before paren lambda was added. [#2231](https://github.com/fsprojects/fantomas/issues/2231)

## [5.0.0-alpha-005] - 2022-05-07

### Fixed
* Fantomas v4.6.4 and onwards removes backticks. [#2164](https://github.com/fsprojects/fantomas/issues/2164)
* include is reserved keyword. [#2167](https://github.com/fsprojects/fantomas/issues/2167)
* base keyword given backticks when overriding with argument. [#2212](https://github.com/fsprojects/fantomas/issues/2212)
* Fantomas removes backticks around constraint. [#2116](https://github.com/fsprojects/fantomas/issues/2116)
* Keep backticks in identifiers. [#2034](https://github.com/fsprojects/fantomas/issues/2034)
* Parens stripped from custom definitions of op_Range and op_RangeStep operators. [#1842](https://github.com/fsprojects/fantomas/issues/1842)
* XML docs for commented code automatically removed. [#2186](https://github.com/fsprojects/fantomas/issues/2186)

## [5.0.0-alpha-004] - 2022-05-07

### Changed
* FCS: Expose FSharpParserDiagnostic from parseFile. [https://github.com/fsprojects/fantomas/pull/2233](https://github.com/fsprojects/fantomas/pull/2233)

## [5.0.0-alpha-003] - 2022-05-06

### Changed
* Don't add space between type of array and square brackets. [#2192](https://github.com/fsprojects/fantomas/issues/2192)
* Adjusted formatting of quotation expressions to latest F# style guide. [#661](https://github.com/fsharp/fslang-design/issues/661)
* Use F# compiler from the source files. [#2217](https://github.com/fsprojects/fantomas/issues/2217)
* Rename Fantomas to Fantomas.Core and fantomas-tool to fantomas. [#2174](https://github.com/fsprojects/fantomas/issues/2174)
* Update logo. [#2229](https://github.com/fsprojects/fantomas/pull/2229)

### Fixed
* Idempotency problem with multiline quotation expressions. [#2203](https://github.com/fsprojects/fantomas/issues/2203)

## [5.0.0-alpha-002] - 2022-04-04

### Changed
* Target net6.0 for fantomas-tool.

## [5.0.0-alpha-001] - 2022-03-19

### Added
* Initial settings for strousrup bracket style. [#2161](https://github.com/fsprojects/fantomas/pull/2161)

## [4.7.9] - 2022-05-02

### Changed
* Add `fable_modules` to the directories which are always excluded. [Fable 3.4](https://github.com/fable-compiler/Fable/releases/tag/3.4.0)

### Fixed
* Let binding after match lambda is moved outside of nested module. [#2214](https://github.com/fsprojects/fantomas/issues/2214)

## [4.7.8] - 2022-04-25

### Fixed
* Breaks float range with step-size when trailing 0 is omitted. [#2171](https://github.com/fsprojects/fantomas/issues/2171)
* Fantomas inserts a space between array variable and indexer. [#2106](https://github.com/fsprojects/fantomas/issues/2106)

## [4.7.7] - 2022-04-20

### Fixed
* Multiline parentheses objectExpression in indexer expression. [#2176](https://github.com/fsprojects/fantomas/issues/2176)
* Blank line over SynEnumCase is restored incorrectly. [#2155](https://github.com/fsprojects/fantomas/issues/2155)
* XML Doc comments on DU cases seem to get shuffled. [#2188](https://github.com/fsprojects/fantomas/issues/2188)
* Comment after bar is lost in single case DU. [#2182](https://github.com/fsprojects/fantomas/issues/2182)
* Piped lambda with if-then-else can break code. [#2196](https://github.com/fsprojects/fantomas/issues/2196)

## [4.7.6] - 2022-04-04

### Fixed
* SRTP or condition disappear when non-generic type is used. [#2168](https://github.com/fsprojects/fantomas/issues/2168)
* Multiline AbstractSlot without constraints introduces newline [#2175](https://github.com/fsprojects/fantomas/issues/2175)

## [4.7.5] - 2022-03-27

### Fixed
* Only load the .fantomasignore file once, except for the daemon. [#2097](https://github.com/fsprojects/fantomas/pull/2097)

## [4.7.4] - 2022-03-25

### Fixed
* DotGet in quotation should be further indented. [#2154](https://github.com/fsprojects/fantomas/issues/2154)
* Reformatting multiple array index operators (v6 style) adds spaces that are invalid [#2151](https://github.com/fsprojects/fantomas/issues/2151)

## [4.7.3] - 2022-03-12

### Fixed
* Option parameter name is lost in tuple. [#2144](https://github.com/fsprojects/fantomas/issues/2144)
* Trivia between XmlDoc and member is not printed. [#2147](https://github.com/fsprojects/fantomas/issues/2147)
* Emit correct keyword for properties with both getter and setter specified [#2129](https://github.com/fsprojects/fantomas/issues/2129)
* Duplicate ///-comments when immediately preceded by a //-comment. [#2152](https://github.com/fsprojects/fantomas/issues/2152)

## [4.7.2] - 2022-03-11

### Fixed
*  Reordering comments on modules. [#2141](https://github.com/fsprojects/fantomas/issues/2141)

## [4.7.1] - 2022-03-08

### Fixed
* Comment after equals is remove in anonymous record. [#1921](https://github.com/fsprojects/fantomas/issues/1921)
* Comment after equals in record type is lost. [#2001](https://github.com/fsprojects/fantomas/issues/2001)
* Comment after match keyword is lost. [#1851](https://github.com/fsprojects/fantomas/issues/1851)
* Preserve in keyword on next line. [#1182](https://github.com/fsprojects/fantomas/issues/1182)
* Remove Ionide.KeepAChangelog.Tasks and Dotnet.ReproducibleBuilds as NuGet dependencies. [#2131](https://github.com/fsprojects/fantomas/pull/2131)
* Comment lost between attribute and member. [#2130](https://github.com/fsprojects/fantomas/issues/2130)

## [4.7.0] - 2022-03-04

### Changed
* Always add a space for multiple curried args invocation. [#2087](https://github.com/fsprojects/fantomas/issues/2087)
* Update FCS to 41.0.3. [#2122](https://github.com/fsprojects/fantomas/pull/2122)
* Print XML Document comments from AST. [#1878](https://github.com/fsprojects/fantomas/issues/1878)

## [4.6.6] - 2022-03-04

### Changed
* Update .NET SDK to 6.0.200. [#2105](https://github.com/fsprojects/fantomas/pull/2105)
* Lock FCS version in Fantomas nuspec. [#2118](https://github.com/fsprojects/fantomas/issues/2118)

### Fixed
* Keep copyInfo for record fixed at starting column. [#2109](https://github.com/fsprojects/fantomas/issues/2109)
* Unexpected expression: Fixed. [#2112](https://github.com/fsprojects/fantomas/issues/2112)

### Documentation
* Fixed typo in Formatting-Elmish-code.md [#2120](https://github.com/fsprojects/fantomas/pull/2120)

## [4.6.5] - 2022-02-18

### Changed
* Use [KeepAChangelog](https://keepachangelog.com/en/1.0.0/#how) instead of `RELEASE_NOTES.md`. [#2095](https://github.com/fsprojects/fantomas/pull/2095)

### Fixed
* Error formatting defines #if (!DEBUG) ... #endif (no #else). [#2098](https://github.com/fsprojects/fantomas/issues/2098)
* Single block comment in namespace is disappearing. [#1951](https://github.com/fsprojects/fantomas/issues/1951)
* Unexpected newline added before let bang. [#1932](https://github.com/fsprojects/fantomas/issues/1932)
* Creating anonymous record based on a function call with a list arg fails. [#1749](https://github.com/fsprojects/fantomas/issues/1749)
* Access modifier is lost in extern declaration. [#1213](https://github.com/fsprojects/fantomas/issues/1213)
* Unexpected indentation in if-else when using keep_if_then_in_same_line=true. [#1160](https://github.com/fsprojects/fantomas/issues/1160)

### Documentation
* Add additional information about the style guide in CONTRIBUTING.md. [#2078](https://github.com/fsprojects/fantomas/pull/2078)
* Fix FSharp compiler docs link for SynExpr. [#2082](https://github.com/fsprojects/fantomas/pull/2082)
* Fix FSharp compiler docs link for SynExpr.DotGet expression. [#2084](https://github.com/fsprojects/fantomas/pull/2084)
* Pre push hook to ensure code is formatted on upload. [#2085](https://github.com/fsprojects/fantomas/pull/2085)
* Explain what's needed to close issues, that aren't reproducible anymore. [#2092](https://github.com/fsprojects/fantomas/pull/2092)

## [4.6.4] - 2022-02-11

### Fixed
* type declaration loses 'when' qualifier. [#2075](https://github.com/fsprojects/fantomas/issues/2075)
* Comments in anonymous record values are deleted. [#2067](https://github.com/fsprojects/fantomas/issues/2067)
* Comment after [] is lost, more common in records. [#2043](https://github.com/fsprojects/fantomas/issues/2043)
* Named argument should have a space. [#1877](https://github.com/fsprojects/fantomas/issues/1877)

## [4.6.3] - 2022-02-08

### Documented
* Running fake build locally. [#2056](https://github.com/fsprojects/fantomas/issues/2056)
* Replace Gitter with Discord. [#2070](https://github.com/fsprojects/fantomas/pull/2070)

### Fixed
* Spaces are lost in multi range expression. [#2071](https://github.com/fsprojects/fantomas/issues/2071)

## [4.6.2] - 2022-02-06

### Fixed
* Comment in method chain gets deleted. [#2062](https://github.com/fsprojects/fantomas/issues/2062)
* Idempotency and correctness problem when using multiple if statements as list comprehension. [#2055](https://github.com/fsprojects/fantomas/issues/2055)
* Comment inside LongIdentWithDots not preserved. [#2027](https://github.com/fsprojects/fantomas/issues/2027)
* Consecutive #load statements are merged into one line if namespace is declared below. [#2014](https://github.com/fsprojects/fantomas/issues/2014)
* Line of code including a backward composition operator causes error. [#1998](https://github.com/fsprojects/fantomas/issues/1998)

## [4.6.1] - 2022-02-01

### Fixed
* Type parameter comment lost in formatting. [#2052](https://github.com/fsprojects/fantomas/issues/2052)
* Unicode string containing "\000" is replaced by null character when being formatted. [#2050](https://github.com/fsprojects/fantomas/issues/2050)
* Idempotency problem when comment after opening bracket in Elmish expression without children. [#2037](https://github.com/fsprojects/fantomas/issues/2037)
* Default settings in .editorconfig files. [#2030](https://github.com/fsprojects/fantomas/issues/2030)
* "cannot determine if synExpr Paren" when Lambda after If expression. [#2015](https://github.com/fsprojects/fantomas/issues/2015)
* Comment removed in do binding. [#1875](https://github.com/fsprojects/fantomas/issues/1875)
* Comment after arrow is missing in SynExpr.Lambda. [#1870](https://github.com/fsprojects/fantomas/issues/1870)
* else if turned into elif when KeepIndentInBranch = true. [#1818](https://github.com/fsprojects/fantomas/issues/1818)
* Comment after closing brace in nested record is lost with default settings. [#1172](https://github.com/fsprojects/fantomas/issues/1172)
* Inconsistent spacing of multiline object expressions in lists with default settings. [#1170](https://github.com/fsprojects/fantomas/issues/1170)
* type definition in signature file wrapped with hash directives. [#1115](https://github.com/fsprojects/fantomas/issues/1115)
* Strict mode strips literal strings. [#560](https://github.com/fsprojects/fantomas/issues/560)

## [4.6.0] - 2022-01-14

### Changed
* Unify Fantomas versions across editors. [#1844](https://github.com/fsprojects/fantomas/issues/1844)
* Update formatting types in signatures (See [fslang-design](https://github.com/fsharp/fslang-design/issues/644)). [#1994](https://github.com/fsprojects/fantomas/pull/1994)
* Read editorconfig settings before overwriting settings with request configuration. [#2006](https://github.com/fsprojects/fantomas/pull/2006)
* Expose configuration documentation in Fantomas.Daemon [#1956](https://github.com/fsprojects/fantomas/pull/1956)
* Update FCS to 41.0.1 [#1949](https://github.com/fsprojects/fantomas/pull/1949)
* Wider default fsharp_max_value_binding_width. [#1947](https://github.com/fsprojects/fantomas/pull/1947)
* Update FCS to 41.0.0-preview.21472.3 [#1927](https://github.com/fsprojects/fantomas/pull/1927)
* Update record should indent from the curly brace instead of the identifier. [#1876](https://github.com/fsprojects/fantomas/issues/1876)
* Update style of lambda argument. [#1871](https://github.com/fsprojects/fantomas/issues/1871)
* Update to FCS 40.0.1-preview.21352.5

### Added
* Editor.config: insert_final_newline. [#2002](https://github.com/fsprojects/fantomas/issues/2002)

### Fixed
* Comment lost between attribute and nested module [#2016](https://github.com/fsprojects/fantomas/issues/2016)
* Incorrect new array indexing formatting. [#1985](https://github.com/fsprojects/fantomas/issues/1985)
* Idempotency problem when exception definition used in signature file. [#1974](https://github.com/fsprojects/fantomas/issues/1974)
* Create parsingOption via CodeFormatterImpl helper. [#1946](https://github.com/fsprojects/fantomas/pull/1946)
* Explicit call of active pattern fails. [#1937](https://github.com/fsprojects/fantomas/issues/1937)
* Idempotency problem when destructing a record inside a lambda argument. [#1922](https://github.com/fsprojects/fantomas/issues/1922)
* Exception with boolean constant in #if. [#2013](https://github.com/fsprojects/fantomas/issues/2013)

## [4.5.12] - 2022-01-08

### Fixed
* Strings containing spaces at end of line change meaning. [#1941](https://github.com/fsprojects/fantomas/issues/1941)
* Explicit class/end/with loses members. [#1940](https://github.com/fsprojects/fantomas/issues/1940)
* Idempotency problem when static member with get. [#1913](https://github.com/fsprojects/fantomas/issues/1913)

## [4.5.11] - 2021-12-29

### Fixed
* KeepIndentInBranch not being respected. [#2003](https://github.com/fsprojects/fantomas/issues/2003)

## [4.5.10] - 2021-12-04

### Fixed
* Fantomas writes even when not necessary. [#1984](https://github.com/fsprojects/fantomas/issues/1984)

## [4.5.9] - 2021-11-24

### Fixed
* Operator application to some literals doesn't preserve spacing. [#1979](https://github.com/fsprojects/fantomas/issues/1979)

## [4.5.8] - 2021-11-19

### Fixed
* Fantomas is unable to format valid F# (.net 6.0) program. [#1969](https://github.com/fsprojects/fantomas/issues/1969)
* Attributes on static members of recursive types formats incorrectly. [#1962](https://github.com/fsprojects/fantomas/issues/1962)
* val mutable in signature loses 'mutable'. [#1954](https://github.com/fsprojects/fantomas/issues/1954)
* Literals in signatures lose values. [#1953](https://github.com/fsprojects/fantomas/issues/1953)
* Attribute on member of mutually dependent types fails to validate. [#1918](https://github.com/fsprojects/fantomas/issues/1918)
* Wrong code is generated for member attribute in recursive type. [#1898](https://github.com/fsprojects/fantomas/issues/1898)
* Attribute on type function incorrectly placed for 'and' types. [#1874](https://github.com/fsprojects/fantomas/issues/1874)

## [4.5.7] - 2021-11-07

### Fixed
* Formatting power operator in code quotation pattern match fails. [#1945](https://github.com/fsprojects/fantomas/issues/1945)

## [4.5.6] - 2021-11-03

### Fixed
* Offside code created when base constructor wraps across lines. [#1942](https://github.com/fsprojects/fantomas/issues/1942)
* Extra space in val and member bindings in signature files. [#1934](https://github.com/fsprojects/fantomas/issues/1934)

## [4.5.5] - 2021-10-27

### Fixed
* Provide more information when string merge failed. [#1904](https://github.com/fsprojects/fantomas/issues/1904)
* Comment gets duplicated. [#1912](https://github.com/fsprojects/fantomas/issues/1912)
* Vanity alignment used when splitting line in match block. [#1901](https://github.com/fsprojects/fantomas/issues/1901)
* Unexpected loss of newline in closing bracket. [#1835](https://github.com/fsprojects/fantomas/issues/1835)
* Relative patterns in .fantomasignore don't match any files. [#1713](https://github.com/fsprojects/fantomas/issues/1713)

## [4.5.4] - 2021-10-05

### Fixed
* Documentation contains reference to infix multiline formatter even though it's removed. [#1884](https://github.com/fsprojects/fantomas/issues/1884)
* Newline was introduced in Sequential with LetBang. [#1882](https://github.com/fsprojects/fantomas/issues/1882)
* Vanity alignment used when calling base constructor. [#1442](https://github.com/fsprojects/fantomas/issues/1442)

## [4.5.3] - 2021-09-07

### Fixed
* indented #if directive inside another non-indented #if directive drops significant whitespace. [#1866](https://github.com/fsprojects/fantomas/issues/1866)

## [4.5.2] - 2021-08-11

### Fixed
* Dropped comment with function with type parameter. [#1861](https://github.com/fsprojects/fantomas/issues/1861)
* Comment dropped in a multi-option match. [#1855](https://github.com/fsprojects/fantomas/issues/1855)
* StackoverflowException when formatted long triple-quoted strings. [#1837](https://github.com/fsprojects/fantomas/issues/1837)
* Comment removed in match. [#1677](https://github.com/fsprojects/fantomas/issues/1677)

## [4.5.1] - 2021-07-24

### Fixed
* StackOverflow exceptions when collecting ColMultilineItem list. [#1839](https://github.com/fsprojects/fantomas/issues/1839)
* Overly indented members on a record type with accessibility modifier. [#1824](https://github.com/fsprojects/fantomas/issues/1824)
* MultiLineLambdaClosingNewline not respected with function keyword. [#1823](https://github.com/fsprojects/fantomas/issues/1823)
* Comment is lost at the end of a match. [#1822](https://github.com/fsprojects/fantomas/issues/1822)

### Changed
* Honor .fantomasignore file when processing a folder. [#1834](https://github.com/fsprojects/fantomas/pull/1834)

## [4.5.0] - 2021-07-07

### Added
* Always place bar in front of discriminated union. [#1750](https://github.com/fsprojects/fantomas/issues/1750)
* Support multiple files/dirs as command-line arguments. [#1696](https://github.com/fsprojects/fantomas/issues/1696)
* Disable empty line between mutually recursive type. [#1658](https://github.com/fsprojects/fantomas/issues/1658)
* BlankLinesAroundNestedMultilineExpressions. [#1587](https://github.com/fsprojects/fantomas/pull/1587)

### Changed
* Initial support of KeepIndentInBranch. [#1361](https://github.com/fsprojects/fantomas/issues/1361)
* Update to FCS 39 [#1479](https://github.com/fsprojects/fantomas/pull/1479)

### Fixed
* Collect empty define block as single trivia. [#1528](https://github.com/fsprojects/fantomas/pull/1528)
* Refactor ASTTransformer. [#1497](https://github.com/fsprojects/fantomas/pull/1497)
* replace genTypeByLookup with Trivia. [#594](https://github.com/fsprojects/fantomas/issues/594)
* Space between identifier and then is lost. [#1816](https://github.com/fsprojects/fantomas/issues/1816)
* KeepIndentInBranch causing offside error in if condition. [#1812](https://github.com/fsprojects/fantomas/issues/1812)
* Indentation warnings for multiline match expression. [#1774](https://github.com/fsprojects/fantomas/issues/1774)
* Extra indentation on match-case block. [#1234](https://github.com/fsprojects/fantomas/issues/1234)
* Fantomas introduces meaningless match block. [#1806](https://github.com/fsprojects/fantomas/issues/1806)
* Lazy causes indentation to produce invalid F#. [#1805](https://github.com/fsprojects/fantomas/issues/1805)
* Nested Fluent API produces wrong code: misses indentation. [#1804](https://github.com/fsprojects/fantomas/issues/1804)
* Tuple should be consider short branch in KeepIndentInBranch setting. [#1800](https://github.com/fsprojects/fantomas/issues/1800)
* Fantomas adds "of" to a union case when it is seemingly _too long_. [#1796](https://github.com/fsprojects/fantomas/issues/1796)
* Function application in if expression should remain on single line. [#1795](https://github.com/fsprojects/fantomas/issues/1795)
* Conditional code is not printed. [#1794](https://github.com/fsprojects/fantomas/issues/1794)
* Records in list in a pattern match always have a semicolon. [#1793](https://github.com/fsprojects/fantomas/issues/1793)
* parenthesis expression in then should further indent inner expression. [#1777](https://github.com/fsprojects/fantomas/issues/1777)
* Wild cards in lambda. [#1789](https://github.com/fsprojects/fantomas/issues/1789)
* Soundness regression in 4.5.0-beta-001. Nested lambdas are stripped. [#1782](https://github.com/fsprojects/fantomas/issues/1782)
* KeepIndentInBranch not respected when returning short function application. [#1779](https://github.com/fsprojects/fantomas/issues/1779)
* Hash directive not printed above recursive binding. [#1776](https://github.com/fsprojects/fantomas/issues/1776)
* Fantomas adds space before colon when SpaceBeforeColon is false. [#1773](https://github.com/fsprojects/fantomas/issues/1773)
* Long return expression not formatted multiline. [#1771](https://github.com/fsprojects/fantomas/issues/1771)
* Add support for LibraryOnlyStaticOptimization. [#1769](https://github.com/fsprojects/fantomas/issues/1769)
* fsharp_keep_indent_in_branch not respected for multiline infix expression. [#1768](https://github.com/fsprojects/fantomas/issues/1768)
* Inline lambda in argument list causes problems for argument chopping and lambda alignment. [#1028](https://github.com/fsprojects/fantomas/issues/1028)
* Difference in behavior between signature and implementation files for single case DU. [#973](https://github.com/fsprojects/fantomas/issues/973)
* Concatenation of multi-line """ strings mis-indented. [#639](https://github.com/fsprojects/fantomas/issues/639)
* Comment after arrow lost with KeepIndentInBranch. [#1759](https://github.com/fsprojects/fantomas/issues/1759)
* Multiline if/then/else in infix expression. [#1757](https://github.com/fsprojects/fantomas/issues/1757)
* Newline and comment trivia are mixed up. [#1468](https://github.com/fsprojects/fantomas/issues/1468)
* Inline lambda in argument list causes problems for argument chopping and lambda alignment. [#1028](https://github.com/fsprojects/fantomas/issues/1028)
* Difference in behavior between signature and implementation files for single case DU. [#973](https://github.com/fsprojects/fantomas/issues/973)
* Concatenation of multi-line """ strings mis-indented. [#639](https://github.com/fsprojects/fantomas/issues/639)
* Trivia before SynPat.Paren. [#1753](https://github.com/fsprojects/fantomas/issues/1753)
* Idempotency problem when trailing comment is present. [#1538](https://github.com/fsprojects/fantomas/issues/1538)
* Offside error after formatting with MultiLineLambdaClosingNewline. [#1741](https://github.com/fsprojects/fantomas/issues/1741)
* Pipe character missing in single-case try/with. [#1571](https://github.com/fsprojects/fantomas/issues/1571)
* Multiline if condition in KeepIndentInBranch leads to warnings. [#1729](https://github.com/fsprojects/fantomas/issues/1729)
* KeepIndentInBranch not respected for values. [#1728](https://github.com/fsprojects/fantomas/issues/1728)
* KeepIndentInBranch not respected. [#1717](https://github.com/fsprojects/fantomas/issues/1717)
* Bad interaction between KeepIndentInBranch and MultiLambdaClosingNewLine. [#1715](https://github.com/fsprojects/fantomas/issues/1715)
* KeepIndentInBranch not being respected. [#1714](https://github.com/fsprojects/fantomas/issues/1714)
* Breaking method chain in the middle of an if statement causes offside error. [#1712](https://github.com/fsprojects/fantomas/issues/1712)
* Offside error when a comment appears before a match statement in pipeline. [#1711](https://github.com/fsprojects/fantomas/issues/1711)
* Line comment after short pattern match clause causes additional parenthesis. [#1721](https://github.com/fsprojects/fantomas/issues/1721)
* Appending two lists with @ fails. [#1719](https://github.com/fsprojects/fantomas/issues/1719)
* Leading block comment makes type multiline. [#1718](https://github.com/fsprojects/fantomas/issues/1718)
* List concat chain using operators fails to format. [#1188](https://github.com/fsprojects/fantomas/issues/1188)
* Unexpected newline after inner let binding. [#1709](https://github.com/fsprojects/fantomas/issues/1709)
* Currying a pair gets spread over multiple lines. [#1700](https://github.com/fsprojects/fantomas/issues/1700)
* Additional parentheses are introduced when match is piped. [#1698](https://github.com/fsprojects/fantomas/issues/1698)
* \t in string replaced by ASCII 9. [#1695](https://github.com/fsprojects/fantomas/issues/1695)
* Idempotency problem with nested else if. [#1648](https://github.com/fsprojects/fantomas/issues/1648)
* Idempotency problem with ifdef in a function. [#1646](https://github.com/fsprojects/fantomas/issues/1646)
* string interpolation part crossing max line length introduces new line and lots of whitespace. [#1511](https://github.com/fsprojects/fantomas/issues/1511)
* Splitting generic type parameters over multiple lines sometimes puts the break in an invalid place. [#1687](https://github.com/fsprojects/fantomas/issues/1687)
* Idempotency problem related to comments in with. [#1686](https://github.com/fsprojects/fantomas/issues/1686)
* Upcast requires a line break but is not given one. [#1685](https://github.com/fsprojects/fantomas/issues/1685)
* Idempotency problem when trying to format a type with method chaining in it. [#1681](https://github.com/fsprojects/fantomas/issues/1681)
* Line comments after null value used as argument in function call are removed. [#1676](https://github.com/fsprojects/fantomas/issues/1676)
* Idempotency problem when trying to format a type with method chaining in it. [#1681](https://github.com/fsprojects/fantomas/issues/1681)
* Comment after constant got moved to the next line. [#1671](https://github.com/fsprojects/fantomas/issues/1671)
* Idempotency problem when ending with a comment. [#1649](https://github.com/fsprojects/fantomas/issues/1649)
* end_of_line not respecting when file has ifdef. [#1673](https://github.com/fsprojects/fantomas/issues/1673)
* Attributes in a recursive type get misplaced. [#1668](https://github.com/fsprojects/fantomas/issues/1668)
* alternative_long_member_definitions docs. [#1666](https://github.com/fsprojects/fantomas/issues/1666)
* Stack overflow on macOS for long pipelines. [#1453](https://github.com/fsprojects/fantomas/issues/1453)
* Comment inside empty Elmish children is lost. [#1179](https://github.com/fsprojects/fantomas/issues/1179)
* Long .Setup line in Moq code results in broken indentation. [#1662](https://github.com/fsprojects/fantomas/issues/1662)
* Don't introduce parenthesis around SynPat.IsInst. [#1660](https://github.com/fsprojects/fantomas/issues/1660)
* Offside error splitting long line. [#1651](https://github.com/fsprojects/fantomas/issues/1651)
* Offside errors after formatting. [#1650](https://github.com/fsprojects/fantomas/issues/1650)
* Idempotency problem with with block. [#1647](https://github.com/fsprojects/fantomas/issues/1647)
* Formatting code makes Interpolated verbatim strings to non-verbatim strings, which breaks the code. [#1645](https://github.com/fsprojects/fantomas/issues/1645)
* Comment stripped in a record with semi-colons. [#1643](https://github.com/fsprojects/fantomas/issues/1643)
* Another shape which isn't respecting KeepIndentInBranch. [#1638](https://github.com/fsprojects/fantomas/issues/1638)
* Incorrect code when function type parameter would break over line. [#1637](https://github.com/fsprojects/fantomas/issues/1637)
* Multiline type parameter arguments inside indentation. [#1611](https://github.com/fsprojects/fantomas/issues/1611)
* Fantomas add extra parenthesis in desugared lambda. [#1631](https://github.com/fsprojects/fantomas/issues/1631)
* Mutually recursive functions break with function invocation above definition. [#1628](https://github.com/fsprojects/fantomas/issues/1628)
* Removal of bar in one-case DU. [#1563](https://github.com/fsprojects/fantomas/issues/1563)
* Multiline type signature is not unindent. [#1624](https://github.com/fsprojects/fantomas/issues/1624)
* Failure to unindent with KeepIndentInBranch. [#1621](https://github.com/fsprojects/fantomas/issues/1621)
* Some of newlines in string interpolation is deleted. [#1613](https://github.com/fsprojects/fantomas/issues/1613)
* Idempotency problem when piping just before the keyword in. [#1610](https://github.com/fsprojects/fantomas/issues/1610)
* Idempotency problem with lazy. [#1609](https://github.com/fsprojects/fantomas/issues/1609)
* Idempotency issue with let … in. [#1608](https://github.com/fsprojects/fantomas/issues/1608)
* Idempotency problem when splitting && over multiple lines. [#1607](https://github.com/fsprojects/fantomas/issues/1607)
* Idempotency problem when splitting if-clause over multiple lines. [#1606](https://github.com/fsprojects/fantomas/issues/1606)
* Idempotency problem with recursive types in FSI. [#1605](https://github.com/fsprojects/fantomas/issues/1605)
* Idempotency problem with comments at the end of code. [#1604](https://github.com/fsprojects/fantomas/issues/1604)
* Block comment in Elmish expression removed. [#1601](https://github.com/fsprojects/fantomas/issues/1601)
* System.Exception: was not expecting token DOLLAR. [#1598](https://github.com/fsprojects/fantomas/issues/1598)
* Define before opening bracket. [#1597](https://github.com/fsprojects/fantomas/issues/1597)
* Swap internal and inline in signature file. [#1590](https://github.com/fsprojects/fantomas/issues/1590)
* member laced with conditional. [#1589](https://github.com/fsprojects/fantomas/issues/1589)
* if expression is not indented. [#1588](https://github.com/fsprojects/fantomas/issues/1588)
* Fantomas throws an exception with custom operator (>??). [#1533](https://github.com/fsprojects/fantomas/issues/1533)
* Unexpected identifier in lambda expression when using pre processor directives. [#1484](https://github.com/fsprojects/fantomas/issues/1484)
* FormatException: Unexpected symbol '|' for DU case under pre-processor directive. [#1483](https://github.com/fsprojects/fantomas/issues/1483)
* End-of-line comments lost when formatting multiline type function signature. [#1287](https://github.com/fsprojects/fantomas/issues/1287)
* Comments are sometimes removed unexpectedly during formatting. [#1276](https://github.com/fsprojects/fantomas/issues/1276)
* max_line_length not respected in mutliline infix expression in if. [#1584](https://github.com/fsprojects/fantomas/issues/1584)
* Const() stripped from string literals break. [#1574](https://github.com/fsprojects/fantomas/issues/1574)
* Conversion of & to byref is invalid in extern function declaration. [#1567](https://github.com/fsprojects/fantomas/issues/1567)
* Quote character in a comment results in removing code inside preprocessor directive. [#1504](https://github.com/fsprojects/fantomas/issues/1504)
* Documentation comment for primary class constructor is removed. [#1286](https://github.com/fsprojects/fantomas/issues/1286)
* A comment before an anonymous function gets swallowed up. [#1190](https://github.com/fsprojects/fantomas/issues/1190)
* KeepIndentInBranch not being respected?. [#1569](https://github.com/fsprojects/fantomas/issues/1569)
* Split of very long function call in if body. [#1564](https://github.com/fsprojects/fantomas/issues/1564)
* fsi extension loses docstring in mutually recursive type. [#1562](https://github.com/fsprojects/fantomas/issues/1562)
* .fsi extension: attribute followed by docstring loses the docstring. [#1561](https://github.com/fsprojects/fantomas/issues/1561)
* .fsi extension causes first DU case's docstring to be lost. [#1560](https://github.com/fsprojects/fantomas/issues/1560)
* KeepIfThenInSameLine breaks function indentation. [#1559](https://github.com/fsprojects/fantomas/issues/1559)
* All SynExpr should start on next line and indent. [#1556](https://github.com/fsprojects/fantomas/issues/1556)
* Missing indentation when using pattern matching via anonymous functions in a pipeline. [#614](https://github.com/fsprojects/fantomas/issues/614)
* Required type arguments are removed with DotGet lambda. [#1550](https://github.com/fsprojects/fantomas/issues/1550)
* Fantomas removes the format string from string interpolation. [#1549](https://github.com/fsprojects/fantomas/issues/1549)
* Missing in keyword. [#1548](https://github.com/fsprojects/fantomas/issues/1548)
* Pattern inside when clause. [#1545](https://github.com/fsprojects/fantomas/issues/1545)
* Hash defines in let binding. [#1543](https://github.com/fsprojects/fantomas/issues/1543)
* Comments are stripped at the end of a vertical list. [#1541](https://github.com/fsprojects/fantomas/issues/1541)
* Idempotency problem when match is follow by pipe. [#1532](https://github.com/fsprojects/fantomas/issues/1532)
* Idempotency problem when exceptions in signature file. [#1531](https://github.com/fsprojects/fantomas/issues/1531)
* Exception - detect of multiple defines when define surrounds a DU member. [#1503](https://github.com/fsprojects/fantomas/issues/1503)
* DotGet infix expression. [#1529](https://github.com/fsprojects/fantomas/issues/1529)
* SynPat.Or should have the same indent. [#1522](https://github.com/fsprojects/fantomas/issues/1522)
* DotGet with parenthesis. [#1521](https://github.com/fsprojects/fantomas/issues/1521)
* Trivia regressions around SynConst. [#1518](https://github.com/fsprojects/fantomas/issues/1518)
* Long signatures have additonal newline inserted and don't respect the indent from the config. [#1515](https://github.com/fsprojects/fantomas/issues/1515)
* Bad formatting when using elmish style + empty arrays. [#1510](https://github.com/fsprojects/fantomas/issues/1510)
* \xHH escapes in string literal are expanded. [#1508](https://github.com/fsprojects/fantomas/issues/1508)
* Indentation of pattern match clause. [#1501](https://github.com/fsprojects/fantomas/issues/1501)
* Class parameters expands unit for long lines. [#1494](https://github.com/fsprojects/fantomas/issues/1494)
* Comments inside Elmish gets repeated. [#1347](https://github.com/fsprojects/fantomas/issues/1347)
* Extra space throws exception. [#1476](https://github.com/fsprojects/fantomas/issues/1476)
* comment deleted on reformat. [#1343](https://github.com/fsprojects/fantomas/issues/1343)

## [4.4.0] - 2021-02-25

### Changed
* Revisit SynExpr.IfThenElse. [#1258](https://github.com/fsprojects/fantomas/issues/1258)
* Target netcoreapp3.1 for fantomas-tool.
* Stricter trivia selection. [#1304](https://github.com/fsprojects/fantomas/pull/1304)

### Fixed
* Idempotency problem when function argument's type annotation requires brackets. [#1470](https://github.com/fsprojects/fantomas/issues/1470)
* Inconsistency about when fantomas decides to split `()` (unit) to the next line. [#1469](https://github.com/fsprojects/fantomas/issues/1469)
* Unexpected newline between hash directives. [#1464](https://github.com/fsprojects/fantomas/issues/1464)
* Oscillating newlines in custom computation expression. [#1463](https://github.com/fsprojects/fantomas/issues/1463)
* Violation of "avoid name-sensitive alignments" clause. [#1422](https://github.com/fsprojects/fantomas/issues/1422)
* Incorrectly combines tokens when formatting. [#1407](https://github.com/fsprojects/fantomas/issues/1407)
* string interpolation with multi-line string causes literal part to change. [#1451](https://github.com/fsprojects/fantomas/issues/1451)
* `when` clause in try-with block gets split and causes compiler warnings about indentation. [#1406](https://github.com/fsprojects/fantomas/issues/1406)
* Long line breaks match. [#1403](https://github.com/fsprojects/fantomas/issues/1403)
* Long line causes offside error. [#1402](https://github.com/fsprojects/fantomas/issues/1402)
* Nested matches format into something invalid. [#1400](https://github.com/fsprojects/fantomas/issues/1400)
* Shortening big `if` clause still creates compiler warnings. [#1390](https://github.com/fsprojects/fantomas/issues/1390)
* “FS0058: Possible incorrect indentation” on function composition after running Fantomas. [#1341](https://github.com/fsprojects/fantomas/issues/1341)
* Typed App followed by chained lambda should not add space. [#1448](https://github.com/fsprojects/fantomas/issues/1448)
* TypedApp should not have a space when chained. [#1447](https://github.com/fsprojects/fantomas/issues/1447)
* Unexpected newline after short match expression. [#1445](https://github.com/fsprojects/fantomas/issues/1445)
* Space after chain lambda function is not allowed. [#1440](https://github.com/fsprojects/fantomas/issues/1440)
* Formatting error with MultilineBlockBracketsOnSameColumn. [#1396](https://github.com/fsprojects/fantomas/issues/1396)
* fsharp_space_before_uppercase_invocation=true breaks method calls. [#1437](https://github.com/fsprojects/fantomas/issues/1437)
* Crash regression on 4.4.0-beta-003. [#1438](https://github.com/fsprojects/fantomas/issues/1438)
* MultiLineLambdaClosingNewline concats lambda arguments. [#1427](https://github.com/fsprojects/fantomas/issues/1427)
* `member val` causes invalid code to be generated. [#1426](https://github.com/fsprojects/fantomas/issues/1426)
* Surround return type annotations with white space [F# style guide]. [#1420](https://github.com/fsprojects/fantomas/issues/1420)
* Lists concatene onto one line invalidly. [#1405](https://github.com/fsprojects/fantomas/issues/1405)
* Accessibility modifier on record causes unindentation of following type. [#1404](https://github.com/fsprojects/fantomas/issues/1404)
* Invalid addition of a space after constructor invocation. [#1401](https://github.com/fsprojects/fantomas/issues/1401)
* "Inline" is incorrectly stripped out in FSI file. [#1399](https://github.com/fsprojects/fantomas/issues/1399)
* Multiple type checks in a `try/with` get collapsed. [#1395](https://github.com/fsprojects/fantomas/issues/1395)
* Short line length and member constraint leads to invalid code. [#1394](https://github.com/fsprojects/fantomas/issues/1394)
* Object expression newline gets added/removed. [#1388](https://github.com/fsprojects/fantomas/issues/1388)
* Arrays of constructors with lots of arguments gets dedented too much. [#1382](https://github.com/fsprojects/fantomas/issues/1382)
* Format in pre-commit hook. [#1207](https://github.com/fsprojects/fantomas/issues/1207)
* Shortening an 'if' condition causes compilation warnings about indentation. [#1374](https://github.com/fsprojects/fantomas/issues/1374)
* Some escapes are unexpectedly modified in character literal patterns. [#1372](https://github.com/fsprojects/fantomas/issues/1372)
* Fantomas formats with an error for very long DU case match. [#1364](https://github.com/fsprojects/fantomas/issues/1364)
* Fantomas errors out on `new Foo ""`. [#1363](https://github.com/fsprojects/fantomas/issues/1363)
* Aesthetics of long members in a type declaration. [#1362](https://github.com/fsprojects/fantomas/issues/1362)
* Comment on first constructor argument gets removed. [#1350](https://github.com/fsprojects/fantomas/issues/1350)
* “FS0058: Possible incorrect indentation” around if/then/else after running Fantomas. [#1349](https://github.com/fsprojects/fantomas/issues/1349)
* Failing to format file should return an exit code different than 0. [#1340](https://github.com/fsprojects/fantomas/issues/1340)
* Shorter MaxLineLength with long variable name yields invalid F# code according to fantomas. [#1241](https://github.com/fsprojects/fantomas/issues/1241)
* MultilineBlockBracketsOnSameColumn should be honored inside match block. [#1238](https://github.com/fsprojects/fantomas/issues/1238)
* Update constructor formatting to match MS Style guide. [#1359](https://github.com/fsprojects/fantomas/issues/1359)
* Violation of name-sensitive alignments. [#1358](https://github.com/fsprojects/fantomas/issues/1358)
* Pattern matching breaks code when expression is long and somewhat complex. [#1352](https://github.com/fsprojects/fantomas/issues/1352)
* Inserts extra newline everytime formatter runs. [#1346](https://github.com/fsprojects/fantomas/issues/1346)
* Functions looses space before parameter if func is defined inside method. [#1345](https://github.com/fsprojects/fantomas/issues/1345)
* Required backslash removed in string interpolation. [#1344](https://github.com/fsprojects/fantomas/issues/1344)
* Swallows comment before #nowarn directive. [#1220](https://github.com/fsprojects/fantomas/issues/1220)
* Swallows comment inside `with` block (of a try-with). [#1219](https://github.com/fsprojects/fantomas/issues/1219)
* Program.fs inside full path can lead to invalid AST. [#1337](https://github.com/fsprojects/fantomas/issues/1337)
* Formatting of long parameter lists. [#657](https://github.com/fsprojects/fantomas/issues/657)
* DotGet inside If expression not correct on second format. [#1329](https://github.com/fsprojects/fantomas/issues/1329)
* Pipe is indented too far. [#1327](https://github.com/fsprojects/fantomas/issues/1327)
* IfThenElse piped leads to invalid code. [#1324](https://github.com/fsprojects/fantomas/issues/1324)
* Multiline when condition in pattern match needs to be further indented. [#1320](https://github.com/fsprojects/fantomas/issues/1320)
* Add comma in front of expression in tuple with if/then/else. [#1319](https://github.com/fsprojects/fantomas/issues/1319)
* New line before for loop not preserved. [#1317](https://github.com/fsprojects/fantomas/issues/1317)
* Newline before set expression is lost. [#1314](https://github.com/fsprojects/fantomas/issues/1314)
* Newline after let bang is missing. [#1313](https://github.com/fsprojects/fantomas/issues/1313)
* Revisit place parameters on a new line for long definitions. [#1307](https://github.com/fsprojects/fantomas/issues/1307)
* static member should only have a single indent. [#1300](https://github.com/fsprojects/fantomas/issues/1300)
* Elmish-like syntax using yields with interspersed let statements breaks the code. [#1191](https://github.com/fsprojects/fantomas/issues/1191)
* The 'member' keyword gets deleted in 'abstract member' declarations. [#1106](https://github.com/fsprojects/fantomas/issues/1106)
* Don't indent too far. [#659](https://github.com/fsprojects/fantomas/issues/659)
* static member should only have a single indent. [#1300](https://github.com/fsprojects/fantomas/issues/1300)
* Named string argument to type provider requires a space prior to '@', which Fantomas removes. [#1209](https://github.com/fsprojects/fantomas/issues/1209)
* Don't indent too far. [#659](https://github.com/fsprojects/fantomas/issues/659)
* spaces removed from string. [#1290](https://github.com/fsprojects/fantomas/issues/1290)

## [4.3.0] - 2020-12-17

### Added
* Clarify constructors. [#1217](https://github.com/fsprojects/fantomas/issues/1217)
* MultiLineLambdaClosingNewline. [#1221](https://github.com/fsprojects/fantomas/issues/1221)
* Disable Elmish syntax. [#1198](https://github.com/fsprojects/fantomas/issues/1198)

### Changed
* Support user-provided end-of-line characters. [#1231](https://github.com/fsprojects/fantomas/issues/1231)
* Add option to make expressions multiline based on number of subexpressions rather than character length. [#1143](https://github.com/fsprojects/fantomas/issues/1143)
* Update to FCS 38. [#1240](https://github.com/fsprojects/fantomas/pull/1240)

### Fixed
* Comment after let binding breaks downstream output. [#1284](https://github.com/fsprojects/fantomas/issues/1284)
* Comments are removed before and after empty array literals. [#1281](https://github.com/fsprojects/fantomas/issues/1281)
* Use a safe filename when formatting from CodeFormatter. [#1279](https://github.com/fsprojects/fantomas/issues/1279)
* Incorrect movement of a comma. [#966](https://github.com/fsprojects/fantomas/issues/966)
* Bracket indentation is incorrect. [#1271](https://github.com/fsprojects/fantomas/issues/1271)
* tuple with match formats to invalid code. [#1269](https://github.com/fsprojects/fantomas/issues/1269)
* Incorrect movement of a comma. [#966](https://github.com/fsprojects/fantomas/issues/966)
* Not adding a space even when all SpaceBefore* settings are enabled. [#964](https://github.com/fsprojects/fantomas/issues/964)
* Multiline if condition can have incorrect indentation error. [#1267](https://github.com/fsprojects/fantomas/issues/1267)
* multiline do bang gives a warning. [#1265](https://github.com/fsprojects/fantomas/issues/1265)
* regressions. [#1264](https://github.com/fsprojects/fantomas/pull/1264)
* multiline yield bang in list should be further indented. [#1254](https://github.com/fsprojects/fantomas/issues/1254)
* Or pipe in destructured record should not be splitted. [#1252](https://github.com/fsprojects/fantomas/issues/1252)
* Swap order of private and inline. [#1250](https://github.com/fsprojects/fantomas/issues/1250)
* Comment is lost in enum. [#1247](https://github.com/fsprojects/fantomas/issues/1247)
* Nested if/else/then in short mode. [#1243](https://github.com/fsprojects/fantomas/issues/1243)
* Something doesn't add up in fix for 303. [#1093](https://github.com/fsprojects/fantomas/issues/1093)
* Fantomas format is "unstable/oscillates" after upcast operator: adds/removes empty line. [#1227](https://github.com/fsprojects/fantomas/issues/1227)
* Misplaces `=` in function signature so it's invalid F# code. [#1218](https://github.com/fsprojects/fantomas/issues/1218)
* Additional newline is added between if/elif and for loop. [#1211](https://github.com/fsprojects/fantomas/issues/1211)
* Let binding in hash directive disappears. [#1205](https://github.com/fsprojects/fantomas/issues/1205)
* Downcast operator doesn't get a new line. [#1203](https://github.com/fsprojects/fantomas/issues/1203)
* Implicit unit else results in extra lines with each reformat. [#1187](https://github.com/fsprojects/fantomas/issues/1187)
* Incorrect formatting of function parameter application with lambdas. [#1201](https://github.com/fsprojects/fantomas/issues/1201)
* Lambda functions in fluent API calls should indent further. [#970](https://github.com/fsprojects/fantomas/issues/970)
* Hard to read code when using Thoth.Json. [#685](https://github.com/fsprojects/fantomas/issues/685)
* --check should ignore the line endings. [#1196](https://github.com/fsprojects/fantomas/issues/1196)
* Format entire return type on the line. [#1181](https://github.com/fsprojects/fantomas/issues/1181)
* Only add one `in` keyword in LetOrUse. [#1176](https://github.com/fsprojects/fantomas/issues/1176)
* Multiline SynPat.Record in pattern match is formatted as a mixture of single/multiline styles. [#1173](https://github.com/fsprojects/fantomas/issues/1173)
* Inconsistent indentation of multiline records with internal keyword when fsharp_multiline_block_brackets_on_same_column is on/off. [#1171](https://github.com/fsprojects/fantomas/issues/1171)
* Lambda argument splits in awkward way. [#1164](https://github.com/fsprojects/fantomas/issues/1164)
* Multiline expression should be on next line. [#1158](https://github.com/fsprojects/fantomas/issues/1158)
* Missing in keyword makes code invalid. [#1114](https://github.com/fsprojects/fantomas/issues/1114)
* Invalid code after format. [#1032](https://github.com/fsprojects/fantomas/issues/1032)
* Space before ^ SRTP type is removed in function call. [#984](https://github.com/fsprojects/fantomas/issues/984)
* Shouldn't remove space after colon. [#908](https://github.com/fsprojects/fantomas/issues/908)
* Crash when formatting with config file. [#824](https://github.com/fsprojects/fantomas/issues/824)
* Formatting typeof generic static constraint fails to compile. [#803](https://github.com/fsprojects/fantomas/issues/803)
* Indenting of record definition when internal. [#658](https://github.com/fsprojects/fantomas/issues/658)

## [4.2.0] - 2020-09-25

### Added
* MaxDotGetExpressionWidth. [#501](https://github.com/fsprojects/fantomas/issues/501)

### Fixed
* Confusing symmetry between infix operators. [#988](https://github.com/fsprojects/fantomas/issues/988)
* Comment before closing parenthesis is lost. [#1146](https://github.com/fsprojects/fantomas/issues/1146)

## [4.1.1] - 2020-09-17

### Fixed
* No newline between module and first declaration. [#1139](https://github.com/fsprojects/fantomas/issues/1139)
* additional new lines added after each call to format. [#1137](https://github.com/fsprojects/fantomas/issues/1137)
* Generics error when breaking line. [#1134](https://github.com/fsprojects/fantomas/issues/1134)
* Comments on DUs parameterized by functions are dropped. [#1128](https://github.com/fsprojects/fantomas/issues/1128)
* Preserve underscore in number. [#1120](https://github.com/fsprojects/fantomas/issues/1120)

## [4.1.0] - 2020-09-10

### Changed
* Ignore files by `.fantomasignore` file. [#420](https://github.com/fsprojects/fantomas/issues/420)
* Limit trivia by AST MainNode name. [#992](https://github.com/fsprojects/fantomas/pull/992)
* Lead by example. [#666](https://github.com/fsprojects/fantomas/issues/666)
* Verify all unit test whether the formatted code is valid. [#842](https://github.com/fsprojects/fantomas/issues/842)

### Fixed
* Comments get dropped from the end of multi-line records. [#1124](https://github.com/fsprojects/fantomas/issues/1124)
* Functions in nested modules which follow a type consisting of only one member of a DU are un-nested from that module. [#1123](https://github.com/fsprojects/fantomas/issues/1123)
* After discriminated union in module wrongly indented. [#1122](https://github.com/fsprojects/fantomas/issues/1122)
* Extra whitespace with a type which has an attribute. [#1116](https://github.com/fsprojects/fantomas/issues/1116)
* Adds newline between comments and (all but the first) attribute. [#1108](https://github.com/fsprojects/fantomas/issues/1108)
* Extra whitespace lines added in fsi files at the end of a nested module declaration. [#1105](https://github.com/fsprojects/fantomas/issues/1105)
* Extra new line is added before attributes. [#1097](https://github.com/fsprojects/fantomas/issues/1097)
* Comments after closing brace are lost. [#1096](https://github.com/fsprojects/fantomas/issues/1096)
* Comment after Or operator lost. [#1095](https://github.com/fsprojects/fantomas/issues/1095)
* Trivia before bar is being repeated. [#1083](https://github.com/fsprojects/fantomas/issues/1083)
* Comment after arrow is being duplicated. [#1082](https://github.com/fsprojects/fantomas/issues/1082)
* Allow line break after return to avoid excessive indenting/aligning. [#1062](https://github.com/fsprojects/fantomas/issues/1062)
* Name of static members are removed/empty. [#1059](https://github.com/fsprojects/fantomas/issues/1059)
* When using parenthesis in type definition, it will sometimes keep adding additional () for each time fantomas i run. [#1057](https://github.com/fsprojects/fantomas/issues/1057)
* Multiline string in use expression. [#1055](https://github.com/fsprojects/fantomas/issues/1055)
* Issue #246 has returned in v4.0.0. [#1051](https://github.com/fsprojects/fantomas/issues/1051)
* Indentation after multiple hash directives is off. [#1026](https://github.com/fsprojects/fantomas/issues/1026)
* if/then/else indented too far. [#1054](https://github.com/fsprojects/fantomas/issues/1054)
* Single AST node should contain trivia. [#1031](https://github.com/fsprojects/fantomas/issues/1031)
* Formatter adds extra newlines between type and any subsequent val in .fsi files. [#1029](https://github.com/fsprojects/fantomas/issues/1029)
* Comments in if/then/else statements are sometimes deleted. [#1019](https://github.com/fsprojects/fantomas/issues/1019)
* Moves type name around when writing constrained type defintions. [#1018](https://github.com/fsprojects/fantomas/issues/1018)
* Line break before bracket on long method call followed by member access causes semantic change. [#994](https://github.com/fsprojects/fantomas/issues/994)
* Long union case should be split over multiple lines. [#972](https://github.com/fsprojects/fantomas/issues/972)
* FSI formatting does the wrong thing with comments on single-case DU. [#965](https://github.com/fsprojects/fantomas/issues/965)
* Invalid unit test ``should break lines on multiline if conditions``. [#863](https://github.com/fsprojects/fantomas/issues/863)
* Abstract member declarations don't follow page width. [#435](https://github.com/fsprojects/fantomas/issues/435)

## [4.0.0] - 2020-08-27

### Changed
* Add initial support of String Interpolation. [#998](https://github.com/fsprojects/fantomas/issues/998)
* Extract FakeHelpers and EditorConfig to Fantomas.Extras project [#986](https://github.com/fsprojects/fantomas/issues/986)
* Update FCS to 37. [#996](https://github.com/fsprojects/fantomas/pull/996)
* Update FCS to 36. [#899](https://github.com/fsprojects/fantomas/pull/899), [#961](https://github.com/fsprojects/fantomas/pull/961)
* Replaced json configuration with .editorconfig. [#650](https://github.com/fsprojects/fantomas/issues/650)
* Sunset setting ReorderOpenDeclaration. [#645](https://github.com/fsprojects/fantomas/issues/645)
* Sunset setting KeepNewlineAfter. [#737](https://github.com/fsprojects/fantomas/issues/737)
* Renamed setting IndentSpaceNum to IndentSize. [#940](https://github.com/fsprojects/fantomas/pull/940)
* Renamed setting PageWidth to MaxLineLength. [#940](https://github.com/fsprojects/fantomas/pull/940)
* Removed all style configuration options from CLI tool. [#704](https://github.com/fsprojects/fantomas/issues/704)
* Added [Benchmarks](https://fsprojects.github.io/fantomas/). [#867](https://github.com/fsprojects/fantomas/issues/867)
* Split up setting SpaceBeforeArgument to multiple settings. [#649](https://github.com/fsprojects/fantomas/pull/649)
  - SpaceBeforeParameter
  - SpaceBeforeLowercaseInvocation
  - SpaceBeforeUppercaseInvocation
  - SpaceBeforeClassConstructor
  - SpaceBeforeMember
* Increase control over length of certain code constructs. [#697](https://github.com/fsprojects/fantomas/issues/697)
  - MaxRecordWidth
  - MaxArrayOrListWidth
  - MaxValueBindingWidth
  - MaxFunctionBindingWidth
  - MaxElmishWidth
* Better support for Elmish inspired code. [#922](https://github.com/fsprojects/fantomas/pull/922)

### Added
* SingleArgumentWebMode. [#927](https://github.com/fsprojects/fantomas/issues/927)
* AlignFunctionSignatureToIndentation. [#946](https://github.com/fsprojects/fantomas/issues/946)
* AlternativeLongMemberDefinitions. [#913](https://github.com/fsprojects/fantomas/issues/913)
* MultilineBlockBracketsOnSameColumn. [#453](https://github.com/fsprojects/fantomas/issues/453)
* NewlineBetweenTypeDefinitionAndMembers. [#752](https://github.com/fsprojects/fantomas/issues/752)
* KeepIfThenInSameLine. [#825](https://github.com/fsprojects/fantomas/issues/825)

### Fixed
* Comments in match statements are sometimes deleted. [#1010](https://github.com/fsprojects/fantomas/issues/1010)
* Comments on members with get/set are deleted. [#1009](https://github.com/fsprojects/fantomas/issues/1009)
* Hexadecimal numbers in enums are output as decimal numbers. [#1006](https://github.com/fsprojects/fantomas/issues/1006)
* List indentation issue. [#999](https://github.com/fsprojects/fantomas/issues/999)
* Hexadecimal numbers in match arms are output as decimal numbers. [#995](https://github.com/fsprojects/fantomas/issues/995)
* Removes the first comment above the member of the list. [#990](https://github.com/fsprojects/fantomas/issues/990)
* Brackets increased every time Fantomas is run. [#989](https://github.com/fsprojects/fantomas/issues/989)
* Bug: Hash directive in computation expression. [#977](https://github.com/fsprojects/fantomas/issues/977)
* Bug with hash directives inside a match statement. [#976](https://github.com/fsprojects/fantomas/issues/976)
* Bug with defines in record member assignment. [#968](https://github.com/fsprojects/fantomas/issues/968)
* Backquotes are stripped down from ``checked``. [#937](https://github.com/fsprojects/fantomas/issues/937)
* Fantomas wraps extra set of parenthesis around parenthesis. [#921](https://github.com/fsprojects/fantomas/issues/921)
* Remove indent setting from CLI tool. [#888](https://github.com/fsprojects/fantomas/issues/888)
* Fantomas generating invalid F# when trying to format a list created with yields. [#882](https://github.com/fsprojects/fantomas/issues/882)
* Invalid unit test ``method call on multiple lines``. [#862](https://github.com/fsprojects/fantomas/issues/862)
* Invalid unit test ``should break on . operator and keep indentation``. [#860](https://github.com/fsprojects/fantomas/issues/860)
* Multi-line arguments to chained method calls produce invalid code. [#702](https://github.com/fsprojects/fantomas/issues/702)
* Line comment displaced from commented #-directive. [#638](https://github.com/fsprojects/fantomas/issues/638)
* #if'd argument types are lost. [#633](https://github.com/fsprojects/fantomas/issues/633)
* #if'd attributes moved to wrong column. [#631](https://github.com/fsprojects/fantomas/issues/631)
* Assembly attributes create over-long lines. [#629](https://github.com/fsprojects/fantomas/issues/629)
* List expression can get combined to a single line with different semantics. [#931](https://github.com/fsprojects/fantomas/issues/931)
* Additional new line inserted around attributes. [#949](https://github.com/fsprojects/fantomas/issues/949)
* `with get` removal in FSI invalid. [#945](https://github.com/fsprojects/fantomas/issues/945)
* FSI file has "abstract" stripped. [#944](https://github.com/fsprojects/fantomas/issues/944)
* Insertion of space before function application can break dot-chaining. [#943](https://github.com/fsprojects/fantomas/issues/943)
* Concatenation of lines can break operator precedence. [#942](https://github.com/fsprojects/fantomas/issues/942)
* Extra spaces inserted in record definition. [#941](https://github.com/fsprojects/fantomas/issues/941)
* Comments at the end of async blocks are deleted automatically. [#936](https://github.com/fsprojects/fantomas/issues/936)
* Newline between comments should lead to individual comments. [#920](https://github.com/fsprojects/fantomas/issues/920)
* VS Code | Extra white space added to record definition. [#910](https://github.com/fsprojects/fantomas/issues/910)
* When cutting off function invocations, should place each param in its own line (or align them to the 1st param). [#907](https://github.com/fsprojects/fantomas/issues/907)
* Try online link points to old location. [#890](https://github.com/fsprojects/fantomas/issues/890)
* Leading `|` in single-case union type with access modifier. [#889](https://github.com/fsprojects/fantomas/issues/889)
* Type constraint on a type definition causes a loss of the type definition. [#887](https://github.com/fsprojects/fantomas/issues/887)
* Fantomas removes the 'and' if there are multiple member constraints on a function declaration. [#886](https://github.com/fsprojects/fantomas/issues/886)
* Comments inside a type definition can cause issues. [#885](https://github.com/fsprojects/fantomas/issues/885)
* Long function signature should align with equal sign. [#883](https://github.com/fsprojects/fantomas/issues/883)
* Newline not preserved between let and let bang. [#879](https://github.com/fsprojects/fantomas/issues/879)
* Stackoverflow problem with let bang in match. [#876](https://github.com/fsprojects/fantomas/issues/876)
* Incorrect formatting for chained class members using Websharper. [#871](https://github.com/fsprojects/fantomas/issues/871)
* Pipe before and inside lambda leads to wrong indent of following lambda. [#870](https://github.com/fsprojects/fantomas/issues/870)
* Formatting Program.fs with `--check` fails. [#869](https://github.com/fsprojects/fantomas/issues/869)
* Possible wrong indentation for functions with parameters over multiple lines. [#868](https://github.com/fsprojects/fantomas/issues/868)
* Invalid unit test ``different attributes according to defines``. [#864](https://github.com/fsprojects/fantomas/issues/864)
* Invalid unit test ``record instance with inherit keyword``. [#861](https://github.com/fsprojects/fantomas/issues/861)
* Invalid unit test ``should add space before type provider params``. [#859](https://github.com/fsprojects/fantomas/issues/859)
* Incorrect end of line added after "(" which makes the code not to compile. [#856](https://github.com/fsprojects/fantomas/issues/856)
* Incorrect end of line added after "(". [#855](https://github.com/fsprojects/fantomas/issues/855)
* SpaceBeforeUppercaseInvocation applied in the middle of a invocation chain. [#853](https://github.com/fsprojects/fantomas/issues/853)
* MultilineBlockBracketsOnSameColumn not working properly when calling base constructors. [#852](https://github.com/fsprojects/fantomas/issues/852)
* PageWidth not respected for member with one long parameter. [#850](https://github.com/fsprojects/fantomas/issues/850)
* Wrong indentation in member definition. [#844](https://github.com/fsprojects/fantomas/issues/844)
* Class type with long variable names results in invalid formatted F# code. [#841](https://github.com/fsprojects/fantomas/issues/841)
* Multiline let bang should have newline before. [#838](https://github.com/fsprojects/fantomas/issues/838)
* complex computation expression identifier looks off. [#835](https://github.com/fsprojects/fantomas/issues/835)
* keyword before type declaration leads to invalid F# code. [#830](https://github.com/fsprojects/fantomas/issues/830)
* Inconsistent if-then-else cut. [#825](https://github.com/fsprojects/fantomas/issues/825)
* MultilineBlockBracketsOnSameColumn=true not working on records with short names. [#823](https://github.com/fsprojects/fantomas/issues/823)
* --config fantomas-config.json gives error. [#821](https://github.com/fsprojects/fantomas/issues/821)
* multiline let bang should have a newline. [#819](https://github.com/fsprojects/fantomas/issues/819)
* Updated value not indented correctly. [#817](https://github.com/fsprojects/fantomas/issues/817)
* Comment removed in multi-case pattern matching. [#813](https://github.com/fsprojects/fantomas/issues/813)
* Wrong handling multi lines comment at the end of file after function application. [#810](https://github.com/fsprojects/fantomas/issues/810)
* Opening brace for test missing. [#806](https://github.com/fsprojects/fantomas/issues/806)
* Return attribute deleted on reformatting. [#800](https://github.com/fsprojects/fantomas/issues/800)
* Fantomas crash with evaluation of array member. [#798](https://github.com/fsprojects/fantomas/issues/798)
* Type restrictions in FSI files. [#797](https://github.com/fsprojects/fantomas/issues/797)
* AssemblyInfo.fs attributes get squashed together. [#796](https://github.com/fsprojects/fantomas/issues/796)
* Byte-order mark is stripped. [#795](https://github.com/fsprojects/fantomas/issues/795)
* Fantomas replaces "abstract" in fsi, leading to compile errors. [#794](https://github.com/fsprojects/fantomas/issues/794)
* Broken links in Readme.md. [#791](https://github.com/fsprojects/fantomas/issues/791)
* Multiline first member should not introduce initial newline. [#789](https://github.com/fsprojects/fantomas/issues/789)
* Newline added before let binding with attribute in class. [#786](https://github.com/fsprojects/fantomas/issues/786)
* Some floating-point numbers are changed. [#785](https://github.com/fsprojects/fantomas/issues/785)
* Adding newline before first comment in module. [#784](https://github.com/fsprojects/fantomas/issues/784)
* Parameter after multiline string parameter. [#783](https://github.com/fsprojects/fantomas/issues/783)
* Modulo operator misplaced. [#780](https://github.com/fsprojects/fantomas/issues/780)
* double-backtick identifier is formatted wrong when starts with non-alphanum character. [#776](https://github.com/fsprojects/fantomas/issues/776)
* Line comment after record not printed. [#774](https://github.com/fsprojects/fantomas/issues/774)
* Additional blank lines inserted after formatting. [#772](https://github.com/fsprojects/fantomas/issues/772)
* Error while formatting Fantomas unit test with compiler define. [#761](https://github.com/fsprojects/fantomas/issues/761)
* AbstractSlot with line comment is consider multi line. [#757](https://github.com/fsprojects/fantomas/issues/757)
* Missing space after multiline string. [#754](https://github.com/fsprojects/fantomas/issues/754)
* Cannot determine upper or lowercase. [#753](https://github.com/fsprojects/fantomas/issues/753)
* Feature: Add blank line between type definition and members. [#752](https://github.com/fsprojects/fantomas/issues/752)
* Default member implementation changed to member during formatting. [#742](https://github.com/fsprojects/fantomas/issues/742)
* Long function definition should put equals and body on a newline. [#740](https://github.com/fsprojects/fantomas/issues/740)
* Add extra space between prefix operator and string. [#736](https://github.com/fsprojects/fantomas/issues/736)
* MaxIfThenElseShortWidth is not respected. [#734](https://github.com/fsprojects/fantomas/issues/734)
* Shouldn't remove getters. [#733](https://github.com/fsprojects/fantomas/issues/733)
* Comment after `then` keyword gets removed. [#730](https://github.com/fsprojects/fantomas/issues/730)
* Determine if DotGet expression is upper- or lowercase. [#729](https://github.com/fsprojects/fantomas/issues/729)
* Check for Trivia content before the equals sign in let bindings. [#728](https://github.com/fsprojects/fantomas/issues/728)
* When advising user to file a bug, should mention the file it was trying to format. [#726](https://github.com/fsprojects/fantomas/issues/726)
* space removed from parameters passed to inherited class. [#720](https://github.com/fsprojects/fantomas/issues/720)
* Place parameters on a new line for very long member definitions. [#719](https://github.com/fsprojects/fantomas/issues/719)
* Exception: Unexpected scenario when formatting else if / elif. [#713](https://github.com/fsprojects/fantomas/issues/713)
* Fantomas keeps adding newlines every time you format. [#709](https://github.com/fsprojects/fantomas/issues/709)
* Duplicate spaces and lost of linecomment. [#687](https://github.com/fsprojects/fantomas/issues/687)
* Formatting of array literals of BigInteger. [#682](https://github.com/fsprojects/fantomas/issues/682)
* Hash directive not between namespace and module. [#681](https://github.com/fsprojects/fantomas/issues/681)
* Comment above static member is wrongly placed. [#680](https://github.com/fsprojects/fantomas/issues/680)
* Do not remove property setters. [#664](https://github.com/fsprojects/fantomas/issues/664)
* StringConstant printed twice. [#646](https://github.com/fsprojects/fantomas/issues/646)
* Newline after "bang" keywords in computation expressions. [#615](https://github.com/fsprojects/fantomas/issues/615)
* Incorrect indentation when folding a record update expression. [#536](https://github.com/fsprojects/fantomas/issues/536)
* Preserve comments after record. [#516](https://github.com/fsprojects/fantomas/issues/516)
* Long function signature broken into two lines. [#492](https://github.com/fsprojects/fantomas/issues/492)
* "Better" support for nesting complex expressions in async { } blocks. [#386](https://github.com/fsprojects/fantomas/issues/386)

## [3.3.0] - 2020-02-28

### Changed
* Support for `and!`. [#690](https://github.com/fsprojects/fantomas/issues/690)
* Support for new slice syntax. [#691](https://github.com/fsprojects/fantomas/issues/691)
* Support for check style flag [#642](https://github.com/fsprojects/fantomas/issues/642)
* Update FCS to 34.1 [#699](https://github.com/fsprojects/fantomas/pull/699)
* Allow to configure spaces before and after semicolon. [#653](https://github.com/fsprojects/fantomas/issues/653)
* Update README with link to YouTube videos series. [#672](https://github.com/fsprojects/fantomas/pull/672)

### Fixed
* Problem with --config and directory names containing ".". [#694](https://github.com/fsprojects/fantomas/issues/694)
* Space is removed after Foo.Create. [#676](https://github.com/fsprojects/fantomas/issues/676)
* Error in formatting nested else if construction. [#675](https://github.com/fsprojects/fantomas/issues/675)
* Unbalanced and misplaced #if directives after formatting. [#635](https://github.com/fsprojects/fantomas/issues/635)
* Stack overflow when using fantomas 3.2.0-beta-002. [#630](https://github.com/fsprojects/fantomas/issues/630)
* --help and --version return exit code 1. [#612](https://github.com/fsprojects/fantomas/issues/612)
* Line comment disappears after format. [#598](https://github.com/fsprojects/fantomas/issues/598)
* Stack overflow for global tool on OSX. [#591](https://github.com/fsprojects/fantomas/issues/591)
* Page width is not respected when formatting a function signature. [#495](https://github.com/fsprojects/fantomas/issues/495)

## [3.2.0] - 2020-02-03

### Changed
* Added support for settings configuration file. [#354](https://github.com/fsprojects/fantomas/issues/354)
* Use Argu for commandline argument parsing. [#607](https://github.com/fsprojects/fantomas/pull/607)

### Fixed
* Unicode null escapes are *still* unescaped. [#632](https://github.com/fsprojects/fantomas/issues/632)
* Back ticks are removed from enum. [#626](https://github.com/fsprojects/fantomas/issues/626)
* Pipe is removed when DU type name matches record type name. [#641](https://github.com/fsprojects/fantomas/issues/641)
* fantomas --version should return version. [#625](https://github.com/fsprojects/fantomas/issues/625)
* Extra newline between attribute and function. [#611](https://github.com/fsprojects/fantomas/issues/611)
* Invalid code produced when formatting type alias for struct tuple. [#605](https://github.com/fsprojects/fantomas/issues/605)
* Extra newlines repeatedly being added inside an object expression. [#601](https://github.com/fsprojects/fantomas/issues/601)
* Empty line added on each format. [#597](https://github.com/fsprojects/fantomas/issues/597)
* Error when formatting DU with single choice and attribute. [#596](https://github.com/fsprojects/fantomas/issues/596)
* Unwanted new line after elif expression. [#588](https://github.com/fsprojects/fantomas/issues/588)
* Unwanted new line added. [#586](https://github.com/fsprojects/fantomas/issues/586)
* Empty lines in multi-line string get moved. [#577](https://github.com/fsprojects/fantomas/issues/577)
* Error when combining #if directive with async block and let. [#576](https://github.com/fsprojects/fantomas/issues/576)
* DllImport not detected when using additional attribute. [#574](https://github.com/fsprojects/fantomas/issues/574)
* Comment in async block gets moved. [#573](https://github.com/fsprojects/fantomas/issues/573)
* Enum comments removed. [#572](https://github.com/fsprojects/fantomas/issues/572)
* Fantomas keeps adding new lines between two interface member implementations. [#569](https://github.com/fsprojects/fantomas/issues/569)
* Unindented DU case causes compile error. [#567](https://github.com/fsprojects/fantomas/issues/567)
* Erroneous whitespace in chained accessors. [#566](https://github.com/fsprojects/fantomas/issues/566)
* Comments inside type signatures break formatting. [#565](https://github.com/fsprojects/fantomas/issues/565)
* Hash symbol in signatures requires parens to remain. [#564](https://github.com/fsprojects/fantomas/issues/564)
* Stack overflow in Strict mode. [#562](https://github.com/fsprojects/fantomas/issues/562)
* Accessibility modifiers in DUs. [#561](https://github.com/fsprojects/fantomas/issues/561)
* Line comment place after lambda instead of infix function. [#559](https://github.com/fsprojects/fantomas/issues/559)
* Sequence expression inside computation expression outputs uncompilable code. [#553](https://github.com/fsprojects/fantomas/issues/553)
* Comment after [ is not preserved. [#551](https://github.com/fsprojects/fantomas/issues/551)
* Record update indentation incorrect around comments. [#537](https://github.com/fsprojects/fantomas/issues/537)
* Formatting document continuously adds new lines each time it's called. [#535](https://github.com/fsprojects/fantomas/issues/535)
* Comments like `(fun arg -> // comment` are lost. [#534](https://github.com/fsprojects/fantomas/issues/534)
* KeepNewlineAfter not respected in let binding. [#524](https://github.com/fsprojects/fantomas/issues/524)
* Improve formatting of lambda between parenthesis. [#523](https://github.com/fsprojects/fantomas/issues/523)
* Crash when using --keepNewlineAfter. [#513](https://github.com/fsprojects/fantomas/issues/513)
* Over-aggresive folding breaks nested lambda expressions. [#486](https://github.com/fsprojects/fantomas/issues/486)
* Add FormatASTRangeAsync to API. [#454](https://github.com/fsprojects/fantomas/issues/454)
* Intrinsic type extension member signatures are erased. [#413](https://github.com/fsprojects/fantomas/issues/413)
* Inconsistencies in if formatting. [#135](https://github.com/fsprojects/fantomas/issues/135)

## [3.1.0] - 2019-11-27

### Fixed
* invalid code generated after multiline string when other expressions exist on same line. [#545](https://github.com/fsprojects/fantomas/issues/545)
* Trivia before elif generates invalid code due to missing indentation. [#527](https://github.com/fsprojects/fantomas/issues/527)
* Don't add additional newline between two and blocks. [#520](https://github.com/fsprojects/fantomas/issues/520)
* Print line comment after `{` [#517](https://github.com/fsprojects/fantomas/issues/517)
* Formatting document removes '#if DEBUG' and '#endif'. [#512](https://github.com/fsprojects/fantomas/issues/512)
* Some unicode control characters are incorrectly formatted. [#506](https://github.com/fsprojects/fantomas/issues/506)
* New empty line inserted preceding module attribute. [#505](https://github.com/fsprojects/fantomas/issues/505)
* Weird indentation/breaks with lambda in pipeline. [#503](https://github.com/fsprojects/fantomas/issues/503)
* Sufficiently indent match case bodies for other indentation lengths than 4. [#502](https://github.com/fsprojects/fantomas/issues/502)
* `--noSpaceBeforeColon` doesn't work. [#499](https://github.com/fsprojects/fantomas/issues/499)
* Invalid code produced when wrapping method call to new line. [#498](https://github.com/fsprojects/fantomas/issues/498)
* Indexer usage fails to parse. [#497](https://github.com/fsprojects/fantomas/issues/497)

### Changed
* Use FCS 33.0.0. [pull/568](https://github.com/fsprojects/fantomas/pull/568)
* Use dotnet tools [pull/558](https://github.com/fsprojects/fantomas/pull/558)
* Add `--maxIfThenElseShortWidth` option, see [documentation](https://github.com/fsprojects/fantomas/blob/main/docs/Documentation.md)

## [3.0.0] - 2019-10-11

### Changed
* Use FCS 32.0.0. [490b121af427ec4f6eba94f6d6d08cf3f91e04c8](https://github.com/fsprojects/fantomas/pull/434/commits/490b121af427ec4f6eba94f6d6d08cf3f91e04c8)
* Deprecate PreserveEndOfLine feature. [#390](https://github.com/fsprojects/fantomas/issues/390)
* Upgrade to .NET Core 3.0 and deprecate dotnet-fantomas. [b13aa00a57541be5f6182dc65ee27dc81174ab15](https://github.com/fsprojects/fantomas/pull/434/commits/b13aa00a57541be5f6182dc65ee27dc81174ab15)
* F# 4.7 support. [9ab8f007446d2e8311a204a9c8a73d758a189939](https://github.com/fsprojects/fantomas/pull/434/commits/9ab8f007446d2e8311a204a9c8a73d758a189939)
* KeepNewlineAfter setting. [#449](https://github.com/fsprojects/fantomas/issues/449)
* Refactored API [#454](https://github.com/fsprojects/fantomas/issues/454)

### Fixed
* Adding parentheses around expressions can lead to incorrect indentation. [#385](https://github.com/fsprojects/fantomas/issues/385)
* Indentation removed when combining comments and compiler directives. [#382](https://github.com/fsprojects/fantomas/issues/382)
* Fantomas removes module and namespace if it is only 1 word (without dots). [#380](https://github.com/fsprojects/fantomas/issues/380)
* Indentation incorrect for code with chained fluent interface method calls. [#379](https://github.com/fsprojects/fantomas/issues/379)
* Incorrect indentation when space around delimiter is false. [#362](https://github.com/fsprojects/fantomas/issues/362)
* Meaningful spaces can be collapsed in record-with expressions. [#353](https://github.com/fsprojects/fantomas/issues/353)
* CLI arguments not accepted. [#334](https://github.com/fsprojects/fantomas/issues/334)
* Calls to constructor from inherited class leads to wrong indentation (breaks build). [#326](https://github.com/fsprojects/fantomas/issues/326)
* Indent level context lost in record initialization -- causes compilation failure. [#313](https://github.com/fsprojects/fantomas/issues/313)
* Semi-colons may or may not be insterted in list literals. [#312](https://github.com/fsprojects/fantomas/issues/312)
* Handling of blank lines is idiosyncratic. [#311](https://github.com/fsprojects/fantomas/issues/311)
* Over-length line not folded (inside #if block). [#309](https://github.com/fsprojects/fantomas/issues/309)
* With --preserverEOL, multi-line lambdas are not correctly formatted. [#307](https://github.com/fsprojects/fantomas/issues/307)
* Reformatting #if blocks controlling attributes changes the meaning of the code. [#304](https://github.com/fsprojects/fantomas/issues/304)
* Some spacing is still lost in and around #if blocks. [#303](https://github.com/fsprojects/fantomas/issues/303)
* Weird formattiing behavior. [#287](https://github.com/fsprojects/fantomas/issues/287)
* #if blocks result in code being moved around incorrectly. [#282](https://github.com/fsprojects/fantomas/issues/282)
* Inline replacement. [#278](https://github.com/fsprojects/fantomas/issues/278)
* No new line after long name when copying record with "with". [#155](https://github.com/fsprojects/fantomas/issues/155)
* Formatting of multi-line list literals. [#133](https://github.com/fsprojects/fantomas/issues/133)
* Problems with very long lines and/or files. [#119](https://github.com/fsprojects/fantomas/issues/119)
* Adjust default configuration to be more F# idiomatic. [#61](https://github.com/fsprojects/fantomas/issues/61)
* Excessive line breaking. [#43](https://github.com/fsprojects/fantomas/issues/43)
* [Trivia] Line comment after `then` breaks code. [#451](https://github.com/fsprojects/fantomas/issues/451)
* Bug report from fantomas-ui. [#450](https://github.com/fsprojects/fantomas/issues/450)
* Publish 3.0.0 to NuGet.org with a preview flag. [#448](https://github.com/fsprojects/fantomas/issues/448)
* Include directive with `__SOURCE_DIRECTORY__` is removed and replace. [#447](https://github.com/fsprojects/fantomas/issues/447)
* Formatting if expressions not according to style-guide. [#446](https://github.com/fsprojects/fantomas/issues/446)
* PreserveEndOfLine+SpaceAroundDelimiter add an unnecessary space before closing brace. [#443](https://github.com/fsprojects/fantomas/issues/443)
* Record option with attribute gets an additional space with PreserveEndOfLine. [#442](https://github.com/fsprojects/fantomas/issues/442)
* Quotation escapes removed - Bug report from fantomas-ui. [#440](https://github.com/fsprojects/fantomas/issues/440)
* Fantomas fails in Fake script. [#439](https://github.com/fsprojects/fantomas/issues/439)
* Configuration options for "Fabulous compatibility"?. [#437](https://github.com/fsprojects/fantomas/issues/437)
* Using fantomas with dotnet-format. [#430](https://github.com/fsprojects/fantomas/issues/430)
* Change space before colon default to false. [#429](https://github.com/fsprojects/fantomas/issues/429)
* global.json specifies outdated dotnet sdk. [#426](https://github.com/fsprojects/fantomas/issues/426)
* Errors after formatting secondary constructors. [#423](https://github.com/fsprojects/fantomas/issues/423)
* Wrong attribute and xml doc placement on reformat with PreserveEOL. [#422](https://github.com/fsprojects/fantomas/issues/422)
* When running the tool for a fairly large script file (1000 lines) nothing happens. [#416](https://github.com/fsprojects/fantomas/issues/416)
* Is Fantomas still supported for VS? Couldn't find it?. [#415](https://github.com/fsprojects/fantomas/issues/415)
* the required library libhostfxr.so could not be found. [#412](https://github.com/fsprojects/fantomas/issues/412)
* Latest FCS breaks fantomas. [#410](https://github.com/fsprojects/fantomas/issues/410)
* Compiled operators names are replaced with source names. [#409](https://github.com/fsprojects/fantomas/issues/409)
* Wrong anon module formatting when filename starts with a digit. [#408](https://github.com/fsprojects/fantomas/issues/408)
* Raw method names with `/` are formatted improperly. [#406](https://github.com/fsprojects/fantomas/issues/406)
* Attributes followed by unit literals aren't formatted properly. [#405](https://github.com/fsprojects/fantomas/issues/405)
* Wrongly removed "with" for member on record, PreserveEndOfLine=true. [#388](https://github.com/fsprojects/fantomas/issues/388)
* IndentSpaceNum is ignored if PreserveEndOfLine is enable. [#387](https://github.com/fsprojects/fantomas/issues/387)
* An option to preserve empty lines between logical blocks. [#496](https://github.com/fsprojects/fantomas/issues/496)
* Bug report from fantomas-ui. [#491](https://github.com/fsprojects/fantomas/issues/491)
* `finally` is duplicated, moved. [#487](https://github.com/fsprojects/fantomas/issues/487)
* Multiple #if cases causes failure (3.0.0 beta3 and beta4). [#484](https://github.com/fsprojects/fantomas/issues/484)
* Significant spaces lost (v3.0.0-beta4). [#483](https://github.com/fsprojects/fantomas/issues/483)
* #if/#endif lost with v3.0.0-beta-004. [#482](https://github.com/fsprojects/fantomas/issues/482)
* Exception when code for no defines is empty. [#480](https://github.com/fsprojects/fantomas/issues/480)
* Stackoverflow exception in AstTransformer. [#479](https://github.com/fsprojects/fantomas/issues/479)
* [Trivia] Significant spacing added after let binding in function. [#478](https://github.com/fsprojects/fantomas/issues/478)
* Incorrect replacement of `override` with `member`. [#477](https://github.com/fsprojects/fantomas/issues/477)
* [Trivia] Fantomas removes the parentheses around Fable's string field access syntax. [#476](https://github.com/fsprojects/fantomas/issues/476)
* [Trivia] Additional line added after very specific case. [#475](https://github.com/fsprojects/fantomas/issues/475)
* Multiple extension members cause additional lines to be printed. [#473](https://github.com/fsprojects/fantomas/issues/473)
* Long text lines cause out of range exception in 3.0.0-beta. [#472](https://github.com/fsprojects/fantomas/issues/472)
* Class member attributes cause additional lines. [#471](https://github.com/fsprojects/fantomas/issues/471)
* 'with' incorrectly removed. [#469](https://github.com/fsprojects/fantomas/issues/469)
* Online UI tool doesn't understand F# 4.6's {| |}. [#467](https://github.com/fsprojects/fantomas/issues/467)
* Exception handling 'with' clause using drop-through is malformed. [#465](https://github.com/fsprojects/fantomas/issues/465)
* Unicode null escapes are unescaped (v3.0.0. beta1, beta2). [#464](https://github.com/fsprojects/fantomas/issues/464)
* Multiline record not on new line after DU constructor. [#462](https://github.com/fsprojects/fantomas/issues/462)
* Feature request: Prefix generic type parameters. [#460](https://github.com/fsprojects/fantomas/issues/460)
* Fantomas hangs indefinitely when run. [#459](https://github.com/fsprojects/fantomas/issues/459)
* record mutation: first field after `with` should be placed in a new line. [#457](https://github.com/fsprojects/fantomas/issues/457)
* for i in 1..-1..0 do: should add space before `-`. [#456](https://github.com/fsprojects/fantomas/issues/456)
* Incorrect handling of attributes in static method. [#452](https://github.com/fsprojects/fantomas/issues/452)

## [3.0.0-beta-006] - 2019-10-02

### Changed
* FCS 32
* Partial F# 4.7 support

## [3.0.0-beta-005] - 2019-09-27

### Changed
* Move to .NETCore 3 global tool, deprecated net461
* Deprecated dotnet-fantomas tool
* Bug fixes

## [3.0.0-beta-004] - 2019-09-18

### Changed
* Restructured library API
* Improved performance

## [3.0.0-beta-003] - 2019-09-13

### Changed
* More trivia fixes
* FCS 31

## [3.0.0-beta-002] - 2019-07-20

### Changed
* More fixes with hash directives

## [3.0.0-beta-001] - 2019-07-12

### Changed
* Use FCS 28.0.0 and net461. [#436](https://github.com/fsprojects/fantomas/pull/436)
* Deprecated `PreserveEndOfLine` setting in favor of Trivia. [#434](https://github.com/fsprojects/fantomas/pull/434)
* Added support for formatting multiple code path in defines.

## [2.9.2] - 2019-02-02

### Fixed
* PreserveEndOfLine introduces additional newlines. [#360](https://github.com/fsprojects/fantomas/issues/360)
* Extra newline is introduced when file ends with multiline comment. [#363](https://github.com/fsprojects/fantomas/issues/363)
* Fantomas shouldn't remove parens when using the dynamic operator (?). [#369](https://github.com/fsprojects/fantomas/issues/369)
* Extra semicolons in list with PreserveEndOfLine. [#371](https://github.com/fsprojects/fantomas/issues/371)
* Multiple attributes indented wrongly with PreserveEndOfLine. [#370](https://github.com/fsprojects/fantomas/issues/370)
* pattern matched unions are formatted badly. [#283](https://github.com/fsprojects/fantomas/issues/283)
* wrong indentation when accessing member of constructed record. [#383](https://github.com/fsprojects/fantomas/issues/383)
* latest fantomas breaks Falanx indentation. [#384](https://github.com/fsprojects/fantomas/issues/384)
* Recurse option with globally installed dotnet-tool traverses 'obj' directories. [#341](https://github.com/fsprojects/fantomas/issues/341)
* creates invalid F# for string handling operations. [#365](https://github.com/fsprojects/fantomas/issues/365)

### Changed
* Use qualified name for inputPath and outputPath. [#376](https://github.com/fsprojects/fantomas/pull/376)
* Added Nightly nuget feed. [#375](https://github.com/fsprojects/fantomas/pull/375)
* Moved solution file to root folder. [#377](https://github.com/fsprojects/fantomas/pull/377)
* Add support for SynExpr.Set(_,_,_). [#368](https://github.com/fsprojects/fantomas/issues/368)
* Use FAKE 5. [#261](https://github.com/fsprojects/fantomas/issues/261)
* Added FAKE 5 sample. [#402](https://github.com/fsprojects/fantomas/issues/402)

## [2.9.1] - 2018-11-20

### Changed
* Added instructions for vscode and online website. [#333](https://github.com/fsprojects/fantomas/pull/333)
* Removed trailing spaces for each line, after formatting. [#328](https://github.com/fsprojects/fantomas/issues/328)
* Allow easy build/format/build cycle of external projects. [#337](https://github.com/fsprojects/fantomas/pull/337)
* Update to .NET Core 2.1 [#350](https://github.com/fsprojects/fantomas/issues/350)
* Removed unused open statements. [#352](https://github.com/fsprojects/fantomas/pull/352)
* Added regression test for Implicit module is added to resulting code. [#355](https://github.com/fsprojects/fantomas/pull/355)

### Fixed
* `in` is removed from binding when PreserveEndOfLine is true. [#340](https://github.com/fsprojects/fantomas/issues/340)
* unnecessary conversion from 'YieldOrReturn' to 'YieldOrReturnFrom', by update of FCS. [#339](https://github.com/fsprojects/fantomas/issues/339)
* Lazy<'T> is incorrectly rewritten. [#335](https://github.com/fsprojects/fantomas/issues/335)
* Fluent API with comments breaks code. [#331](https://github.com/fsprojects/fantomas/issues/331)
* wrong comment placement. [#289](https://github.com/fsprojects/fantomas/issues/289)

## [2.9.0] - 2018-10-17

### Changed
* Improved README. [#243](https://github.com/fsprojects/fantomas/issues/243)
* Bad split of chained method call expression. [#246](https://github.com/fsprojects/fantomas/issues/246)
* rec modifier removed for namespaces and modules. [#292](https://github.com/fsprojects/fantomas/issues/292)
* Over-enthusiastic removal of parentheses [#249](https://github.com/fsprojects/fantomas/issues/249)
* Broken reformat of "if" inside call (fantomas-tool 2.8.0) [#288](https://github.com/fsprojects/fantomas/issues/288)
* Support struct tuple. [#224](https://github.com/fsprojects/fantomas/issues/224)
* Support match! [#262](https://github.com/fsprojects/fantomas/issues/262)
* Upgrade to .NET 4.5.2 [#325](https://github.com/fsprojects/fantomas/pull/325)

### Fixed
* for AST formatting regression. [#321](https://github.com/fsprojects/fantomas/issues/321)

## [2.8.1] - 2018-09-12

### Changed
* Force parameter is *true* by default. [#267](https://github.com/fsprojects/fantomas/issues/267)
* Formatting compiler directives with inactive code is incorrect. [#270](https://github.com/fsprojects/fantomas/issues/270)
* rec keyword is removed from recursive modules [#274](https://github.com/fsprojects/fantomas/issues/274)
* Access modifiers in method signatures in signature files are not formatted correctly. [#284](https://github.com/fsprojects/fantomas/issues/284)
* `#if FOO || BAR => #if FOO` [#280](https://github.com/fsprojects/fantomas/issues/280)
* `override` becomes `member` in interface implementations. [#263](https://github.com/fsprojects/fantomas/issues/263)
* Operator >>.~ incorrectly formatted. [#291](https://github.com/fsprojects/fantomas/issues/291)
* Bad choice of line break location in boolean equality expression. [#248](https://github.com/fsprojects/fantomas/issues/248)
* Pipe operator inside quotation expression leads to wrong indentation. [#256](https://github.com/fsprojects/fantomas/issues/256)
* broken indent by pipe formatting. [#269](https://github.com/fsprojects/fantomas/issues/269)

### Fixed
* "Fantômas" mistranslation in README. [#273](https://github.com/fsprojects/fantomas/pull/273)
* for preserve EOL feature. [#275](https://github.com/fsprojects/fantomas/pull/275)

## [2.8.0] - 2018-07-07

### Changed
* Wrong indentation of `else` after comment [#241](https://github.com/dungpa/fantomas/issues/241)
* Change Content to None [#238](https://github.com/dungpa/fantomas/issues/238)
* Formatting of code with a pipe and a lambda expression [#211](https://github.com/dungpa/fantomas/issues/211)
* Added support for a global dotnet cli tool [#252](https://github.com/dungpa/fantomas/issues/252)
* Added option to preserve blank lines [#143](https://github.com/dungpa/fantomas/issues/143)

### Fixed
* for chopped of members [#239](https://github.com/dungpa/fantomas/issues/239)

## [2.7.1] - 2018-05-02

### Changed
* Hotfix for runtime problem when using dotnet cli tool

## [2.7.0] - 2018-05-02

### Changed
* Upgrade to .NET Core 2.0
* Published as `clitool`
* Upgrade to FCS 22.0.3
* Single case DUs on same line [#234](https://github.com/dungpa/fantomas/pull/234)
* Removed whitespaces around type provider arguments [#235](https://github.com/dungpa/fantomas/pull/235)

## [2.6.1] - 2017-04-22

### Changed
* Upgrade to FCS 11.0.4

## [2.5.0] - 2017-02-19

### Changed
* Upgrade to FCS 10.0.0

## [2.4.0] - 2016-10-24

### Changed
* Upgrade to FCS 8.0.0

## [2.3.0] - 2016-07-09

### Changed
* Upgrade to FCS 5.0.0

## [2.2.0] - 2016-04-24

### Changed
* Handle record types with private fields [#197](https://github.com/dungpa/fantomas/pull/197)
* Create a separate CLI NuGet package [#196](https://github.com/dungpa/fantomas/pull/196)
* Do not print out module names if not necessary [#196](https://github.com/dungpa/fantomas/pull/196)

## [2.1.0] - 2016-04-01

### Changed
* Upgrade to FCS 2.0.0.8

## [2.0.2] - 2015-11-15

### Changed
* Add a new public API using static members. Deprecate old functions.

### Fixed
* https://github.com/fsprojects/VisualFSharpPowerTools/issues/1151
* https://github.com/fsprojects/VisualFSharpPowerTools/issues/1143

## [1.11.0] - 2015-09-12

### Fixed
* https://github.com/fsprojects/VisualFSharpPowerTools/issues/366 [#177](https://github.com/dungpa/fantomas/pull/177)

### Changed
* Migrate to FCS 1.4.0.5

## [1.10.0] - 2015-08-29

### Changed
Improve formatting of bind operator [#175](https://github.com/dungpa/fantomas/pull/175)

## [1.9.0] - 2015-08-10

### Fixed
* https://github.com/fsprojects/VisualFSharpPowerTools/issues/1050 ([#172](https://github.com/dungpa/fantomas/pull/172))

## [1.8.0-beta] - 2015-07-19

### Changed
* Migrate to F# 4.0 ([#170](https://github.com/dungpa/fantomas/pull/170))

## [1.7.0] - 2015-06-10

### Changed
* Print attributes on member arguments ([#168](https://github.com/dungpa/fantomas/pull/168))
* Do not misrecognize "then" blocks in explicit constructors ([#168](https://github.com/dungpa/fantomas/pull/168))
* Suppress whitespaces inside dot access ([#168](https://github.com/dungpa/fantomas/pull/168))
* Insert brackets around tuples in type test patterns ([#168](https://github.com/dungpa/fantomas/pull/168))

### Fixed
* desugar patterns' bug exposed by FsCheck ([#167](https://github.com/dungpa/fantomas/pull/167))

## [1.6.0] - 2014-10-25

### Changed
* Add FAKE task helper

## [1.5.0] - 2014-09-18

### Changed
* Bugfix release

## [1.4.0] - 2014-07-01

### Changed
* Bugfix release

## [1.3.0] - 2014-05-17

### Changed
* Bugfix release

## [1.2.0] - 2014-04-21

### Changed
* Bugfix release

## [1.1.0] - 2014-03-29

### Changed
* Bugfix release

## [1.0.5] - 2014-01-07

### Changed
* Fully support F# 3.1
* Compatible with F# on Mono
* Handle external functions
* Improve support of multiline strings
* Implement various bug fixes

## [1.0.4] - 2013-11-16

### Changed
* Implement various bug fixes

## [1.0.3] - 2013-10-06

### Changed
* Implement various bug fixes
* Synchronize version numbers with NuGet packages

## [0.7.1] - 2013-03-24

### Changed
* Support Visual Studio 2013 (not support F# 3.1 constructs yet)

## [0.7.0] - 2013-03-24

### Changed
* Implement formatting cursor positions
* Implement reordering of open statements
* Enhance indentation of anonymous functions
* Add line breaks for nested let bindings
* Implement various bug fixes

## [0.5.0] - 2013-03-22

### Changed
* Improve formatting of signatures
* Improve UI interaction
* Enhance spacing of function applications and arguments
* Implement various bug fixes

## [0.4.1] - 2013-03-22

### Changed
* Initial release<|MERGE_RESOLUTION|>--- conflicted
+++ resolved
@@ -1,16 +1,14 @@
 # Changelog
 
-<<<<<<< HEAD
 ## [Unreleased]
 
 ### Fixed
 * Indenting problem with `match` workaround for single-line stroustrup expressions [#2586](https://github.com/fsprojects/fantomas/issues/2586)
-=======
+
 ## [5.1.3] - 2022-11-14
 
 ### Fixed
 * Idempotency problem with anonymous types in discriminated unions. [#2621](https://github.com/fsprojects/fantomas/issues/2621)
->>>>>>> fc7236dc
 
 ## [5.1.2] - 2022-11-09
 
