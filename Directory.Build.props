<Project>
    <PropertyGroup>
        <!-- Set up version and package release note generation from this changelog. -->
        <ChangelogFile>$(MSBuildThisFileDirectory)CHANGELOG.md</ChangelogFile>
        <!-- Common packaging properties for all packages in this repo -->
        <Authors>Florian Verdonck, Jindřich Ivánek, David Schaefer</Authors>
        <PackageRequireLicenseAcceptance>false</PackageRequireLicenseAcceptance>
        <GenerateDocumentationFile>true</GenerateDocumentationFile>
        <Description>
This library aims at formatting F# source files based on a given configuration.
Fantomas will ensure correct indentation and consistent spacing between elements in the source files.
Some common use cases include:
(1) Reformatting a code base to conform a universal page width
(2) Converting legacy code from verbose syntax to light syntax
(3) Formatting auto-generated F# signatures.
</Description>
        <Copyright>Copyright © $([System.DateTime]::UtcNow.Year)</Copyright>
        <PackageTags>F# fsharp formatting beautifier indentation indenter</PackageTags>
        <EmbedUntrackedSources>true</EmbedUntrackedSources>
        <PublishRepositoryUrl>true</PublishRepositoryUrl>
        <DebugType>embedded</DebugType>
        <PackageIcon>fantomas_logo.png</PackageIcon>
        <PackageLicenseExpression>Apache-2.0</PackageLicenseExpression>
        <PackageReadmeFile>README.md</PackageReadmeFile>
        <PackageProjectUrl>https://fsprojects.github.io/fantomas/</PackageProjectUrl>
        <DisableImplicitFSharpCoreReference>true</DisableImplicitFSharpCoreReference>
        <SuppressNETCoreSdkPreviewMessage>true</SuppressNETCoreSdkPreviewMessage>
        <WarningsAsErrors>FS0025;FS1182</WarningsAsErrors>
        <WarnOn>1182;3390;$(WarnOn)</WarnOn>
        <RestorePackagesWithLockFile>true</RestorePackagesWithLockFile>
        <RestoreLockedMode>true</RestoreLockedMode>
        <NoWarn>NU1603</NoWarn>
        <DisableImplicitNuGetFallbackFolder>true</DisableImplicitNuGetFallbackFolder>
        <!-- https://www.gresearch.co.uk/blog/article/improve-nuget-restores-with-static-graph-evaluation/ -->
        <RestoreUseStaticGraphEvaluation>true</RestoreUseStaticGraphEvaluation>
        <ServerGarbageCollection>true</ServerGarbageCollection>
        <OtherFlags>$(OtherFlags) --test:GraphBasedChecking --test:ParallelOptimization --test:ParallelIlxGen</OtherFlags>
    </PropertyGroup>
    
    <!-- Versions -->
    <PropertyGroup>
<<<<<<< HEAD
        <FCSRepo>dawedawe/fsharp</FCSRepo>
        <FCSCommitHash>ab8bb0cbc6b5068cd9481b09fd521eac7c7c2421</FCSCommitHash>
=======
        <FCSCommitHash>d508186f510681d1261291474e3f9f25485999a8</FCSCommitHash>
>>>>>>> 0f1f7623
        <StreamJsonRpcVersion>2.8.28</StreamJsonRpcVersion>
        <FSharpCoreVersion>6.0.1</FSharpCoreVersion>
    </PropertyGroup>
    
    <PropertyGroup>
        <FsDocsLicenseLink>https://github.com/fsprojects/fantomas/blob/main/LICENSE.md</FsDocsLicenseLink>
        <FsDocsReleaseNotesLink>https://github.com/fsprojects/fantomas/blob/main/CHANGELOG.md</FsDocsReleaseNotesLink>
        <FsDocsLogoSource>images/logo-fantomas-white.svg</FsDocsLogoSource>
        <RepositoryUrl>https://github.com/fsprojects/fantomas</RepositoryUrl>
    </PropertyGroup>

    <ItemGroup Condition="'$(IsPackable)' == 'true'">
        <None Include="$(MSBuildThisFileDirectory)fantomas_logo.png" Visible="false" Pack="true" PackagePath="" />
        <None Include="$(MSBuildThisFileDirectory)README.md" Visible="false" Pack="true" PackagePath="" />
        <PackageReference Include="Ionide.KeepAChangelog.Tasks" Version="0.1.8" PrivateAssets="all" />
        <PackageReference Include="DotNet.ReproducibleBuilds" Version="1.1.1" PrivateAssets="all" />
    </ItemGroup>
</Project><|MERGE_RESOLUTION|>--- conflicted
+++ resolved
@@ -39,12 +39,8 @@
     
     <!-- Versions -->
     <PropertyGroup>
-<<<<<<< HEAD
         <FCSRepo>dawedawe/fsharp</FCSRepo>
-        <FCSCommitHash>ab8bb0cbc6b5068cd9481b09fd521eac7c7c2421</FCSCommitHash>
-=======
-        <FCSCommitHash>d508186f510681d1261291474e3f9f25485999a8</FCSCommitHash>
->>>>>>> 0f1f7623
+        <FCSCommitHash>d26ba6b2f220b53ebbc16436fca37ad6291b6040</FCSCommitHash>
         <StreamJsonRpcVersion>2.8.28</StreamJsonRpcVersion>
         <FSharpCoreVersion>6.0.1</FSharpCoreVersion>
     </PropertyGroup>
