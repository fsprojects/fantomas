--- conflicted
+++ resolved
@@ -194,13 +194,8 @@
 ## Fixing style guide inconsistencies
 
 Fantomas tries to keep up with the style guides, but as these are living documents, it can occur that something is listed in the style that Fantomas is not respecting.
-<<<<<<< HEAD
-In this case, please create an issue using our [online tool](https://fsprojects.github.io/fantomas-tools/#/).
-Copy the code snippet from the guide and add a link to the section of the guide that is not being respected.
-=======
 In this case, please create an issue using our [online tool](https://fsprojects.github.io/fantomas-tools/#/). 
 Copy the code snippet from the guide and add a link to the section of the guide that is not being respected. 
->>>>>>> e2365bf3
 The maintainers will then add the `bug (stylistic)` to confirm the bug is fixable in Fantomas. In most cases, it may seem obvious that the case can be fixed.
 However, in the past there have been changes to the style guide that Fantomas could not implement for technical reasons: Fantomas can only implement rules based on information entirely contained within the untyped syntax tree.
 
@@ -210,11 +205,7 @@
 Strive to ensure that end users can always update to the latest patch revision of their current minor or major without fear.
 
 A user should only need to deal with style changes when they have explicitly [chosen to upgrade](https://github.com/fsprojects/fantomas/blob/master/docs/Documentation.md#updating-to-a-new-fantomas-version) to a new minor or major version.
-<<<<<<< HEAD
-In case no major or minor branch was created yet, please reach out to the maintainers.
-=======
 In case no major or minor branch was created yet, please reach out to the maintainers. 
->>>>>>> e2365bf3
 The maintainers will frequently rebase this branch on top of the master branch and release alpha/beta packages accordingly.
 
 # Your First Contribution
