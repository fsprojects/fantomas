--- conflicted
+++ resolved
@@ -18,10 +18,7 @@
 open Fake.Core.TargetOperators
 open Fake.BuildServer
 open System
-<<<<<<< HEAD
 open System.IO
-=======
->>>>>>> de8b3bb9
 open Fake.DotNet
 
 // Git configuration (used for publishing documentation in gh-pages branch)
@@ -303,7 +300,6 @@
 
 
 Target.create "TestExternalProjects" (fun _ -> testExternalProjects externalProjectsToTest)
-<<<<<<< HEAD
 
 Target.create "TestExternalProjectsFailing" (fun _ -> testExternalProjects externalProjectsToTestFailing)
 
@@ -326,19 +322,11 @@
 Target.create "Push" (fun _ -> pushPackage [])
     // Paket.push (fun p -> { p with WorkingDir = "bin" }))
 
-=======
-
-Target.create "TestExternalProjectsFailing" (fun _ -> testExternalProjects externalProjectsToTestFailing)
-
-Target.create "Push" (fun _ -> Paket.push (fun p -> { p with WorkingDir = "bin" }))
-
->>>>>>> de8b3bb9
 Target.create "MyGet" (fun _ ->
     let prNumber = Environment.environVar "APPVEYOR_PULL_REQUEST_NUMBER"
     let isPullRequest = not (String.IsNullOrEmpty prNumber)
         
     if not isPullRequest then
-<<<<<<< HEAD
         let apiKey = Environment.environVar "myget-key"
         let args = ["--url"; "https://www.myget.org/F/fantomas/api/v2/package"; "--api-key"; apiKey ]
         pushPackage args
@@ -347,16 +335,7 @@
 //                WorkingDir = "bin"
 //                PublishUrl = "https://www.myget.org/F/fantomas/api/v2/package"
 //                ApiKey = Environment.environVar "myget-key" }
-
         //)
-=======
-        Paket.push (fun p ->
-            { p with
-                WorkingDir = "bin"
-                PublishUrl = "https://www.myget.org/F/fantomas/api/v2/package"
-                ApiKey = Environment.environVar "myget-key" }
-        )
->>>>>>> de8b3bb9
     else
         printfn "Not pushing pull request %s to myget" prNumber
 )
