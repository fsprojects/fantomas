--- conflicted
+++ resolved
@@ -32,11 +32,7 @@
       <div id="sidebar-logo" class="d-flex justify-content-center p-5">
       <a href="{{root}}/docs/index.html" ><img id="fsdocs-logo" src="{{root}}/{{fsdocs-logo-src}}" /></a>
 </div>
-<<<<<<< HEAD
-      <div class="list-unstyled ps-0 text-white fs-6">
-=======
       <div id="sidebar-content" class="list-unstyled ps-0 text-white fs-6">
->>>>>>> 3ce03918
         {{fsdocs-list-of-documents}}
         {{fsdocs-list-of-namespaces}}
       </div>
