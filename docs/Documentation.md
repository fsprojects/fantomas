--- conflicted
+++ resolved
@@ -368,12 +368,8 @@
   "SpaceAroundDelimiter":true ,
   "KeepNewlineAfter":false,
   "MaxIfThenElseShortWidth":40,
-<<<<<<< HEAD
   "AlignBrackets": false,
   "StrictMode":false
-=======
-  "StrictMode":false 
->>>>>>> f0c514e2
 }
 ```
 
