--- conflicted
+++ resolved
@@ -264,16 +264,13 @@
   "IndentOnTryWith":false,
   "SpaceAroundDelimiter":true ,
   "MaxIfThenElseShortWidth":40,
-<<<<<<< HEAD
   "KeepIfThenInSameLine":false,
-=======
   "MaxInfixOperatorExpression":50,
   "MaxRecordWidth":40,
   "MaxArrayOrListWidth":40,
   "MaxLetBindingWidth":40,
   "MultilineBlockBracketsOnSameColumn":false,
   "NewlineBetweenTypeDefinitionAndMembers":false,
->>>>>>> d5e53d8c
   "StrictMode":false 
 }
 ```
